--- conflicted
+++ resolved
@@ -60,10 +60,7 @@
             . .ci/push-dockerhub.sh sagemath
 
             # Create configuration for binder
-<<<<<<< HEAD
-=======
             pyenv local 2.7.12
->>>>>>> 338f2aae
             export BRANCH=${CIRCLE_BRANCH}
             export CI_URL="https://circleci.com/gh/${SAGE_GITHUB}/tree/${CIRCLE_BRANCH}"
             export CI_BADGE="https://circleci.com/gh/${SAGE_GITHUB}/tree/${CIRCLE_BRANCH}.svg?style=svg"
