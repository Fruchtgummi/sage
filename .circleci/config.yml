# This file configures automatic builds of Sage on [CircleCI](https://circleci.com).
# To make the build time not too excessive, we seed the build cache with
# sagemath/sagemath-dev:develop. When basic SPKGs change, this does not help much,
# still the full build does usually not exceed CircleCI's limits for open
# source projcets (five hours on 2 vCPUs as of early 2018.)
# You might want to try to build locally or with GitLab CI, see
# `.gitlab-ci.yml` for more options.
# Note that we do not use workflows because it was not clear whether the docker
# images sizes would not exceed the size limits of CircleCI workspaces. Also,
# workflows would not make things faster. We do not get more machines for free
# and the frequent loading of docker images probably exceeds the cost of the
# actual tests.

# As of early 2018, a run on CircleCI takes usually about 25 minutes. Most of
# the time is spent pulling/pushing from/to Docker Hub and copying files
# locally during the docker build. We could probably save five minutes by not
# building and testing the sagemath-dev image for most branches.

version: 2
jobs:
  # As https://circleci.com/docs/2.0/docker-layer-caching/ is a paid feature,
  # we do build & test & release in one step.
  build-check-release:
    machine: true
    steps:
    - checkout
    - run:
        command: |
          . .circleci/before-script.sh
          # Build docker images
          .ci/build-docker.sh

          # Test that the images work
          .ci/check-dev.sh $DOCKER_IMAGE_DEV
          .ci/check-cli.sh $DOCKER_IMAGE_CLI
          .ci/check-jupyter.sh $DOCKER_IMAGE_CLI localhost

          # Push docker images to dockerhub if a dockerhub user has been configured
          .ci/push-dockerhub.sh sagemath-dev
          .ci/push-dockerhub.sh sagemath

  doctest-short:
    machine: true
    steps:
    - checkout
    - run:
        command: |
          . .circleci/before-script.sh

          . .ci/pull-dockerhub.sh sagemath

          .ci/test-doctest.sh "$DOCKER_IMAGE" --new
          # TODO: Enable this once we have https://trac.sagemath.org/ticket/25270
          # .ci/test-doctest.sh "$DOCKER_IMAGE" --short

  doctest-long:
    machine: true
    steps:
    - checkout
    - run:
        environment:
          DOCTEST_PARAMETERS: "--long"
        command: |
          . .circleci/before-script.sh

          . .ci/pull-dockerhub.sh sagemath

          .ci/test-doctest.sh "$DOCKER_IMAGE" --long

<<<<<<< HEAD
            # Push docker images to dockerhub if a dockerhub user has been configured
            .ci/push-dockerhub.sh sagemath-dev
            .ci/push-dockerhub.sh sagemath

            # Create configuration for binder
            export BRANCH=${CIRCLE_BRANCH}
            export CI_URL="https://circleci.com/gh/${SAGE_GITHUB}/tree/${CIRCLE_BRANCH}"
            export CI_BADGE="https://circleci.com/gh/${SAGE_GITHUB}/tree/${CIRCLE_BRANCH}.svg?style=svg"
            .ci/build-binder.sh
=======
workflows:
  version: 2
  build-check-release-test:
    jobs:
    - build-check-release
    - doctest-short:
        requires:
        - build-check-release
    - doctest-long-approval:
        type: approval
        requires:
        - doctest-short
    - doctest-long:
        requires:
        - doctest-long-approval
>>>>>>> 000e1aca
<|MERGE_RESOLUTION|>--- conflicted
+++ resolved
@@ -39,6 +39,12 @@
           .ci/push-dockerhub.sh sagemath-dev
           .ci/push-dockerhub.sh sagemath
 
+          # Create configuration for binder
+          export BRANCH=${CIRCLE_BRANCH}
+          export CI_URL="https://circleci.com/gh/${SAGE_GITHUB}/tree/${CIRCLE_BRANCH}"
+          export CI_BADGE="https://circleci.com/gh/${SAGE_GITHUB}/tree/${CIRCLE_BRANCH}.svg?style=svg"
+          .ci/build-binder.sh
+
   doctest-short:
     machine: true
     steps:
@@ -67,17 +73,6 @@
 
           .ci/test-doctest.sh "$DOCKER_IMAGE" --long
 
-<<<<<<< HEAD
-            # Push docker images to dockerhub if a dockerhub user has been configured
-            .ci/push-dockerhub.sh sagemath-dev
-            .ci/push-dockerhub.sh sagemath
-
-            # Create configuration for binder
-            export BRANCH=${CIRCLE_BRANCH}
-            export CI_URL="https://circleci.com/gh/${SAGE_GITHUB}/tree/${CIRCLE_BRANCH}"
-            export CI_BADGE="https://circleci.com/gh/${SAGE_GITHUB}/tree/${CIRCLE_BRANCH}.svg?style=svg"
-            .ci/build-binder.sh
-=======
 workflows:
   version: 2
   build-check-release-test:
@@ -92,5 +87,4 @@
         - doctest-short
     - doctest-long:
         requires:
-        - doctest-long-approval
->>>>>>> 000e1aca
+        - doctest-long-approval