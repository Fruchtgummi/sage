# Main Makefile for Sage.

# The default target ("all") builds Sage and the whole (HTML) documentation.
#
# Target "build" just builds Sage.
#
# See below for targets to build the documentation in other formats,
# to run various types of test suites, and to remove parts of the build etc.

default: all

build: all-build

# The --stop flag below is just a random flag to induce graceful
# breakage with non-GNU versions of make.
# See https://trac.sagemath.org/ticket/24617

# Defer unknown targets to build/make/Makefile
%::
	@if [ -x relocate-once.py ]; then ./relocate-once.py; fi
	$(MAKE) build/make/Makefile --stop
	+build/bin/sage-logger \
		"cd build/make && ./install '$@'" logs/install.log

# If configure was run before, rerun it with the old arguments.
# Otherwise, run configure with argument $PREREQ_OPTIONS.
build/make/Makefile: configure build/make/deps build/pkgs/*/*
	rm -f config.log
	mkdir -p logs/pkgs
	ln -s logs/pkgs/config.log config.log
	@if [ -x config.status ]; then \
		./config.status --recheck && ./config.status; \
	else \
		./configure $$PREREQ_OPTIONS; \
	fi || ( \
		if [ "x$$SAGE_PORT" = x ]; then \
			echo "If you would like to try to build Sage anyway (to help porting),"; \
			echo "export the variable 'SAGE_PORT' to something non-empty."; \
			exit 1; \
		else \
			echo "Since 'SAGE_PORT' is set, we will try to build anyway."; \
		fi; )

# Preemptively download all standard upstream source tarballs.
download:
	export SAGE_ROOT=$$(pwd) && \
	export PATH=$$SAGE_ROOT/src/bin:$$PATH && \
	./src/bin/sage-download-upstream

dist: build/make/Makefile
	./sage --sdist

# ssl: build Sage, and also install pyOpenSSL. This is necessary for
# running the secure notebook. This make target requires internet
# access. Note that this requires that your system have OpenSSL
# libraries and headers installed. See README.txt for more
# information.
ssl: all
	./sage -i pyopenssl

misc-clean:
	@echo "Deleting miscellaneous artifacts generated by build system ..."
	rm -rf logs
	rm -rf dist
	rm -rf tmp
	rm -f aclocal.m4 config.log config.status confcache
	rm -rf autom4te.cache
	rm -f build/make/Makefile build/make/Makefile-auto
	rm -f .BUILDSTART

# TODO: What is a "bdist"? A binary distribution?
bdist-clean: clean
	$(MAKE) misc-clean

distclean: build-clean
	$(MAKE) misc-clean
	@echo "Deleting all remaining output from build system ..."
	rm -rf local
	rm -f src/bin/sage-env-config

# Delete all auto-generated files which are distributed as part of the
# source tarball
bootstrap-clean:
	rm -rf config configure build/make/Makefile-auto.in

# Remove absolutely everything which isn't part of the git repo
maintainer-clean: distclean bootstrap-clean
	rm -rf upstream

micro_release: bdist-clean sagelib-clean
	@echo "Stripping binaries ..."
	LC_ALL=C find local/lib local/bin -type f -exec strip '{}' ';' 2>&1 | grep -v "File format not recognized" |  grep -v "File truncated" || true
	@echo "Removing sphinx artifacts..."
	rm -rf local/share/doc/sage/doctrees local/share/doc/sage/inventory
	@echo "Removing documentation. Inspection in IPython still works."
	rm -rf local/share/doc local/share/*/doc local/share/*/examples local/share/singular/html
	@echo "Removing unnecessary files & directories - make will not be functional afterwards anymore"
<<<<<<< HEAD
	@# We need src/sage/ for introspection with "??"
=======
	@# We need src/sage/, src/doc/common, src/doc/en/introspect for introspection with "??"
	@# We keep src/doc/ for sage -tp --all to work
>>>>>>> 67b0f932
	@# We need src/sage/bin/ for the scripts that invoke Sage
	@# We need sage, the script to start Sage
	@# We need local/, the dependencies and the built Sage library itself.
	@# We keep VERSION.txt.
	@# We keep COPYING.txt so we ship a license with this distribution.
	find . -name . -o -prune ! -name src ! -name sage ! -name local ! -name VERSION.txt ! -name COPYING.txt ! -name build -exec rm -rf \{\} \;
<<<<<<< HEAD
	cd src && find . -name . -o -prune ! -name sage ! -name bin -exec rm -rf \{\} \;
=======
	cd src && find . -name . -o -prune ! -name sage ! -name bin ! -name doc -exec rm -rf \{\} \;
>>>>>>> 67b0f932
	if command -v rdfind > /dev/null; then \
		@echo "Hardlinking identical files."; \
		rdfind -makeresultsfile false -makehardlinks true .; \
	else \
		@echo "rdfind not installed. Not hardlinking identical files."; \
	fi

# Leaves everything that is needed to make the next "make" fast but removes
# all the cheap build artifacts that can be quickly regenerated.
fast-rebuild-clean: misc-clean bdist-clean
	rm -rf upstream/
	rm -rf src/build/temp.*
	# Without site-packages/sage sage does not start but copying/compiling
	# them from src/build is very fast.
	rm -rf local/lib/python*/site-packages/sage
	# The .py files in src/build are restored from src/sage without their
	# mtimes changed.
	find src/build -name '*.py' -exec rm \{\} \;

TESTALL = ./sage -t --all
PTESTALL = ./sage -t -p --all

test: all
	$(TESTALL) --logfile=logs/test.log

check: test

testall: all
	$(TESTALL) --optional=sage,optional,external --logfile=logs/testall.log

testlong: all
	$(TESTALL) --long --logfile=logs/testlong.log

testalllong: all
	$(TESTALL) --long --optional=sage,optional,external --logfile=logs/testalllong.log

ptest: all
	$(PTESTALL) --logfile=logs/ptest.log

ptestall: all
	$(PTESTALL) --optional=sage,optional,external --logfile=logs/ptestall.log

ptestlong: all
	$(PTESTALL) --long --logfile=logs/ptestlong.log

ptestalllong: all
	$(PTESTALL) --long --optional=sage,optional,external --logfile=logs/ptestalllong.log

testoptional: all
	$(TESTALL) --optional=sage,optional --logfile=logs/testoptional.log

testoptionallong: all
	$(TESTALL) --long --optional=sage,optional --logfile=logs/testoptionallong.log

ptestoptional: all
	$(PTESTALL) --optional=sage,optional --logfile=logs/ptestoptional.log

ptestoptionallong: all
	$(PTESTALL) --long --optional=sage,optional --logfile=logs/ptestoptionallong.log

configure: configure.ac src/bin/sage-version.sh m4/*.m4
	./bootstrap -d

install: all
	@echo "******************************************************************"
	@echo "The '$@' target is a no-op; 'make' already does 'make install'"
	@echo "You can change the install prefix from its default"
	@echo "(the subdirectory 'local') by using ./configure --prefix=PREFIX"
	@echo "You can also consider using the binary packaging scripts"
	@echo "from https://github.com/sagemath/binary-pkg"
	@echo "******************************************************************"

.PHONY: default build install micro_release \
	misc-clean bdist-clean distclean bootstrap-clean maintainer-clean \
	test check testoptional testall testlong testoptionallong testallong \
	ptest ptestoptional ptestall ptestlong ptestoptionallong ptestallong<|MERGE_RESOLUTION|>--- conflicted
+++ resolved
@@ -95,23 +95,15 @@
 	@echo "Removing documentation. Inspection in IPython still works."
 	rm -rf local/share/doc local/share/*/doc local/share/*/examples local/share/singular/html
 	@echo "Removing unnecessary files & directories - make will not be functional afterwards anymore"
-<<<<<<< HEAD
-	@# We need src/sage/ for introspection with "??"
-=======
 	@# We need src/sage/, src/doc/common, src/doc/en/introspect for introspection with "??"
 	@# We keep src/doc/ for sage -tp --all to work
->>>>>>> 67b0f932
 	@# We need src/sage/bin/ for the scripts that invoke Sage
 	@# We need sage, the script to start Sage
 	@# We need local/, the dependencies and the built Sage library itself.
 	@# We keep VERSION.txt.
 	@# We keep COPYING.txt so we ship a license with this distribution.
 	find . -name . -o -prune ! -name src ! -name sage ! -name local ! -name VERSION.txt ! -name COPYING.txt ! -name build -exec rm -rf \{\} \;
-<<<<<<< HEAD
-	cd src && find . -name . -o -prune ! -name sage ! -name bin -exec rm -rf \{\} \;
-=======
 	cd src && find . -name . -o -prune ! -name sage ! -name bin ! -name doc -exec rm -rf \{\} \;
->>>>>>> 67b0f932
 	if command -v rdfind > /dev/null; then \
 		@echo "Hardlinking identical files."; \
 		rdfind -makeresultsfile false -makehardlinks true .; \
