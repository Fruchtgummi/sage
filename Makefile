--- conflicted
+++ resolved
@@ -15,13 +15,8 @@
 logs:
 	mkdir -p $@
 
-<<<<<<< HEAD
-build: logs
+build: logs configure
 	+cd build && \
-=======
-build: logs configure
-	cd build && \
->>>>>>> 4b0db2cb
 	"../$(PIPE)" \
 		"env SAGE_PARALLEL_SPKG_BUILD='$(SAGE_PARALLEL_SPKG_BUILD)' ./install all 2>&1" \
 		"tee -a ../logs/install.log"
