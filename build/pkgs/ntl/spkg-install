#!/usr/bin/env bash

###############################################################################
#
#  NTL sage install script
#
#  Copyright (C) 2005 William Stein <wstein@ucsd.edu>
#  Distributed under the terms of the GNU General Public License (GPL)
#
#  AUTHORS: William Stein (original version)
#           David Kirkby (2005-12-13); <david.kirkby@onetel.net>
#           Jean-Pierre Flori (2012-08-07) <jean-pierre.flori@ssi.gouv.fr>
#
###############################################################################

if [ "$SAGE_LOCAL" = "" ]; then
    echo >&2 "SAGE_LOCAL undefined ... exiting";
    echo >&2 "Maybe run 'sage -sh'?"
    exit 1
fi

CUR=`pwd`

ntl_libtool()
{
    echo "Generating libtool."

    cd "$CUR/src/libtool"

    ./configure

    if [ $? -ne 0 ]; then
        echo >&2 "Error generating libtool."
        exit 1
    fi
}

ntl_patch()
{
    echo "Applying patches to NTL."

    cd "$CUR/src"

    # Apply all patches
    for patch in ../patches/*.patch; do
        patch -p1 < "$patch"
        if [ $? -ne 0 ]; then
            echo >&2 "Error applying '$patch'."
            exit 1
        fi
    done
}

ntl_configure()
{
    echo "Configuring NTL."

    cd "$CUR/src/src"

    # Run the configure script, setting CC, CXX, CFLAGS etc as needed.
    # This ensures that they get written by DoConfig into 'makefile'.
    CFLAGS="-O2 -g $CFLAGS"
    CXXFLAGS="-O2 -g $CXXFLAGS"

    if [ "$SAGE64" = "yes" ]; then
        CFLAGS=" -m64 $CFLAGS"
        CXXFLAGS=" -m64 $CXXFLAGS"
    fi

    if [ $UNAME = "Darwin" ]; then
        echo "Setting SHAREDFLAGS to '-fno-common'"
        SHAREDFLAGS="-fno-common"
    fi

    if [ $UNAME = "CYGWIN" ]; then
        LIBTOOL_LINK_FLAGS="-no-undefined"
    fi

    ./configure DEF_PREFIX="$SAGE_LOCAL" SHARED=on \
        CC="$CC" CFLAGS="$CFLAGS $SHAREDFLAGS" \
        CXX="$CXX" CXXFLAGS="$CXXFLAGS $SHAREDFLAGS" \
        LDFLAGS="$LDFLAGS" LIBTOOL_LINK_FLAGS="$LIBTOOL_LINK_FLAGS" \
<<<<<<< HEAD
        NTL_GMP_LIP=on NTL_STD_CXX=on \
        LIBTOOL=../libtool/libtool
=======
        NTL_GMP_LIP=on NTL_GF2X_LIB=on NTL_STD_CXX=on \
        LIBTOOL=../../libtool/libtool
>>>>>>> 1f2affbc

    if [ $? -ne 0 ]; then
        echo >&2 "Unable to configure NTL."
        exit 1
    fi
}

ntl_build()
{
    echo "Tuning and building NTL."

    cd "$CUR/src/src"

    $MAKE

    if [ $? -ne 0 ]; then
        echo >&2 "Unable to tune and build NTL."
        exit 1
    fi
}

ntl_install()
{
    echo "Installing NTL."

    cd "$CUR/src/src"

    $MAKE install

    if [ $? -ne 0 ]; then
        echo >&2 "Unable to tune and build NTL."
        exit 1
    fi
}

ntl_libtool
ntl_patch
ntl_configure
ntl_build
ntl_install<|MERGE_RESOLUTION|>--- conflicted
+++ resolved
@@ -80,13 +80,8 @@
         CC="$CC" CFLAGS="$CFLAGS $SHAREDFLAGS" \
         CXX="$CXX" CXXFLAGS="$CXXFLAGS $SHAREDFLAGS" \
         LDFLAGS="$LDFLAGS" LIBTOOL_LINK_FLAGS="$LIBTOOL_LINK_FLAGS" \
-<<<<<<< HEAD
-        NTL_GMP_LIP=on NTL_STD_CXX=on \
+        NTL_GMP_LIP=on NTL_GF2X_LIB=on NTL_STD_CXX=on \
         LIBTOOL=../libtool/libtool
-=======
-        NTL_GMP_LIP=on NTL_GF2X_LIB=on NTL_STD_CXX=on \
-        LIBTOOL=../../libtool/libtool
->>>>>>> 1f2affbc
 
     if [ $? -ne 0 ]; then
         echo >&2 "Unable to configure NTL."
