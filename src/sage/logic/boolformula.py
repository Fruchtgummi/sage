--- conflicted
+++ resolved
@@ -150,14 +150,8 @@
 
 
 class BooleanFormula(object):
-<<<<<<< HEAD
-    __expression = ""
-    __tree = []
-    __vars_order = []
-=======
     """
     Boolean formulas.
->>>>>>> 6e3ad539
 
     INPUT:
 
