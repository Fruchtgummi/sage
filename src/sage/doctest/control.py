--- conflicted
+++ resolved
@@ -106,15 +106,12 @@
         self.failed = False
         self.new = False
         self.show_skipped = False
-<<<<<<< HEAD
         self.target_walltime = None
-=======
 
         # > 0: always run GC before every test
         # < 0: disable GC
         self.gc = 0
 
->>>>>>> ada43b34
         # We don't want to use the real stats file by default so that
         # we don't overwrite timings for the actual running doctests.
         self.stats_path = os.path.join(DOT_SAGE, "timings_dt_test.json")
