--- conflicted
+++ resolved
@@ -3307,146 +3307,6 @@
         return coercion_model.exception_stack()
 
 
-<<<<<<< HEAD
-cdef class NamedBinopMethod:
-    """
-    A decorator to be used on binary operation methods that should operate
-    on elements of the same parent. If the parents of the arguments differ,
-    coercion is performed, then the method is re-looked up by name on the
-    first argument.
-
-    In short, using the ``NamedBinopMethod`` (alias ``coerce_binop``) decorator
-    on a method gives it the exact same semantics of the basic arithmetic
-    operations like ``_add_``, ``_sub_``, etc. in that both operands are
-    guaranteed to have exactly the same parent.
-    """
-    cdef _self
-    cdef _func
-    cdef _name
-
-    def __init__(self, func, name=None, obj=None):
-        """
-        TESTS::
-
-            sage: from sage.structure.element import NamedBinopMethod
-            sage: NamedBinopMethod(gcd)(12, 15)
-            3
-        """
-        self._func = func
-        if name is None:
-            if isinstance(func, types.FunctionType):
-                name = func.__name__
-            elif isinstance(func, types.UnboundMethodType):
-                name = func.__func__.__name__
-            elif isinstance(func, NamedBinopMethod):
-                name = (<NamedBinopMethod>func)._name
-            else:
-                name = func.__name__
-        self._name = name
-        self._self = obj
-
-    def __call__(self, x, y=None, **kwds):
-        """
-        TESTS::
-
-            sage: from sage.structure.element import NamedBinopMethod
-            sage: test_func = NamedBinopMethod(lambda x, y, **kwds: (x, y, kwds), '_add_')
-            sage: class test_class(Rational):
-            ....:     def __init__(self,value):
-            ....:         self.v = value
-            ....:     @NamedBinopMethod
-            ....:     def test_add(self, other, keyword='z'):
-            ....:         return (self.v, other, keyword)
-
-        Calls func directly if the two arguments have the same parent::
-
-            sage: test_func(1, 2)
-            (1, 2, {})
-            sage: x = test_class(1)
-            sage: x.test_add(1/2)
-            (1, 1/2, 'z')
-            sage: x.test_add(1/2, keyword=3)
-            (1, 1/2, 3)
-
-        Passes through coercion and does a method lookup if the
-        left operand is not the same::
-
-            sage: test_func(0.5, 1)
-            (0.500000000000000, 1.00000000000000, {})
-            sage: test_func(1, 2, algorithm='fast')
-            (1, 2, {'algorithm': 'fast'})
-            sage: test_func(1, 1/2)
-            3/2
-            sage: x.test_add(2)
-            (1, 2, 'z')
-            sage: x.test_add(2, keyword=3)
-            (1, 2, 3)
-
-        A real example::
-
-            sage: R1=QQ['x,y']
-            sage: R2=QQ['x,y,z']
-            sage: f=R1(1)
-            sage: g=R1(2)
-            sage: h=R2(1)
-            sage: f.gcd(g)
-            1
-            sage: f.gcd(g,algorithm='modular')
-            1
-            sage: f.gcd(h)
-            1
-            sage: f.gcd(h,algorithm='modular')
-            1
-            sage: h.gcd(f)
-            1
-            sage: h.gcd(f,algorithm='modular')
-            1
-        """
-        if y is None:
-            if self._self is None:
-                self._func(x, **kwds)
-            else:
-                x, y = self._self, x
-        if not have_same_parent_c(x, y):
-            old_x = x
-            x,y = coercion_model.canonical_coercion(x, y)
-            if old_x is x:
-                return self._func(x,y, **kwds)
-            else:
-                return getattr(x, self._name)(y, **kwds)
-        else:
-            return self._func(x,y, **kwds)
-
-    def __get__(self, obj, objtype):
-        """
-        Used to transform from an unbound to a bound method.
-
-        TESTS::
-            sage: from sage.structure.element import NamedBinopMethod
-            sage: R.<x> = ZZ[]
-            sage: isinstance(x.quo_rem, NamedBinopMethod)
-            True
-            sage: x.quo_rem(x)
-            (1, 0)
-            sage: type(x).quo_rem(x,x)
-            (1, 0)
-        """
-        return NamedBinopMethod(self._func, self._name, obj)
-
-    def _sage_doc_(self):
-        """
-        Return the docstring of the wrapped object for introspection.
-
-        EXAMPLES::
-
-            sage: from sage.structure.element import NamedBinopMethod
-            sage: g = NamedBinopMethod(gcd)
-            sage: from sage.misc.sageinspect import sage_getdoc
-            sage: sage_getdoc(g) == sage_getdoc(gcd)
-            True
-        """
-        return sageinspect._sage_getdoc_unformatted(self._func)
-=======
 def coerce_binop(method):
     r"""
     Decorator for a binary operator method for applying coercion to the
@@ -3482,7 +3342,6 @@
         x
         sage: u.parent() == T
         True
->>>>>>> c5dadf92
 
     Another real example::
 
