--- conflicted
+++ resolved
@@ -242,10 +242,7 @@
 FINDSTAT_STATISTIC_COLLECTION                   = 'StatisticCollection'
 FINDSTAT_STATISTIC_DATA                         = 'StatisticData'
 FINDSTAT_STATISTIC_GENERATING_FUNCTION          = 'StatisticGeneratingFunction'
-<<<<<<< HEAD
 FINDSTAT_STATISTIC_NAME                        = 'StatisticTitle'
-=======
->>>>>>> 3bb57edb
 FINDSTAT_STATISTIC_DESCRIPTION                  = 'StatisticDescription'
 FINDSTAT_STATISTIC_REFERENCES                   = 'StatisticReferences'
 FINDSTAT_STATISTIC_CODE                         = 'StatisticCode'
@@ -454,8 +451,6 @@
         appropriate method of :class:`FindStatStatistic` to launch
         the query.  Thus, in principle :class:`FindStatStatistic`
         could be called if no checking is desired.
-<<<<<<< HEAD
-=======
 
         EXAMPLES::
 
@@ -466,7 +461,6 @@
             2: (St000067: The inversion number of the alternating sign matrix., [Mp00063: to alternating sign matrix], 152)
             3: (St000246: The [[/Permutations/Inversions|number of non-inversions]] of a permutation., [Mp00064: reverse], 200)
             4: (St000008: The major index of the composition., [Mp00062: inversion-number to major-index bijection, Mp00071: descent composition], 200)
->>>>>>> 3bb57edb
 
         TESTS::
 
@@ -931,10 +925,7 @@
                 raise
 
         self._description           = self._raw[FINDSTAT_STATISTIC_DESCRIPTION].encode("utf-8")
-<<<<<<< HEAD
         self._name                  = self._raw[FINDSTAT_STATISTIC_NAME].encode("utf-8")
-=======
->>>>>>> 3bb57edb
         self._references            = self._raw[FINDSTAT_STATISTIC_REFERENCES].encode("utf-8")
         self._collection            = FindStatCollection(self._raw[FINDSTAT_STATISTIC_COLLECTION])
         self._code                  = self._raw[FINDSTAT_STATISTIC_CODE]
