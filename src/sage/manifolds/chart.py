r"""
Coordinate Charts

The class :class:`Chart` implements coordinate charts on a topological
manifold over a topological field `K`. The subclass :class:`RealChart`
is devoted to the case `K=\RR`, for which the concept of coordinate
range is meaningful.

Transition maps between charts are implemented via the class
:class:`CoordChange`.

AUTHORS:

- Eric Gourgoulhon, Michal Bejger (2013-2015) : initial version
- Travis Scrimshaw (2015): review tweaks

REFERENCES:

- Chap. 2 of [Lee11]_ J.M. Lee: *Introduction to Topological Manifolds*,
  2nd ed., Springer (New York) (2011)

- Chap. 1 of [Lee13]_ J.M. Lee : *Introduction to Smooth Manifolds*,
  2nd ed., Springer (New York) (2013)
"""

#*****************************************************************************
#       Copyright (C) 2015 Eric Gourgoulhon <eric.gourgoulhon@obspm.fr>
#       Copyright (C) 2015 Michal Bejger <bejger@camk.edu.pl>
#       Copyright (C) 2015 Travis Scrimshaw <tscrimsh@umn.edu>
#
# This program is free software: you can redistribute it and/or modify
# it under the terms of the GNU General Public License as published by
# the Free Software Foundation, either version 2 of the License, or
# (at your option) any later version.
#                  http://www.gnu.org/licenses/
#*****************************************************************************

from sage.structure.sage_object import SageObject
from sage.structure.unique_representation import UniqueRepresentation
from sage.symbolic.ring import SR
from sage.rings.infinity import Infinity
from sage.misc.latex import latex
from sage.manifolds.coord_func_symb import CoordFunctionSymb

class Chart(UniqueRepresentation, SageObject):
    r"""
    Chart on a topological manifold.

    Given a topological manifold `M` of dimension `n` over a topological
    field `K`, a *chart* on `M` is a pair `(U, \varphi)`, where `U` is an
    open subset of `M` and `\varphi : U \rightarrow V \subset K^n` is a
    homeomorphism from `U` to an open subset `V` of `K^n`.

    The components `(x^1, \ldots, x^n)` of `\varphi`, defined by
    `\varphi(p) = (x^1(p), \ldots, x^n(p)) \in K^n` for any point
    `p \in U`, are called the *coordinates* of the chart `(U, \varphi)`.

    INPUT:

    - ``domain`` -- open subset `U` on which the chart is defined (must be
      an instance of :class:`~sage.manifolds.manifold.TopologicalManifold`)
    - ``coordinates`` -- (default: ``''`` (empty string)) the string
      defining the coordinate symbols, see below
    - ``names`` -- (default: ``None``) unused argument, except if
      ``coordinates`` is not provided; it must then be a tuple containing
      the coordinate symbols (this is guaranteed if the shortcut operator
      ``<,>`` is used)

    The string ``coordinates`` has the space ``' '`` as a separator and each
    item has at most two fields, separated by a colon (``:``):

    1. the coordinate symbol (a letter or a few letters);
    2. (optional) the LaTeX spelling of the coordinate, if not provided the
       coordinate symbol given in the first field will be used.

    If it contains any LaTeX expression, the string ``coordinates`` must be
    declared with the prefix 'r' (for "raw") to allow for a proper treatment
    of LaTeX's backslash character (see examples below).
    If no LaTeX spelling is to be set for any coordinate, the argument
    ``coordinates`` can be omitted when the shortcut operator ``<,>`` is
    used via Sage preparser (see examples below).

    EXAMPLES:

    A chart on a complex 2-dimensional topological manifold::

        sage: M = Manifold(2, 'M', field='complex', structure='topological')
        sage: X = M.chart('x y'); X
        Chart (M, (x, y))
        sage: latex(X)
        \left(M,(x, y)\right)
        sage: type(X)
        <class 'sage.manifolds.chart.Chart'>

    To manipulate the coordinates `(x,y)` as global variables,
    one has to set::

        sage: x,y = X[:]

    However, a shortcut is to use the declarator ``<x,y>`` in the left-hand
    side of the chart declaration (there is then no need to pass the string
    ``'x y'`` to ``chart()``)::

        sage: M = Manifold(2, 'M', field='complex', structure='topological')
        sage: X.<x,y> = M.chart(); X
        Chart (M, (x, y))

    The coordinates are then immediately accessible::

        sage: y
        y
        sage: x is X[0] and y is X[1]
        True

    Note that ``x`` and ``y`` declared in ``<x,y>`` are mere Python variable
    names and do not have to coincide with the coordinate symbols;
    for instance, one may write::

        sage: M = Manifold(2, 'M', field='complex', structure='topological')
        sage: X.<x1,y1> = M.chart('x y'); X
        Chart (M, (x, y))

    Then ``y`` is not known as a global Python variable and the
    coordinate `y` is accessible only through the global variable ``y1``::

        sage: y1
        y
        sage: latex(y1)
        y
        sage: y1 is X[1]
        True

    However, having the name of the Python variable coincide with the
    coordinate symbol is quite convenient; so it is recommended to declare::

        sage: M = Manifold(2, 'M', field='complex', structure='topological')
        sage: X.<x,y> = M.chart()

    In the above example, the chart X covers entirely the manifold ``M``::

        sage: X.domain()
        Complex 2-dimensional topological manifold M

    Of course, one may declare a chart only on an open subset of ``M``::

        sage: U = M.open_subset('U')
        sage: Y.<z1, z2> = U.chart(r'z1:\zeta_1 z2:\zeta_2'); Y
        Chart (U, (z1, z2))
        sage: Y.domain()
        Open subset U of the Complex 2-dimensional topological manifold M

    In the above declaration, we have also specified some LaTeX writing
    of the coordinates different from the text one::

        sage: latex(z1)
        {\zeta_1}

    Note the prefix ``r`` in front of the string ``r'z1:\zeta_1 z2:\zeta_2'``;
    it makes sure that the backslash character is treated as an ordinary
    character, to be passed to the LaTeX interpreter.

    Coordinates are Sage symbolic variables (see
    :mod:`sage.symbolic.expression`)::

        sage: type(z1)
        <type 'sage.symbolic.expression.Expression'>

    In addition to the Python variable name provided in the operator ``<.,.>``,
    the coordinates are accessible by their indices::

        sage: Y[0], Y[1]
        (z1, z2)

    The index range is that declared during the creation of the manifold. By
    default, it starts at 0, but this can be changed via the parameter
    ``start_index``::

        sage: M1 = Manifold(2, 'M_1', field='complex', structure='topological',
        ....:               start_index=1)
        sage: Z.<u,v> = M1.chart()
        sage: Z[1], Z[2]
        (u, v)

    The full set of coordinates is obtained by means of the slice
    operator ``[:]``::

        sage: Y[:]
        (z1, z2)

    Some partial sets of coordinates::

        sage: Y[:1]
        (z1,)
        sage: Y[1:]
        (z2,)

    Each constructed chart is automatically added to the manifold's user
    atlas::

        sage: M.atlas()
        [Chart (M, (x, y)), Chart (U, (z1, z2))]

    and to the atlas of the chart's domain::

        sage: U.atlas()
        [Chart (U, (z1, z2))]

    Manifold subsets have a *default chart*, which, unless changed via the
    method
    :meth:`~sage.manifolds.manifold.TopologicalManifold.set_default_chart`,
    is the first defined chart on the subset (or on a open subset of it)::

        sage: M.default_chart()
        Chart (M, (x, y))
        sage: U.default_chart()
        Chart (U, (z1, z2))

    The default charts are not privileged charts on the manifold, but rather
    charts whose name can be skipped in the argument list of functions having
    an optional ``chart=`` argument.

    The chart map `\varphi` acting on a point is obtained by passing
    it as an input to the map::

        sage: p = M.point((1+i, 2), chart=X); p
        Point on the Complex 2-dimensional topological manifold M
        sage: X(p)
        (I + 1, 2)
        sage: X(p) == p.coord(X)
        True

    .. SEEALSO::

        :class:`sage.manifolds.chart.RealChart` for charts on topological
        manifolds over `\RR`.

    """
    def __init__(self, domain, coordinates='', names=None):
        r"""
        Construct a chart.

        TESTS::

            sage: M = Manifold(2, 'M', field='complex', structure='topological')
            sage: X.<x,y> = M.chart()
            sage: X
            Chart (M, (x, y))
            sage: type(X)
            <class 'sage.manifolds.chart.Chart'>
            sage: assumptions() # no assumptions on x,y set by X._init_coordinates
            []
            sage: TestSuite(X).run()

        """
        from sage.manifolds.manifold import TopologicalManifold
        if not isinstance(domain, TopologicalManifold):
            raise TypeError("the first argument must be an open subset of " +
                            "a topological manifold")
        if coordinates == '':
            for x in names:
                coordinates += x + ' '
            coordinates = coordinates[:-1]
        self._manifold = domain.manifold()
        self._domain = domain
        # Treatment of the coordinates:
        if ' ' in coordinates:
            coord_list = coordinates.split()
        else:
            coord_list = [coordinates]
        if len(coord_list) != self._manifold.dim():
            raise ValueError("the list of coordinates must contain " +
                             "{} elements".format(self._manifold.dim()))
        # The treatment of coordinates is performed by a seperate method,
        # _init_coordinates, which sets self._xx and
        # which may be redefined for subclasses (for instance RealChart).
        self._init_coordinates(coord_list)
        coord_string = ' '.join(str(x) for x in self._xx)
        if coord_string in self._domain._charts_by_coord:
            raise ValueError("the chart with coordinates " + coord_string +
                             " has already been declared on " +
                             "the {}".format(self._domain))
        self._domain._charts_by_coord[coord_string] = self
        #
        # Additional restrictions on the coordinates
        self._restrictions = []  # to be set with method add_restrictions()
        #
        # The chart is added to the domain's atlas, as well as to all the
        # atlases of the domain's supersets; moreover the fist defined chart
        # is considered as the default chart
        for sd in self._domain._supersets:
            # the chart is added in the top charts only if its coordinates have
            # not been used:
            for chart in sd._atlas:
                if self._xx == chart._xx:
                    break
            else:
                sd._top_charts.append(self)
            sd._atlas.append(self)
            if sd._def_chart is None:
                sd._def_chart = self
        # The chart is added to the list of the domain's covering charts:
        self._domain._covering_charts.append(self)
        # Initialization of the set of charts that are restrictions of the
        # current chart to subsets of the chart domain:
        self._subcharts = set([self])
        # Initialization of the set of charts which the current chart is a
        # restriction of:
        self._supercharts = set([self])
        #
        self._dom_restrict = {} # dict. of the restrictions of self to
                                # subsets of self._domain, with the
                                # subsets as keys
        # The null and one functions of the coordinates:
        base_field_type = self._domain.base_field_type()
        if base_field_type in ['real', 'complex']:
            self._zero_function = CoordFunctionSymb(self, 0)
            self._one_function = CoordFunctionSymb(self, 1)
        else:
            base_field = self._domain.base_field()
            self._zero_function = CoordFunctionSymb(self, base_field.zero())
            self._one_function = CoordFunctionSymb(self, base_field.one())
        # Expression in self of the zero and one scalar fields of open sets
        # containing the domain of self:
        for dom in self._domain._supersets:
            if hasattr(dom, '_zero_scalar_field'):
                # dom is an open set
                dom._zero_scalar_field._express[self] = self._zero_function
            if hasattr(dom, '_one_scalar_field'):
                # dom is an open set
                dom._one_scalar_field._express[self] = self._one_function

    def _init_coordinates(self, coord_list):
        r"""
        Initialization of the coordinates as symbolic variables.

        This method must be redefined by derived classes in order to take
        into account specificities (e.g. enforcing real coordinates).

        INPUT:

        - ``coord_list`` -- list of coordinate fields, which items in each
          field separated by ":"; there are at most 2 items per field:
          the coordinate name and the coordinate LaTeX symbol

        TESTS::

            sage: M = Manifold(2, 'M', field='complex', structure='topological')
            sage: X.<z1, z2> = M.chart()
            sage: X._init_coordinates(['z1', 'z2'])
            sage: X
            Chart (M, (z1, z2))
            sage: X._init_coordinates([r'z1:\zeta_1', r'z2:\zeta_2'])
            sage: X
            Chart (M, (z1, z2))
            sage: latex(X)
            \left(M,({\zeta_1}, {\zeta_2})\right)

        """
        xx_list = [] # will contain the coordinates as Sage symbolic variables
        for coord_field in coord_list:
            coord_properties = coord_field.split(':')
            coord_symb = coord_properties[0].strip() # the coordinate symbol
            # LaTeX symbol:
            coord_latex = None
            for prop in coord_properties[1:]:
                coord_latex = prop.strip()
            # Construction of the coordinate as some Sage's symbolic variable:
            coord_var = SR.var(coord_symb, latex_name=coord_latex)
            xx_list.append(coord_var)
        self._xx = tuple(xx_list)

    def _repr_(self):
        r"""
        String representation of the object.

        TESTS::

            sage: M = Manifold(2, 'M', field='complex', structure='topological')
            sage: X.<x,y> = M.chart()
            sage: X
            Chart (M, (x, y))

        """
        return 'Chart ({}, {})'.format(self._domain._name, self._xx)

    def _latex_(self):
        r"""
        LaTeX representation of the object.

        TESTS::

            sage: M = Manifold(2, 'M', field='complex', structure='topological')
            sage: X.<x,y> = M.chart()
            sage: X._latex_()
            '\\left(M,(x, y)\\right)'
            sage: Y.<z1, z2> = M.chart(r'z1:\zeta_1 z2:\zeta2')
            sage: Y._latex_()
            '\\left(M,({\\zeta_1}, {\\zeta2})\\right)'
            sage: latex(Y)
            \left(M,({\zeta_1}, {\zeta2})\right)

        """
        description = r'\left(' + latex(self._domain).strip() + ',('
        n = len(self._xx)
        for i in range(n-1):
            description += latex(self._xx[i]).strip() + ', '
        description += latex(self._xx[n-1]).strip() + r')\right)'
        return description

    def _first_ngens(self, n):
        r"""
        Return the list of coordinates.

        This is useful only for the use of Sage preparser::

            sage: preparse("c_cart.<x,y,z> = M.chart()")
            "c_cart = M.chart(names=('x', 'y', 'z',)); (x, y, z,) = c_cart._first_ngens(3)"

        """
        return self[:]

    def __getitem__(self, i):
        r"""
        Access to the coordinates.

        INPUT:

        - ``i`` -- index of the coordinate; if the slice ``[:]``, then all
            the coordinates are returned

        OUTPUT:

        - the coordinate of index ``i`` or all the coordinates (as a tuple)
          if ``i`` is the slice ``[:]``

        EXAMPLES::

            sage: M = Manifold(2, 'M', field='complex', structure='topological')
            sage: X.<x,y> = M.chart()
            sage: X[0]
            x
            sage: X[1]
            y
            sage: X[:]
            (x, y)

        The index range is controlled by the parameter ``start_index``::

            sage: M = Manifold(2, 'M', field='complex', structure='topological',
            ....:              start_index=1)
            sage: X.<x,y> = M.chart()
            sage: X[1]
            x
            sage: X[2]
            y
            sage: X[:]
            (x, y)

        We check that slices are properly shifted as well::

            sage: X[2:]
            (y,)
            sage: X[:2]
            (x,)
        """
        if isinstance(i, slice):
            start,stop = i.start,i.stop
            if start is not None:
                start -= self._manifold._sindex
            if stop is not None:
                stop -= self._manifold._sindex
            return self._xx[start:stop:i.step]
        else:
            return self._xx[i-self._manifold._sindex]

    def __call__(self, point):
        r"""
        Return the coordinates of a given point.

        INPUT:

        - ``point`` -- point in the domain of the chart

        OUTPUT:

        - tuple of the coordinates of the point

        EXAMPLES::

            sage: M = Manifold(2, 'M', field='complex', structure='topological')
            sage: X.<x,y> = M.chart()
            sage: p = M.point((1+i, 2-i), chart=X)
            sage: X(p)
            (I + 1, -I + 2)
            sage: X(M.an_element())
            (0, 0)

        """
        return point.coord(self)

    def domain(self):
        r"""
        Return the open subset on which the chart is defined.

        EXAMPLES::

            sage: M = Manifold(2, 'M', structure='topological')
            sage: X.<x,y> = M.chart()
            sage: X.domain()
            2-dimensional topological manifold M
            sage: U = M.open_subset('U')
            sage: Y.<u,v> = U.chart()
            sage: Y.domain()
            Open subset U of the 2-dimensional topological manifold M

        """
        return self._domain

    def manifold(self):
        r"""
        Return the manifold on which the chart is defined.

        EXAMPLES::

            sage: M = Manifold(2, 'M', structure='topological')
            sage: U = M.open_subset('U')
            sage: X.<x,y> = U.chart()
            sage: X.manifold()
            2-dimensional topological manifold M
            sage: X.domain()
            Open subset U of the 2-dimensional topological manifold M

        """
        return self._manifold

    def add_restrictions(self, restrictions):
        r"""
        Add some restrictions on the coordinates.

        INPUT:

        - ``restrictions`` -- list of restrictions on the
          coordinates, in addition to the ranges declared by the intervals
          specified in the chart constructor

        A restriction can be any symbolic equality or inequality involving
        the coordinates, such as ``x > y`` or ``x^2 + y^2 != 0``. The items
        of the list ``restrictions`` are combined with the ``and`` operator;
        if some restrictions are to be combined with the ``or`` operator
        instead, they have to be passed as a tuple in some single item
        of the list ``restrictions``. For example::

          restrictions = [x > y, (x != 0, y != 0), z^2 < x]

        means (``x > y``) and ((``x != 0``) or (``y != 0``)) and
        (``z^2 < x``). If the list ``restrictions`` contains only one
        item, this item can be passed as such, i.e. writing ``x > y``
        instead of the single element list ``[x > y]``.

        EXAMPLES::

            sage: M = Manifold(2, 'M', field='complex', structure='topological')
            sage: X.<x,y> = M.chart()
            sage: X.add_restrictions(abs(x) > 1)
            sage: X.valid_coordinates(2+i, 1)
            True
            sage: X.valid_coordinates(i, 1)
            False

        """
        if not isinstance(restrictions, list):
            # case of a single condition or conditions to be combined by "or"
            restrictions = [restrictions]
        self._restrictions.extend(restrictions)

    def restrict(self, subset, restrictions=None):
        r"""
        Return the restriction of the chart to some open subset of its domain.

        If the current chart is `(U,\varphi)`, a *restriction* (or *subchart*)
        is a chart `(V,\psi)` such that `V\subset U` and `\psi = \varphi |_V`.

        If such subchart has not been defined yet, it is constructed here.

        The coordinates of the subchart bare the same names as the coordinates
        of the current chart.

        INPUT:

        - ``subset`` -- open subset `V` of the chart domain `U` (must be an
          instance of :class:`~sage.manifolds.manifold.TopologicalManifold`)
        - ``restrictions`` -- (default: ``None``) list of coordinate
          restrictions defining the subset `V`

        A restriction can be any symbolic equality or inequality involving
        the coordinates, such as ``x > y`` or ``x^2 + y^2 != 0``. The items
        of the list ``restrictions`` are combined with the ``and`` operator;
        if some restrictions are to be combined with the ``or`` operator
        instead, they have to be passed as a tuple in some single item
        of the list ``restrictions``. For example::

          restrictions = [x > y, (x != 0, y != 0), z^2 < x]

        means (``x > y``) and ((``x != 0``) or (``y != 0``)) and
        (``z^2 < x``). If the list ``restrictions`` contains only one
        item, this item can be passed as such, i.e. writing ``x > y``
        instead of the single element list ``[x > y]``.

        OUTPUT:

        - chart `(V,\psi)`, as an instance of :class:`Chart`.

        EXAMPLES:

        Coordinates on the unit open ball of  `\CC^2` as a subchart
        of the global coordinates of `\CC^2`::

            sage: M = Manifold(2, 'C^2', field='complex', structure='topological')
            sage: X.<z1, z2> = M.chart()
            sage: B = M.open_subset('B')
            sage: X_B = X.restrict(B, abs(z1)^2 + abs(z2)^2 < 1); X_B
            Chart (B, (z1, z2))

        """
        if subset == self._domain:
            return self
        if subset not in self._dom_restrict:
            if not subset.is_subset(self._domain):
                raise ValueError("the specified subset is not a subset " +
                                 "of the domain of definition of the chart")
            coordinates = ""
            for coord in self._xx:
                coordinates += repr(coord) + ' '
            res = type(self)(subset, coordinates)
            res._restrictions.extend(self._restrictions)
            # The coordinate restrictions are added to the result chart and
            # possibly transformed into coordinate bounds:
            if restrictions is not None:
                res.add_restrictions(restrictions)
            # Update of supercharts and subcharts:
            res._supercharts.update(self._supercharts)
            for schart in self._supercharts:
                schart._subcharts.add(res)
                schart._dom_restrict[subset] = res
            # Update of domain restrictions:
            self._dom_restrict[subset] = res
        return self._dom_restrict[subset]

    def valid_coordinates(self, *coordinates, **kwds):
        r"""
        Check whether a tuple of coordinates can be the coordinates of a
        point in the chart domain.

        INPUT:

        - ``*coordinates`` -- coordinate values
        - ``**kwds`` -- options:

          - ``parameters=None``, dictionary to set numerical values to
            some parameters (see example below)

        OUTPUT:

        - ``True`` if the coordinate values are admissible in the chart
          image, ``False`` otherwise

        EXAMPLES::

            sage: M = Manifold(2, 'M', field='complex', structure='topological')
            sage: X.<x,y> = M.chart()
            sage: X.add_restrictions([abs(x)<1, y!=0])
            sage: X.valid_coordinates(0, i)
            True
            sage: X.valid_coordinates(i, 1)
            False
            sage: X.valid_coordinates(i/2, 1)
            True
            sage: X.valid_coordinates(i/2, 0)
            False
            sage: X.valid_coordinates(2, 0)
            False

        Example of use with the keyword ``parameters`` to set a specific value
        to a parameter appearing in the coordinate restrictions::

            sage: var('a')  # the parameter is a symbolic variable
            a
            sage: Y.<u,v> = M.chart()
            sage: Y.add_restrictions(abs(v)<a)
            sage: Y.valid_coordinates(1, i, parameters={a: 2})  # setting a=2
            True
            sage: Y.valid_coordinates(1, 2*i, parameters={a: 2})
            False

        """
        if len(coordinates) != self._domain._dim:
            return False
        if 'parameters' in kwds:
            parameters = kwds['parameters']
        else:
            parameters = None
        # Check of restrictions:
        if self._restrictions:
            substitutions = dict(zip(self._xx, coordinates))
            if parameters:
                substitutions.update(parameters)
            for restrict in self._restrictions:
                if isinstance(restrict, tuple): # case of or conditions
                    combine = False
                    for expr in restrict:
                        combine = combine or bool(expr.subs(substitutions))
                    if not combine:
                        return False
                else:
                    if not bool(restrict.subs(substitutions)):
                        return False
        # All tests have been passed:
        return True

    def transition_map(self, other, transformations, intersection_name=None,
                       restrictions1=None, restrictions2=None):
        r"""
        Construct the transition map between the current chart,
        `(U, \varphi)` say, and another one, `(V, \psi)` say.

        If `n` is the manifold's dimension, the *transition map*
        is the map

        .. MATH::

            \psi\circ\varphi^{-1}: \varphi(U\cap V) \subset K^n
            \rightarrow \psi(U\cap V) \subset K^n,

        where `K` is the manifold's base field. In other words, the
        transition map expresses the coordinates `(y^1, \ldots, y^n)` of
        `(V, \psi)` in terms of the coordinates `(x^1, \ldots, x^n)` of
        `(U, \varphi)` on the open subset where the two charts intersect,
        i.e. on `U \cap V`.

        INPUT:

        - ``other`` -- the chart `(V, \psi)`
        - ``transformations`` -- tuple (or list) `(Y_1, \ldots, Y_n)`, where
          `Y_i` is the symbolic expression of the coordinate `y^i` in terms
          of the coordinates `(x^1, \ldots, x^n)`
        - ``intersection_name`` -- (default: ``None``) name to be given to the
          subset `U \cap V` if the latter differs from `U` or `V`
        - ``restrictions1`` -- (default: ``None``) list of conditions on the
          coordinates of the current chart that define `U \cap V` if the
          latter differs from `U`
        - ``restrictions2`` -- (default: ``None``) list of conditions on the
          coordinates of the chart `(V,\psi)` that define `U \cap V` if the
          latter differs from `V`

        A restriction can be any symbolic equality or inequality involving
        the coordinates, such as ``x > y`` or ``x^2 + y^2 != 0``. The items
        of the list ``restrictions`` are combined with the ``and`` operator;
        if some restrictions are to be combined with the ``or`` operator
        instead, they have to be passed as a tuple in some single item
        of the list ``restrictions``. For example::

          restrictions = [x > y, (x != 0, y != 0), z^2 < x]

        means (``x > y``) and ((``x != 0``) or (``y != 0``)) and
        (``z^2 < x``). If the list ``restrictions`` contains only one
        item, this item can be passed as such, i.e. writing ``x > y``
        instead of the single element list ``[x > y]``.

        OUTPUT:

        - the transition map `\psi \circ \varphi^{-1}` defined on
          `U \cap V`, as an instance of :class:`CoordChange`

        EXAMPLES:

        Transition map between two stereographic charts on the circle `S^1`::

            sage: M = Manifold(1, 'S^1', structure='topological')
            sage: U = M.open_subset('U') # Complement of the North pole
            sage: cU.<x> = U.chart() # Stereographic chart from the North pole
            sage: V = M.open_subset('V') # Complement of the South pole
            sage: cV.<y> = V.chart() # Stereographic chart from the South pole
            sage: M.declare_union(U,V)   # S^1 is the union of U and V
            sage: trans = cU.transition_map(cV, 1/x, intersection_name='W',
            ....:                           restrictions1= x!=0, restrictions2 = y!=0)
            sage: trans
            Change of coordinates from Chart (W, (x,)) to Chart (W, (y,))
            sage: trans.display()
            y = 1/x

        The subset `W`, intersection of `U` and `V`, has been created by
        ``transition_map()``::

            sage: M.list_of_subsets()
            [1-dimensional topological manifold S^1,
             Open subset U of the 1-dimensional topological manifold S^1,
             Open subset V of the 1-dimensional topological manifold S^1,
             Open subset W of the 1-dimensional topological manifold S^1]
            sage: W = M.list_of_subsets()[3]
            sage: W is U.intersection(V)
            True
            sage: M.atlas()
            [Chart (U, (x,)), Chart (V, (y,)), Chart (W, (x,)), Chart (W, (y,))]

        Transition map between the spherical chart and the Cartesian
        one on `\RR^2`::

            sage: M = Manifold(2, 'R^2', structure='topological')
            sage: c_cart.<x,y> = M.chart()
            sage: U = M.open_subset('U') # the complement of the half line {y=0, x >= 0}
            sage: c_spher.<r,phi> = U.chart(r'r:(0,+oo) phi:(0,2*pi):\phi')
            sage: trans = c_spher.transition_map(c_cart, (r*cos(phi), r*sin(phi)),
            ....:                                restrictions2=(y!=0, x<0))
            sage: trans
            Change of coordinates from Chart (U, (r, phi)) to Chart (U, (x, y))
            sage: trans.display()
            x = r*cos(phi)
            y = r*sin(phi)

        In this case, no new subset has been created since `U \cap M = U`::

            sage: M.list_of_subsets()
            [2-dimensional topological manifold R^2,
             Open subset U of the 2-dimensional topological manifold R^2]

        but a new chart has been created: `(U, (x, y))`::

            sage: M.atlas()
            [Chart (R^2, (x, y)), Chart (U, (r, phi)), Chart (U, (x, y))]

        """
        dom1 = self._domain
        dom2 = other._domain
        dom = dom1.intersection(dom2, name=intersection_name)
        if dom is dom1:
            chart1 = self
        else:
            chart1 = self.restrict(dom, restrictions1)
        if dom is dom2:
            chart2 = other
        else:
            chart2 = other.restrict(dom, restrictions2)
        if not isinstance(transformations, (tuple, list)):
                transformations = [transformations]
        return CoordChange(chart1, chart2, *transformations)

    def function(self, expression):
        r"""
        Define a coordinate function to the base field.

        If the current chart belongs to the atlas of a `n`-dimensional manifold
        over a topological field `K`, a *coordinate function* is a map

        .. MATH::

            \begin{array}{cccc}
                f:&  V\subset K^n & \longrightarrow & K \\
                  &  (x^1,\ldots, x^n) & \longmapsto & f(x^1,\ldots, x^n),
            \end{array}

        where `V` is the chart codomain and `(x^1,\ldots, x^n)` are the
        chart coordinates.

        The coordinate function can be either a symbolic one or a numerical
        one, depending on the parameter ``expression`` (see below).

        See :class:`~sage.manifolds.coord_func.CoordFunction`
        and :class:`~sage.manifolds.coord_func_symb.CoordFunctionSymb`
        for a complete documentation.

        INPUT:

        - ``expression`` -- material defining the coordinate function; it can
          be either:

          - a symbolic expression involving the chart coordinates, to represent
            `f(x^1,\ldots, x^n)`
          - a string representing the name of a file where the data
            to construct a numerical coordinate function is stored

        OUTPUT:

        - instance of a subclass of the base class
          :class:`~sage.manifolds.coord_func.CoordFunction`
          representing the coordinate function `f`; this is
          :class:`~sage.manifolds.coord_func_symb.CoordFunctionSymb` if
          if  ``expression`` is a symbolic expression.

        EXAMPLES:

        A symbolic coordinate function::

            sage: M = Manifold(2, 'M', structure='topological')
            sage: X.<x,y> = M.chart()
            sage: f = X.function(sin(x*y))
            sage: f
            sin(x*y)
            sage: type(f)
            <class 'sage.manifolds.coord_func_symb.CoordFunctionSymb'>
            sage: f.display()
            (x, y) |--> sin(x*y)
            sage: f(2,3)
            sin(6)

        """
        if isinstance(expression, str):
            raise NotImplementedError("numerical coordinate function not " +
                                      "implemented yet")
        else:
            return CoordFunctionSymb(self, expression)

    def zero_function(self):
        r"""
        Return the zero function of the coordinates.

        If the current chart belongs to the atlas of a `n`-dimensional manifold
        over a topological field `K`, the zero coordinate function is the map

        .. MATH::

            \begin{array}{cccc}
                f:&  V\subset K^n & \longrightarrow & K \\
                  &  (x^1,\ldots, x^n) & \longmapsto & 0,
            \end{array}

        where `V` is the chart codomain.

        See class :class:`~sage.manifolds.coord_func_symb.CoorFunctionSymb`
        for a complete documentation.
        OUTPUT:

        - instance of class
          :class:`~sage.manifolds.coord_func_symb.CoorFunctionSymb`
          representing the zero coordinate function `f`.

        EXAMPLES::

            sage: M = Manifold(2, 'M', structure='topological')
            sage: X.<x,y> = M.chart()
            sage: X.zero_function()
            0
            sage: X.zero_function().display()
            (x, y) |--> 0
            sage: type(X.zero_function())
            <class 'sage.manifolds.coord_func_symb.CoordFunctionSymb'>

        The result is cached::

            sage: X.zero_function() is X.zero_function()
            True

        Zero function on a p-adic manifold::

            sage: M = Manifold(2, 'M', structure='topological', field=Qp(5)); M
            2-dimensional topological manifold M over the 5-adic Field with
             capped relative precision 20
            sage: X.<x,y> = M.chart()
            sage: X.zero_function()
            0
            sage: X.zero_function().display()
            (x, y) |--> 0

        """
        return self._zero_function

    def one_function(self):
        r"""
        Return the constant function of the coordinates equal to one.

        If the current chart belongs to the atlas of a `n`-dimensional manifold
        over a topological field `K`, the "one" coordinate function is the map

        .. MATH::

            \begin{array}{cccc}
                f:&  V\subset K^n & \longrightarrow & K \\
                  &  (x^1,\ldots, x^n) & \longmapsto & 1,
            \end{array}

        where `V` is the chart codomain.

        See class :class:`~sage.manifolds.coord_func_symb.CoorFunctionSymb`
        for a complete documentation.
        OUTPUT:

        - instance of class
          :class:`~sage.manifolds.coord_func_symb.CoorFunctionSymb`
          representing the one coordinate function `f`.

        EXAMPLES::

            sage: M = Manifold(2, 'M', structure='topological')
            sage: X.<x,y> = M.chart()
            sage: X.one_function()
            1
            sage: X.one_function().display()
            (x, y) |--> 1
            sage: type(X.one_function())
            <class 'sage.manifolds.coord_func_symb.CoordFunctionSymb'>

        The result is cached::

            sage: X.one_function() is X.one_function()
            True

        One function on a p-adic manifold::

            sage: M = Manifold(2, 'M', structure='topological', field=Qp(5)); M
            2-dimensional topological manifold M over the 5-adic Field with
             capped relative precision 20
            sage: X.<x,y> = M.chart()
            sage: X.one_function()
            1 + O(5^20)
            sage: X.one_function().display()
            (x, y) |--> 1 + O(5^20)

        """
        return self._one_function


    def multifunction(self, *expressions):
        r"""
        Define a coordinate function to some Cartesian power of the base field.

        If `n` and `m` are two positive integers and `(U,\varphi)` is a chart on
        a topological manifold `M` of dimension `n` over a topological field `K`,
        a *multi-coordinate function* associated to `(U,\varphi)` is a map

        .. MATH::

            \begin{array}{llcl}
            f:& V \subset K^n & \longrightarrow & K^m \\
              & (x^1,\ldots,x^n) & \longmapsto & (f_1(x^1,\ldots,x^n),\ldots,
                f_m(x^1,\ldots,x^n)) ,
            \end{array}

        where `V` is the codomain of `\varphi`. In other words, `f` is a
        `K^m`-valued function of the coordinates associated to the chart
        `(U,\varphi)`.

        See :class:`~sage.manifolds.coord_func.MultiCoordFunction` for a
        complete documentation.

        INPUT:

        - ``expressions`` -- list (or tuple) of `m` elements to construct the
          coordinate functions `f_i` (`1\leq i \leq m`); for
          symbolic coordinate functions, this must be symbolic expressions
          involving the chart coordinates, while for numerical coordinate
          functions, this must be data file names

        OUTPUT:

        - an instance of :class:`~sage.manifolds.coord_func.MultiCoordFunction`
          representing `f`

        EXAMPLE:

        Function of two coordinates with values in `\RR^3`::

            sage: M = Manifold(2, 'M', structure='topological')
            sage: X.<x,y> = M.chart()
            sage: f = X.multifunction(x+y, sin(x*y), x^2 + 3*y); f
            Coordinate functions (x + y, sin(x*y), x^2 + 3*y) on the Chart (M, (x, y))
            sage: type(f)
            <class 'sage.manifolds.coord_func.MultiCoordFunction'>
            sage: f(2,3)
            (5, sin(6), 13)

        """
        from sage.manifolds.coord_func import MultiCoordFunction
        return MultiCoordFunction(self, expressions)


#*****************************************************************************

class RealChart(Chart):
    r"""
    Chart on a topological manifold over `\RR`.

    Given a topological manifold `M` of dimension `n` over `\RR`, a *chart*
    on `M` is a pair `(U,\varphi)`, where `U` is an open subset of `M` and
    `\varphi : U \to V \subset \RR^n` is a homeomorphism from `U` to
    an open subset `V` of `\RR^n`.

    The components `(x^1, \ldots, x^n)` of `\varphi`, defined by
    `\varphi(p) = (x^1(p), \ldots, x^n(p))\in \RR^n` for any point
    `p \in U`, are called the *coordinates* of the chart `(U, \varphi)`.

    INPUT:

    - ``domain`` -- open subset `U` on which the chart is defined
    - ``coordinates`` -- (default: ``''`` (empty string)) string defining
      the coordinate symbols and ranges, see below
    - ``names`` -- (default: ``None``) unused argument, except if
      ``coordinates`` is not provided; it must then be a tuple containing
      the coordinate symbols (this is guaranteed if the shortcut operator
      ``<,>`` is used)

    The string ``coordinates`` has the space ``' '`` as a separator and each
    item has at most three fields, separated by a colon (``:``):

    1. The coordinate symbol (a letter or a few letters).
    2. (optional) The interval `I` defining the coordinate range: if not
       provided, the coordinate is assumed to span all `\RR`; otherwise
       `I` must be provided in the form ``(a,b)`` (or equivalently
       ``]a,b[``). The bounds ``a`` and ``b`` can be ``+/-Infinity``,
       ``Inf``, ``infinity``, ``inf`` or ``oo``.
       For *singular* coordinates, non-open intervals such as ``[a,b]`` and
       ``(a,b]`` (or equivalently ``]a,b]``) are allowed.
       Note that the interval declaration must not contain any whitespace.
    3. (optional) The LaTeX spelling of the coordinate; if not provided the
       coordinate symbol given in the first field will be used.

    The order of the fields 2 and 3 does not matter and each of them can be
    omitted. If it contains any LaTeX expression, the string ``coordinates``
    must be declared with the prefix 'r' (for "raw") to allow for a proper
    treatment of LaTeX backslash characters (see examples below). If no
    interval range and no LaTeX spelling is to be set for any coordinate,
    the argument ``coordinates`` can be omitted when the shortcut
    operator ``<,>`` is used via Sage preparser (see examples below).

    EXAMPLES:

    Cartesian coordinates on `\RR^3`::

        sage: M = Manifold(3, 'R^3', r'\RR^3', structure='topological',
        ....:              start_index=1)
        sage: c_cart = M.chart('x y z'); c_cart
        Chart (R^3, (x, y, z))
        sage: type(c_cart)
        <class 'sage.manifolds.chart.RealChart'>

    To have the coordinates accessible as global variables, one has to set::

        sage: (x,y,z) = c_cart[:]

    However, a shortcut is to use the declarator ``<x,y,z>`` in the left-hand
    side of the chart declaration (there is then no need to pass the string
    ``'x y z'`` to  ``chart()``)::

        sage: M = Manifold(3, 'R^3', r'\RR^3', structure='topological',
        ....:              start_index=1)
        sage: c_cart.<x,y,z> = M.chart(); c_cart
        Chart (R^3, (x, y, z))

    The coordinates are then immediately accessible::

        sage: y
        y
        sage: y is c_cart[2]
        True

    Note that ``x, y, z`` declared in ``<x,y,z>`` are mere Python variable
    names and do not have to coincide with the coordinate symbols; for
    instance, one may write::

        sage: M = Manifold(3, 'R^3', r'\RR^3', structure='topological', start_index=1)
        sage: c_cart.<x1,y1,z1> = M.chart('x y z'); c_cart
        Chart (R^3, (x, y, z))

    Then ``y`` is not known as a global variable and the coordinate `y`
    is accessible only through the global variable ``y1``::

        sage: y1
        y
        sage: y1 is c_cart[2]
        True

    However, having the name of the Python variable coincide with the
    coordinate symbol is quite convenient; so it is recommended to declare::

        sage: forget()   # for doctests only
        sage: M = Manifold(3, 'R^3', r'\RR^3', structure='topological', start_index=1)
        sage: c_cart.<x,y,z> = M.chart()

    Spherical coordinates on the subset `U` of `\RR^3` that is the
    complement of the half-plane `\{y=0, x \geq 0\}`::

        sage: U = M.open_subset('U')
        sage: c_spher.<r,th,ph> = U.chart(r'r:(0,+oo) th:(0,pi):\theta ph:(0,2*pi):\phi')
        sage: c_spher
        Chart (U, (r, th, ph))

    Note the prefix 'r' for the string defining the coordinates in the
    arguments of ``chart``.

    Coordinates are Sage symbolic variables (see
    :mod:`sage.symbolic.expression`)::

        sage: type(th)
        <type 'sage.symbolic.expression.Expression'>
        sage: latex(th)
        {\theta}
        sage: assumptions(th)
        [th is real, th > 0, th < pi]

    Coordinate are also accessible by their indices::

        sage: x1 = c_spher[1]; x2 = c_spher[2]; x3 = c_spher[3]
        sage: print x1, x2, x3
        r th ph
        sage: (x1, x2, x3) == (r, th, ph)
        True

    The full set of coordinates is obtained by means of the slice ``[:]``::

        sage: c_cart[:]
        (x, y, z)
        sage: c_spher[:]
        (r, th, ph)

    Let us check that the declared coordinate ranges have been taken into
    account::

        sage: c_cart.coord_range()
        x: (-oo, +oo); y: (-oo, +oo); z: (-oo, +oo)
        sage: c_spher.coord_range()
        r: (0, +oo); th: (0, pi); ph: (0, 2*pi)
        sage: bool(th>0 and th<pi)
        True
        sage: assumptions()  # list all current symbolic assumptions
        [x is real, y is real, z is real, r is real, r > 0, th is real,
         th > 0, th < pi, ph is real, ph > 0, ph < 2*pi]

    The coordinate ranges are used for simplifications::

        sage: simplify(abs(r)) # r has been declared to lie in the interval (0,+oo)
        r
        sage: simplify(abs(x)) # no positive range has been declared for x
        abs(x)

    Each constructed chart is automatically added to the manifold's
    user atlas::

        sage: M.atlas()
        [Chart (R^3, (x, y, z)), Chart (U, (r, th, ph))]

    and to the atlas of its domain::

        sage: U.atlas()
        [Chart (U, (r, th, ph))]

    Manifold subsets have a *default chart*, which, unless changed
    via the method
    :meth:`~sage.manifolds.manifold.TopologicalManifold.set_default_chart`,
    is the first defined chart on the subset (or on a open subset of it)::

        sage: M.default_chart()
        Chart (R^3, (x, y, z))
        sage: U.default_chart()
        Chart (U, (r, th, ph))

    The default charts are not privileged charts on the manifold, but rather
    charts whose name can be skipped in the argument list of functions having
    an optional ``chart=`` argument.

    The chart map `\varphi` acting on a point is obtained by means of the
    call operator, i.e. the operator ``()``::

        sage: p = M.point((1,0,-2)); p
        Point on the 3-dimensional topological manifold R^3
        sage: c_cart(p)
        (1, 0, -2)
        sage: c_cart(p) == p.coord(c_cart)
        True
        sage: q = M.point((2,pi/2,pi/3), chart=c_spher) # point defined by its spherical coordinates
        sage: c_spher(q)
        (2, 1/2*pi, 1/3*pi)
        sage: c_spher(q) == q.coord(c_spher)
        True
        sage: a = U.point((1,pi/2,pi)) # the default coordinates on U are the spherical ones
        sage: c_spher(a)
        (1, 1/2*pi, pi)
        sage: c_spher(a) == a.coord(c_spher)
        True

    Cartesian coordinates on `U` as an example of chart construction with
    coordinate restrictions: since `U` is the complement of the half-plane
    `\{y = 0, x \geq 0\}`, we must have `y \neq 0` or `x < 0` on U.
    Accordingly, we set::

        sage: c_cartU.<x,y,z> = U.chart()
        sage: c_cartU.add_restrictions((y!=0, x<0))
        sage: U.atlas()
        [Chart (U, (r, th, ph)), Chart (U, (x, y, z))]
        sage: M.atlas()
        [Chart (R^3, (x, y, z)), Chart (U, (r, th, ph)), Chart (U, (x, y, z))]
        sage: c_cartU.valid_coordinates(-1,0,2)
        True
        sage: c_cartU.valid_coordinates(1,0,2)
        False
        sage: c_cart.valid_coordinates(1,0,2)
        True

    Note that, as an example, the following would have meant `y \neq 0`
    *and* `x < 0`::

        c_cartU.add_restrictions([y!=0, x<0])
    """
    def __init__(self, domain, coordinates='', names=None):
        r"""
        Construct a chart on a real topological manifold.

        TESTS::

            sage: forget()  # for doctests only
            sage: M = Manifold(2, 'M', structure='topological')
            sage: X.<x,y> = M.chart()
            sage: X
            Chart (M, (x, y))
            sage: type(X)
            <class 'sage.manifolds.chart.RealChart'>
            sage: assumptions()  # assumptions set in X._init_coordinates
            [x is real, y is real]
            sage: TestSuite(X).run()

        """
        Chart.__init__(self, domain, coordinates=coordinates, names=names)

    def _init_coordinates(self, coord_list):
        r"""
        Initialization of the coordinates as symbolic variables.

        This method must be redefined by derived classes in order to take
        into account specificities (e.g. enforcing real coordinates).

        INPUT:

        - ``coord_list`` -- list of coordinate fields, which items in each
          field separated by ":"; there are at most 3 items per field:
          the coordinate name, the coordinate LaTeX symbol and the
          coordinate range

        TESTS::

            sage: M = Manifold(2, 'M', structure='topological')
            sage: X.<x,y> = M.chart()
            sage: X._init_coordinates(['x', 'y'])
            sage: X
            Chart (M, (x, y))
            sage: latex(X)
            \left(M,(x, y)\right)
            sage: X.coord_range()
            x: (-oo, +oo); y: (-oo, +oo)
            sage: X._init_coordinates([r'x1:\xi:(0,1)', r'y1:\eta'])
            sage: X
            Chart (M, (x1, y1))
            sage: latex(X)
            \left(M,({\xi}, {\eta})\right)
            sage: X.coord_range()
            x1: (0, 1); y1: (-oo, +oo)

        """
        from sage.symbolic.assumptions import assume
        xx_list = [] # will contain the coordinates as Sage symbolic variables
        bounds_list = [] # will contain the coordinate bounds
        for coord_field in coord_list:
            coord_properties = coord_field.split(':')
            coord_symb = coord_properties[0].strip() # the coordinate symbol
            # default values, possibly redefined below:
            coord_latex = None
            xmin = -Infinity; xmin_included = False
            xmax = +Infinity; xmax_included = False
            # scan of the properties other than the symbol:
            for prop in coord_properties[1:]:
                prop1 = prop.strip()
                delim_min = prop1[0]
                if delim_min in ['[', ']', '(']:
                    # prop1 is the coordinate's range
                    xmin_str, xmax_str = prop1[1:len(prop1)-1].split(',')
                    if xmin_str not in ['-inf', '-Inf', '-infinity',
                                        '-Infinity', '-oo']:
                        xmin = SR(xmin_str)
                        xmin_included = ( delim_min == '[' )
                    if xmax_str not in ['inf', '+inf', 'Inf', '+Inf',
                                        'infinity', '+infinity', 'Infinity',
                                        '+Infinity', 'oo', '+oo']:
                        xmax = SR(xmax_str)
                        xmax_included = ( prop1[-1] == ']' )
                else:
                    # prop1 is the coordinate's LaTeX symbol
                    coord_latex = prop1
            # Construction of the coordinate as some Sage's symbolic variable:
            coord_var = SR.var(coord_symb, domain='real',
                               latex_name=coord_latex)
            assume(coord_var, 'real')
            if xmin != -Infinity:
                if xmin_included:
                    assume(coord_var >= xmin)
                else:
                    assume(coord_var > xmin)
            if xmax != Infinity:
                if xmax_included:
                    assume(coord_var <= xmax)
                else:
                    assume(coord_var < xmax)
            xx_list.append(coord_var)
            bounds_list.append(((xmin, xmin_included), (xmax, xmax_included)))
        self._xx = tuple(xx_list)
        self._bounds = tuple(bounds_list)

    def coord_bounds(self, i=None):
        r"""
        Return the lower and upper bounds of the range of a coordinate.

        For a nicely formatted output, use :meth:`coord_range` instead.

        INPUT:

        - ``i`` -- (default: ``None``)  index of the coordinate; if ``None``,
          the bounds of all the coordinates are returned

        OUTPUT:

        - the coordinate bounds as the tuple
          ``((xmin, min_included), (xmax, max_included))`` where

          - ``xmin`` is the coordinate lower bound
          - ``min_included`` is a boolean, indicating whether the coordinate
            can take the value ``xmin``, i.e. ``xmin`` is a strict lower
            bound iff ``min_included`` is ``False``
          - ``xmin`` is the coordinate upper bound
          - ``max_included`` is a boolean, indicating whether the coordinate
            can take the value ``xmax``, i.e. ``xmax`` is a strict upper
            bound iff ``max_included`` is ``False``

        EXAMPLES:

        Some coordinate bounds on a 2-dimensional manifold::

            sage: forget()  # for doctests only
            sage: M = Manifold(2, 'M', structure='topological')
            sage: c_xy.<x,y> = M.chart('x y:[0,1)')
            sage: c_xy.coord_bounds(0)  # x in (-oo,+oo) (the default)
            ((-Infinity, False), (+Infinity, False))
            sage: c_xy.coord_bounds(1)  # y in [0,1)
            ((0, True), (1, False))
            sage: c_xy.coord_bounds()
            (((-Infinity, False), (+Infinity, False)), ((0, True), (1, False)))
            sage: c_xy.coord_bounds() == (c_xy.coord_bounds(0), c_xy.coord_bounds(1))
            True

        The coordinate bounds can also be recovered via the method
        :meth:`coord_range`::

            sage: c_xy.coord_range()
            x: (-oo, +oo); y: [0, 1)
            sage: c_xy.coord_range(y)
            y: [0, 1)

        or via Sage's function
        :func:`sage.symbolic.assumptions.assumptions`::

            sage: assumptions(x)
            [x is real]
            sage: assumptions(y)
            [y is real, y >= 0, y < 1]

        """
        if i is None:
            return self._bounds
        else:
            return self._bounds[i-self._manifold._sindex]

    def coord_range(self, xx=None):
        r"""
        Display the range of a coordinate (or all coordinates), as an
        interval.

        INPUT:

        - ``xx`` -- (default: ``None``) symbolic expression corresponding
          to a coordinate of the current chart; if ``None``, the ranges of
          all coordinates are displayed

        EXAMPLES:

        Ranges of coordinates on a 2-dimensional manifold::

            sage: M = Manifold(2, 'M', structure='topological')
            sage: X.<x,y> = M.chart()
            sage: X.coord_range()
            x: (-oo, +oo); y: (-oo, +oo)
            sage: X.coord_range(x)
            x: (-oo, +oo)
            sage: U = M.open_subset('U', coord_def={X: [x>1, y<pi]})
            sage: XU = X.restrict(U)  # restriction of chart X to U
            sage: XU.coord_range()
            x: (1, +oo); y: (-oo, pi)
            sage: XU.coord_range(x)
            x: (1, +oo)
            sage: XU.coord_range(y)
            y: (-oo, pi)

        The output is LaTeX-formatted for the notebook::

            sage: latex(XU.coord_range(y))
            y :\ \left( -\infty, \pi \right)

        """
        from sage.tensor.modules.format_utilities import FormattedExpansion
        def _display_coord_range(self, xx, rtxt, rlatex):
            ind = self._xx.index(xx)
            bounds = self._bounds[ind]
            rtxt += "{}: ".format(xx)
            rlatex += latex(xx) + r":\ "
            if bounds[0][1]:
                rtxt += "["
                rlatex += r"\left["
            else:
                rtxt += "("
                rlatex += r"\left("
            xmin = bounds[0][0]
            if xmin == -Infinity:
                rtxt += "-oo, "
                rlatex += r"-\infty,"
            else:
                rtxt += "{}, ".format(xmin)
                rlatex += latex(xmin) + ","
            xmax = bounds[1][0]
            if xmax == Infinity:
                rtxt += "+oo"
                rlatex += r"+\infty"
            else:
                rtxt += "{}".format(xmax)
                rlatex += latex(xmax)
            if bounds[1][1]:
                rtxt += "]"
                rlatex += r"\right]"
            else:
                rtxt += ")"
                rlatex += r"\right)"
            return rtxt, rlatex
        resu_txt = ""
        resu_latex = ""
        if xx is None:
            for x in self._xx:
                if resu_txt != "":
                    resu_txt += "; "
                    resu_latex += r";\quad "
                resu_txt, resu_latex = _display_coord_range(self, x, resu_txt,
                                                            resu_latex)
        else:
            resu_txt, resu_latex = _display_coord_range(self, xx, resu_txt,
                                                        resu_latex)
        return FormattedExpansion(resu_txt, resu_latex)


    def add_restrictions(self, restrictions):
        r"""
        Add some restrictions on the coordinates.

        INPUT:

        - ``restrictions`` -- list of restrictions on the
          coordinates, in addition to the ranges declared by the intervals
          specified in the chart constructor

        A restriction can be any symbolic equality or inequality involving
        the coordinates, such as ``x > y`` or ``x^2 + y^2 != 0``. The items
        of the list ``restrictions`` are combined with the ``and`` operator;
        if some restrictions are to be combined with the ``or`` operator
        instead, they have to be passed as a tuple in some single item
        of the list ``restrictions``. For example::

          restrictions = [x > y, (x != 0, y != 0), z^2 < x]

        means (``x > y``) and ((``x != 0``) or (``y != 0``)) and
        (``z^2 < x``). If the list ``restrictions`` contains only one
        item, this item can be passed as such, i.e. writing ``x > y``
        instead of the single element list ``[x > y]``.

        EXAMPLES:

        Cartesian coordinates on the open unit disc in `\RR^2`::

            sage: M = Manifold(2, 'M', structure='topological') # the open unit disc
            sage: X.<x,y> = M.chart()
            sage: X.add_restrictions(x^2+y^2<1)
            sage: X.valid_coordinates(0,2)
            False
            sage: X.valid_coordinates(0,1/3)
            True

        The restrictions are transmitted to subcharts::

            sage: A = M.open_subset('A') # annulus 1/2 < r < 1
            sage: X_A = X.restrict(A, x^2+y^2 > 1/4)
            sage: X_A._restrictions
            [x^2 + y^2 < 1, x^2 + y^2 > (1/4)]
            sage: X_A.valid_coordinates(0,1/3)
            False
            sage: X_A.valid_coordinates(2/3,1/3)
            True

        If appropriate, the restrictions are transformed into bounds on
        the coordinate ranges::

            sage: U = M.open_subset('U')
            sage: X_U = X.restrict(U)
            sage: X_U.coord_range()
            x: (-oo, +oo); y: (-oo, +oo)
            sage: X_U.add_restrictions([x<0, y>1/2])
            sage: X_U.coord_range()
            x: (-oo, 0); y: (1/2, +oo)

        """
        import operator
        if not isinstance(restrictions, list):
            # case of a single condition or conditions to be combined by "or"
            restrictions = [restrictions]
        self._restrictions.extend(restrictions)
        # Update of the coordinate bounds from the restrictions:
        bounds = list(self._bounds) # convert to a list for modifications
        new_restrictions = []
        for restrict in self._restrictions:
            restrict_used = False # determines whether restrict is used
                                  # to set some coordinate bound
            if not isinstance(restrict, tuple): # case of 'or' conditions
                                                # excluded
                operands = restrict.operands()
                left = operands[0]
                right = operands[1]
                right_var = right.variables()
                if left in self._xx:
                    # the l.h.s. of the restriction is a single
                    # coordinate
                    right_coord = [coord for coord in self._xx
                                   if coord in right_var]
                    if not right_coord:
                        # there is no other coordinate in the r.h.s.
                        ind = self._xx.index(left)
                        left_bounds = list(bounds[ind])
                        oper = restrict.operator()
                        oinf = left_bounds[0][0] # old coord inf
                        osup = left_bounds[1][0] # old coord sup
                        if oper == operator.lt:
                            if osup == Infinity or right <= osup:
                                left_bounds[1] = (right, False)
                                restrict_used = True
                        elif oper == operator.le:
                            if osup == Infinity or right < osup:
                                left_bounds[1] = (right, True)
                                restrict_used = True
                        elif oper == operator.gt:
                            if oinf == -Infinity or right >= oinf:
                                left_bounds[0] = (right, False)
                                restrict_used = True
                        elif oper == operator.ge:
                            if oinf == -Infinity or right > oinf:
                                left_bounds[0] = (right, True)
                                restrict_used = True
                        bounds[ind] = tuple(left_bounds)
            if not restrict_used:
                # if restrict has not been used to set a coordinate bound
                # it is maintained in the list of restrictions:
                new_restrictions.append(restrict)
        self._bounds = tuple(bounds)
        self._restrictions = new_restrictions


    def restrict(self, subset, restrictions=None):
        r"""
        Return the restriction of the chart to some open subset of its domain.

        If the current chart is `(U,\varphi)`, a *restriction* (or *subchart*)
        is a chart `(V,\psi)` such that `V\subset U` and `\psi = \varphi |_V`.

        If such subchart has not been defined yet, it is constructed here.

        The coordinates of the subchart bare the same names as the coordinates
        of the current chart.

        INPUT:

        - ``subset`` -- open subset `V` of the chart domain `U` (must be an
          instance of :class:`~sage.manifolds.manifold.TopologicalManifold`)
        - ``restrictions`` -- (default: ``None``) list of coordinate
          restrictions defining the subset `V`

        A restriction can be any symbolic equality or inequality involving
        the coordinates, such as ``x > y`` or ``x^2 + y^2 != 0``. The items
        of the list ``restrictions`` are combined with the ``and`` operator;
        if some restrictions are to be combined with the ``or`` operator
        instead, they have to be passed as a tuple in some single item
        of the list ``restrictions``. For example::

          restrictions = [x > y, (x != 0, y != 0), z^2 < x]

        means (``x > y``) and ((``x != 0``) or (``y != 0``)) and
        (``z^2 < x``). If the list ``restrictions`` contains only one
        item, this item can be passed as such, i.e. writing ``x > y``
        instead of the single element list ``[x > y]``.

        OUTPUT:

        - chart `(V,\psi)`, as an instance of :class:`RealChart`.

        EXAMPLES:

        Cartesian coordinates on the unit open disc in `\RR^2` as a subchart
        of the global Cartesian coordinates::

            sage: M = Manifold(2, 'R^2', structure='topological')
            sage: c_cart.<x,y> = M.chart() # Cartesian coordinates on R^2
            sage: D = M.open_subset('D') # the unit open disc
            sage: c_cart_D = c_cart.restrict(D, x^2+y^2<1)
            sage: p = M.point((1/2, 0))
            sage: p in D
            True
            sage: q = M.point((1, 2))
            sage: q in D
            False

        Cartesian coordinates on the annulus `1 < \sqrt{x^2+y^2} < 2`::

            sage: A = M.open_subset('A')
            sage: c_cart_A = c_cart.restrict(A, [x^2+y^2>1, x^2+y^2<4])
            sage: p in A, q in A
            (False, False)
            sage: a = M.point((3/2,0))
            sage: a in A
            True

        """
        if subset == self._domain:
            return self
        if subset not in self._dom_restrict:
            if not subset.is_subset(self._domain):
                raise ValueError("the specified subset is not a subset " +
                                 "of the domain of definition of the chart")
            coordinates = ""
            for coord in self._xx:
                coordinates += repr(coord) + ' '
            res = type(self)(subset, coordinates)
            res._bounds = self._bounds
            res._restrictions.extend(self._restrictions)
            # The coordinate restrictions are added to the result chart and
            # possibly transformed into coordinate bounds:
            if restrictions is not None:
                res.add_restrictions(restrictions)
            # Update of supercharts and subcharts:
            res._supercharts.update(self._supercharts)
            for schart in self._supercharts:
                schart._subcharts.add(res)
                schart._dom_restrict[subset] = res
            # Update of domain restrictions:
            self._dom_restrict[subset] = res
        return self._dom_restrict[subset]

    def valid_coordinates(self, *coordinates, **kwds):
        r"""
        Check whether a tuple of coordinates can be the coordinates of a
        point in the chart domain.

        INPUT:

        - ``*coordinates`` -- coordinate values
        - ``**kwds`` -- options:

          - ``tolerance=0``, to set the absolute tolerance in the test of
            coordinate ranges
          - ``parameters=None``, to set some numerical values to parameters


        OUTPUT:

        - ``True`` if the coordinate values are admissible in the chart range
          and ``False`` otherwise

        EXAMPLES:

        Cartesian coordinates on a square interior::

            sage: forget()  # for doctest only
            sage: M = Manifold(2, 'M', structure='topological')  # the square interior
            sage: X.<x,y> = M.chart('x:(-2,2) y:(-2,2)')
            sage: X.valid_coordinates(0,1)
            True
            sage: X.valid_coordinates(-3/2,5/4)
            True
            sage: X.valid_coordinates(0,3)
            False

        The unit open disk inside the square::

            sage: D = M.open_subset('D', coord_def={X: x^2+y^2<1})
            sage: XD = X.restrict(D)
            sage: XD.valid_coordinates(0,1)
            False
            sage: XD.valid_coordinates(-3/2,5/4)
            False
            sage: XD.valid_coordinates(-1/2,1/2)
            True
            sage: XD.valid_coordinates(0,0)
            True

        """
        n = len(coordinates)
        if n != self._manifold._dim:
            return False
        if 'tolerance' in kwds:
            tolerance = kwds['tolerance']
        else:
            tolerance = 0
        if 'parameters' in kwds:
            parameters = kwds['parameters']
        else:
            parameters = None
        # Check of the coordinate ranges:
        for x, bounds in zip(coordinates, self._bounds):
            xmin = bounds[0][0] - tolerance
            min_included = bounds[0][1]
            xmax = bounds[1][0] + tolerance
            max_included = bounds[1][1]
            if parameters:
                xmin = xmin.subs(parameters)
                xmax = xmax.subs(parameters)
            if min_included:
                if x < xmin:
                    return False
            else:
                if x <= xmin:
                    return False
            if max_included:
                if x > xmax:
                    return False
            else:
                if x >= xmax:
                    return False
        # Check of additional restrictions:
        if self._restrictions != []:
            substitutions = dict(zip(self._xx, coordinates))
            if parameters:
                substitutions.update(parameters)
            for restrict in self._restrictions:
                if isinstance(restrict, tuple): # case of or conditions
                    combine = False
                    for expr in restrict:
                        combine = combine or bool(expr.subs(substitutions))
                    if not combine:
                        return False
                else:
                    if not bool(restrict.subs(substitutions)):
                        return False
        # All tests have been passed:
        return True

#*****************************************************************************

class CoordChange(SageObject):
    r"""
    Transition map between two charts of a topological manifold.

    Giving two coordinate charts `(U, \varphi)` and `(V, \psi)` on a
    topological manifold `M` of dimension `n` over a topological field `K`,
    the *transition map from* `(U, \varphi)` *to* `(V, \psi)` is the map

    .. MATH::

        \psi\circ\varphi^{-1}: \varphi(U\cap V) \subset K^n
        \rightarrow \psi(U\cap V) \subset K^n.

    In other words, the transition map `\psi \circ \varphi^{-1}` expresses
    the coordinates `(y^1, \ldots, y^n)` of `(V, \psi)` in terms of the
    coordinates `(x^1, \ldots, x^n)` of `(U, \varphi)` on the open subset
    where the two charts intersect, i.e. on `U \cap V`.

    INPUT:

    - ``chart1`` -- chart `(U, \varphi)`
    - ``chart2`` -- chart `(V, \psi)`
    - ``transformations`` -- tuple (or list) `(Y_1, \ldots, Y_2)`, where
      `Y_i` is the symbolic expression of the coordinate `y^i` in terms
      of the coordinates `(x^1, \ldots, x^n)`

    EXAMPLES:

    Transition map on a 2-dimensional topological manifold::

        sage: M = Manifold(2, 'M', structure='topological')
        sage: X.<x,y> = M.chart()
        sage: Y.<u,v> = M.chart()
        sage: X_to_Y = X.transition_map(Y, [x+y, x-y])
        sage: X_to_Y
        Change of coordinates from Chart (M, (x, y)) to Chart (M, (u, v))
        sage: type(X_to_Y)
        <class 'sage.manifolds.chart.CoordChange'>
        sage: X_to_Y.display()
        u = x + y
        v = x - y

    """
    def __init__(self, chart1, chart2, *transformations):
        r"""
        Construct a transition map.

        TESTS::

            sage: M = Manifold(2, 'M', structure='topological')
            sage: X.<x,y> = M.chart()
            sage: Y.<u,v> = M.chart()
            sage: X_to_Y = X.transition_map(Y, [x+y, x-y])
            sage: X_to_Y
            Change of coordinates from Chart (M, (x, y)) to Chart (M, (u, v))
            sage: type(X_to_Y)
            <class 'sage.manifolds.chart.CoordChange'>
            sage: TestSuite(X_to_Y).run()

        """
        self._n1 = len(chart1._xx)
        self._n2 = len(chart2._xx)
        if len(transformations) != self._n2:
            raise ValueError("{} coordinate transformations ".format(self._n2)
                             + "must be provided")
        self._chart1 = chart1
        self._chart2 = chart2
        # The coordinate transformations are implemented via the class
        # MultiCoordFunction:
        self._transf = chart1.multifunction(*transformations)
        self._inverse = None
        # If the two charts are on the same open subset, the coordinate change
        # is added to the subset (and supersets) dictionary:
        if chart1._domain == chart2._domain:
            domain = chart1._domain
            for sdom in domain._supersets:
                sdom._coord_changes[(chart1, chart2)] = self

    def _repr_(self):
        r"""
        String representation of the transition map.

        TESTS::

            sage: M = Manifold(2, 'M', structure='topological')
            sage: X.<x,y> = M.chart()
            sage: Y.<u,v> = M.chart()
            sage: X_to_Y = X.transition_map(Y, [x+y, x-y])
            sage: X_to_Y._repr_()
            'Change of coordinates from Chart (M, (x, y)) to Chart (M, (u, v))'
            sage: repr(X_to_Y)  # indirect doctest
            'Change of coordinates from Chart (M, (x, y)) to Chart (M, (u, v))'
            sage: X_to_Y  # indirect doctest
            Change of coordinates from Chart (M, (x, y)) to Chart (M, (u, v))

        """
        return "Change of coordinates from {} to {}".format(self._chart1,
                                                            self._chart2)

    def _latex_(self):
        r"""
        LaTeX representation of the transition map.

        TESTS::

            sage: M = Manifold(2, 'M', structure='topological')
            sage: X.<x,y> = M.chart()
            sage: Y.<u,v> = M.chart()
            sage: X_to_Y = X.transition_map(Y, [x+y, x-y])
            sage: X_to_Y._latex_()
            \left(M,(x, y)\right) \rightarrow \left(M,(u, v)\right)
            sage: latex(X_to_Y)  # indirect doctest
            \left(M,(x, y)\right) \rightarrow \left(M,(u, v)\right)

        """
        return latex(self._chart1) + r' \rightarrow ' + latex(self._chart2)

    def __eq__(self, other):
        r"""
        Equality operator.

        TESTS::

            sage: M = Manifold(2, 'M', structure='topological')
            sage: X.<x,y> = M.chart()
            sage: Y.<u,v> = M.chart()
            sage: X_to_Y = X.transition_map(Y, [x+y, x-y])
            sage: X_to_Y == X_to_Y
            True
            sage: X_to_Y1 = X.transition_map(Y, [x+y, x-y])
            sage: X_to_Y == X_to_Y1
            True
            sage: X_to_Y2 = X.transition_map(Y, [2*y, -x])
            sage: X_to_Y == X_to_Y2
            False
            sage: Z.<w,z> = M.chart()
            sage: X_to_Z = X.transition_map(Z, [x+y, x-y])
            sage: X_to_Y == X_to_Z
            False

        """
        if other is self:
            return True
        if not isinstance(other, CoordChange):
            return False
        return ((self._chart1 == other._chart1)
                and (self._chart2 == other._chart2)
                and (self._transf == other._transf))

    def __ne__(self, other):
        r"""
        Unequality operator.

        TESTS::

            sage: M = Manifold(2, 'M', structure='topological')
            sage: X.<x,y> = M.chart()
            sage: Y.<u,v> = M.chart()
            sage: X_to_Y = X.transition_map(Y, [x+y, x-y])
            sage: X_to_Y2 = X.transition_map(Y, [2*y, -x])
            sage: X_to_Y != X_to_Y2
            True

        """
        return not (self == other)

    def __call__(self, *coords):
        r"""
        Compute the new coordinates from old ones.

        INPUT:

        - ``coords`` -- values of coordinates of ``chart1``

        OUTPUT:

        - tuple of values of coordinates of ``chart2``

        EXAMPLES::

            sage: M = Manifold(2, 'M', structure='topological')
            sage: X.<x,y> = M.chart()
            sage: Y.<u,v> = M.chart()
            sage: X_to_Y = X.transition_map(Y, [x+y, x-y])
            sage: X_to_Y(1,2)
            (3, -1)

        """
<<<<<<< HEAD
        #*# When MultiCoordFunction is implemented (trac #18640):
        # return self._transf(*coords)
        #*# for now:
        substitutions = {self._chart1._xx[j]: coords[j] for j in range(self._n1)}
        return tuple([self._transf[i].subs(substitutions).simplify_full()
                      for i in range(self._n2)])
=======
        return self._transf(*coords)
>>>>>>> c01048f2

    def inverse(self):
        r"""
        Compute the inverse coordinate transformation.

        OUTPUT:

        - an instance of :class:`CoordChange` representing the inverse of
          the current coordinate transformation

        EXAMPLES:

        Inverse of a coordinate transformation corresponding to a
        `\pi/3`-rotation in the plane::

            sage: M = Manifold(2, 'M', structure='topological')
            sage: c_xy.<x,y> = M.chart()
            sage: c_uv.<u,v> = M.chart()
            sage: xy_to_uv = c_xy.transition_map(c_uv, ((x - sqrt(3)*y)/2, (sqrt(3)*x + y)/2))
            sage: M.coord_changes()
            {(Chart (M, (x, y)),
              Chart (M, (u, v))): Change of coordinates from Chart (M, (x, y)) to Chart (M, (u, v))}
            sage: uv_to_xy = xy_to_uv.inverse(); uv_to_xy
            Change of coordinates from Chart (M, (u, v)) to Chart (M, (x, y))
            sage: uv_to_xy.display()
            x = 1/2*sqrt(3)*v + 1/2*u
            y = -1/2*sqrt(3)*u + 1/2*v
            sage: M.coord_changes()  # random (dictionary output)
            {(Chart (M, (u, v)),
              Chart (M, (x, y))): Change of coordinates from Chart (M, (u, v)) to Chart (M, (x, y)),
             (Chart (M, (x, y)),
              Chart (M, (u, v))): Change of coordinates from Chart (M, (x, y)) to Chart (M, (u, v))}

        """
        from sage.symbolic.relation import solve
        from sage.manifolds.utilities import simplify_chain_real, \
                                             simplify_chain_generic
        if self._inverse is not None:
            return self._inverse
        # The computation is necessary:
        x1 = self._chart1._xx  # list of coordinates in chart1
        x2 = self._chart2._xx  # list of coordinates in chart2
        n1 = self._n1
        n2 = self._n2
        if n1 != n2:
            raise ValueError("the change of coordinates is not invertible " +
                             "(different number of coordinates in the two " +
                             "charts)")
        # New symbolic variables (different from x2 to allow for a
        #  correct solution even when chart2 = chart1):
        base_field = self._chart1.domain().base_field_type()
        if base_field == 'real':
            coord_domain = ['real' for i in range(n2)]
        elif base_field == 'complex':
            coord_domain = ['complex' for i in range(n2)]
        else:
            coord_domain = [None for i in range(n2)]
        for i in range(n2):
            if x2[i].is_positive():
                coord_domain[i] = 'positive'
        xp2 = [ SR.var('xxxx' + str(i), domain=coord_domain[i])
<<<<<<< HEAD
                for i in range(n2) ]
        #*# when MultiCoordFunction will be implemented (trac #18640):
        # xx2 = self._transf.expr()
        #*# for now:
        xx2 = self._transf
        equations = [xp2[i] == xx2[i] for i in range(n2)]
=======
                                                           for i in range(n2) ]
        xx2 = self._transf.expr()
        equations = [ xp2[i] == xx2[i] for i in range(n2) ]
>>>>>>> c01048f2
        try:
            solutions = solve(equations, *x1, solution_dict=True)
        except RuntimeError:
            raise RuntimeError("the system could not be solved; use " +
                               "set_inverse() to set the inverse manually")
        substitutions = dict(zip(xp2, x2))
        if len(solutions) == 1:
            x2_to_x1 = [solutions[0][x1[i]].subs(substitutions)
                                                            for i in range(n1)]
            for transf in x2_to_x1:
                try:
                    if self._domain.base_field_type() == 'real':
                        transf = simplify_chain_real(transf)
                    else:
                        transf = simplify_chain_generic(transf)
                except AttributeError:
                    pass
        else:
            list_x2_to_x1 = []
            for sol in solutions:
                if x2[0] in sol:
                    raise ValueError("the system could not be solved; use " +
                                     "set_inverse() to set the inverse " +
                                     "manually")
                x2_to_x1 = [sol[x1[i]].subs(substitutions) for i in range(n1)]
                for transf in x2_to_x1:
                    try:
                        if self._domain.base_field_type() == 'real':
                            transf = simplify_chain_real(transf)
                        else:
                            transf = simplify_chain_generic(transf)
                    except AttributeError:
                        pass
                if self._chart1.valid_coordinates(*x2_to_x1):
                    list_x2_to_x1.append(x2_to_x1)
            if len(list_x2_to_x1) == 0:
                raise ValueError("no solution found; use set_inverse() to " +
                                 "set the inverse manually")
            if len(list_x2_to_x1) > 1:
                print "Multiple solutions found: "
                print list_x2_to_x1
                raise ValueError(
                   "non-unique solution to the inverse coordinate " +
                   "transformation; use set_inverse() to set the inverse " +
                   "manually")
            x2_to_x1 = list_x2_to_x1[0]
        self._inverse = type(self)(self._chart2, self._chart1, *x2_to_x1)
        return self._inverse

    def set_inverse(self, *transformations, **kwds):
        r"""
        Sets the inverse of the coordinate transformation.

        This is useful when the automatic computation via :meth:`inverse()`
        fails.

        INPUT:

        - ``transformations`` -- the inverse transformations expressed as a
          list of the expressions of the "old" coordinates in terms of the
          "new" ones
        - ``kwds`` -- keyword arguments: only ``verbose=True`` or
          ``verbose=False`` (default) are meaningful; it determines whether
          the provided transformations are checked to be indeed the inverse
          coordinate transformations

        EXAMPLES:

        From spherical coordinates to Cartesian ones in the plane::

            sage: M = Manifold(2, 'R^2', structure='topological')
            sage: U = M.open_subset('U') # the complement of the half line {y=0, x>= 0}
            sage: c_cart.<x,y> = U.chart()
            sage: c_spher.<r,ph> = U.chart(r'r:(0,+oo) ph:(0,2*pi):\phi')
            sage: spher_to_cart = c_spher.transition_map(c_cart, [r*cos(ph), r*sin(ph)])
            sage: spher_to_cart.set_inverse(sqrt(x^2+y^2), atan2(y,x))
            sage: spher_to_cart.inverse()
            Change of coordinates from Chart (U, (x, y)) to Chart (U, (r, ph))
            sage: spher_to_cart.inverse().display()
            r = sqrt(x^2 + y^2)
            ph = arctan2(y, x)
            sage: M.coord_changes()  # random (dictionary output)
            {(Chart (U, (r, ph)),
              Chart (U, (x, y))): Change of coordinates from Chart (U, (r, ph)) to Chart (U, (x, y)),
             (Chart (U, (x, y)),
              Chart (U, (r, ph))): Change of coordinates from Chart (U, (x, y)) to Chart (U, (r, ph))}

        Introducing a wrong inverse transformation (note the ``x^3`` typo) is
        revealed by setting ``verbose`` to ``True``::

            sage: spher_to_cart.set_inverse(sqrt(x^3+y^2), atan2(y,x), verbose=True)
            Check of the inverse coordinate transformation:
               r == sqrt(r*cos(ph)^3 + sin(ph)^2)*r
               ph == arctan2(r*sin(ph), r*cos(ph))
               x == sqrt(x^3 + y^2)*x/sqrt(x^2 + y^2)
               y == sqrt(x^3 + y^2)*y/sqrt(x^2 + y^2)

        """
        verbose = kwds.get('verbose', False)
        self._inverse = type(self)(self._chart2, self._chart1,
                                   *transformations)
        if verbose:
            print("Check of the inverse coordinate transformation:")
            x1 = self._chart1._xx
            x2 = self._chart2._xx
            n1 = len(x1)
            for i in range(n1):
                print("  {} == {}".format(x1[i], self._inverse(*(self(*x1)))[i]))
            for i in range(n1):
                print("  {} == {}".format(x2[i], self(*(self._inverse(*x2)))[i]))

    def __mul__(self, other):
        r"""
        Composition with another change of coordinates.

        INPUT:

        - ``other`` -- another change of coordinate, the final chart of
          it is the initial chart of ``self``

        OUTPUT:

        - the change of coordinates `X_1 \to X_3`, where `X_1` is the initial
          chart of ``other`` and `X_3` is the final chart of ``self``

        EXAMPLES::

            sage: M = Manifold(2, 'M', structure='topological')
            sage: X.<x,y> = M.chart()
            sage: U.<u,v> = M.chart()
            sage: X_to_U = X.transition_map(U, (x+y, x-y))
            sage: W.<w,z> = M.chart()
            sage: U_to_W = U.transition_map(W, (u+cos(u)/2, v-sin(v)/2))
            sage: X_to_W = U_to_W * X_to_U; X_to_W
            Change of coordinates from Chart (M, (x, y)) to Chart (M, (w, z))
            sage: X_to_W.display()
            w = 1/2*cos(x)*cos(y) - 1/2*sin(x)*sin(y) + x + y
            z = -1/2*cos(y)*sin(x) + 1/2*cos(x)*sin(y) + x - y

        """
        if not isinstance(other, CoordChange):
            raise TypeError("{} is not a change of coordinate".format(other))
        if other._chart2 != self._chart1:
            raise ValueError("composition not possible: " +
                             "{} is different from {}".format(other._chart2,
                                                              other._chart1))
        transf = self._transf(*(other._transf.expr()))
        return type(self)(other._chart1, self._chart2, *transf)

    def restrict(self, dom1, dom2=None):
        r"""
        Restriction to subsets.

        INPUT:

        - ``dom1`` -- open subset of the domain of ``chart1``
        - ``dom2`` -- (default: ``None``) open subset of the domain of
          ``chart2``; if ``None``, ``dom1`` is assumed

        OUTPUT:

        - the transition map between the charts restricted to the
          specified subsets

        EXAMPLES::

            sage: M = Manifold(2, 'M', structure='topological')
            sage: X.<x,y> = M.chart()
            sage: Y.<u,v> = M.chart()
            sage: X_to_Y = X.transition_map(Y, [x+y, x-y])
            sage: U = M.open_subset('U', coord_def={X: x>0, Y: u+v>0})
            sage: X_to_Y_U = X_to_Y.restrict(U); X_to_Y_U
            Change of coordinates from Chart (U, (x, y)) to Chart (U, (u, v))
            sage: X_to_Y_U.display()
            u = x + y
            v = x - y

        The result is cached::

            sage: X_to_Y.restrict(U) is X_to_Y_U
            True

        """
        if dom2 is None:
            dom2 = dom1
        ch1 = self._chart1.restrict(dom1)
        ch2 = self._chart2.restrict(dom2)
        if (ch1, ch2) in dom1.coord_changes():
            return dom1.coord_changes()[(ch1,ch2)]
        return type(self)(self._chart1.restrict(dom1),
                          self._chart2.restrict(dom2), *(self._transf.expr()))

    def display(self):
        r"""
        Display of the coordinate transformation.

        The output is either text-formatted (console mode) or LaTeX-formatted
        (notebook mode).

        EXAMPLES:

        From spherical coordinates to Cartesian ones in the plane::

            sage: M = Manifold(2, 'R^2', structure='topological')
            sage: U = M.open_subset('U') # the complement of the half line {y=0, x>= 0}
            sage: c_cart.<x,y> = U.chart()
            sage: c_spher.<r,ph> = U.chart(r'r:(0,+oo) ph:(0,2*pi):\phi')
            sage: spher_to_cart = c_spher.transition_map(c_cart, [r*cos(ph), r*sin(ph)])
            sage: spher_to_cart.display()
            x = r*cos(ph)
            y = r*sin(ph)
            sage: latex(spher_to_cart.display())
            \left\{\begin{array}{lcl} x & = & r \cos\left({\phi}\right) \\
             y & = & r \sin\left({\phi}\right) \end{array}\right.

        A shortcut is ``disp()``::

            sage: spher_to_cart.disp()
            x = r*cos(ph)
            y = r*sin(ph)

        """
        from sage.misc.latex import latex
        from sage.tensor.modules.format_utilities import FormattedExpansion
        coords2 = self._chart2[:]
        n2 = len(coords2)
        expr = self._transf.expr()
        rtxt = ""
        if n2 == 1:
            rlatex = r"\begin{array}{lcl}"
        else:
            rlatex = r"\left\{\begin{array}{lcl}"
        for i in range(n2):
            x2 = coords2[i]
            x2f = expr[i]
            rtxt += repr(x2) + " = " + repr(x2f) + "\n"
            rlatex += latex(x2) + r" & = & " + latex(x2f) + r"\\"
        rtxt = rtxt[:-1]  # remove the last new line
        rlatex = rlatex[:-2] + r"\end{array}"
        if n2 > 1:
            rlatex += r"\right."
        return FormattedExpansion(rtxt, rlatex)

    disp = display
<|MERGE_RESOLUTION|>--- conflicted
+++ resolved
@@ -2037,16 +2037,7 @@
             (3, -1)
 
         """
-<<<<<<< HEAD
-        #*# When MultiCoordFunction is implemented (trac #18640):
-        # return self._transf(*coords)
-        #*# for now:
-        substitutions = {self._chart1._xx[j]: coords[j] for j in range(self._n1)}
-        return tuple([self._transf[i].subs(substitutions).simplify_full()
-                      for i in range(self._n2)])
-=======
         return self._transf(*coords)
->>>>>>> c01048f2
 
     def inverse(self):
         r"""
@@ -2108,18 +2099,9 @@
             if x2[i].is_positive():
                 coord_domain[i] = 'positive'
         xp2 = [ SR.var('xxxx' + str(i), domain=coord_domain[i])
-<<<<<<< HEAD
                 for i in range(n2) ]
-        #*# when MultiCoordFunction will be implemented (trac #18640):
-        # xx2 = self._transf.expr()
-        #*# for now:
-        xx2 = self._transf
+        xx2 = self._transf.expr()
         equations = [xp2[i] == xx2[i] for i in range(n2)]
-=======
-                                                           for i in range(n2) ]
-        xx2 = self._transf.expr()
-        equations = [ xp2[i] == xx2[i] for i in range(n2) ]
->>>>>>> c01048f2
         try:
             solutions = solve(equations, *x1, solution_dict=True)
         except RuntimeError:
