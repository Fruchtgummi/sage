--- conflicted
+++ resolved
@@ -1517,9 +1517,6 @@
                            "do not correspond to any chart with " +
                            "the {} as domain".format(dom))
 
-<<<<<<< HEAD
-def Manifold(dim, name, latex_name=None, field='real', structure='smooth',
-=======
     def scalar_field_algebra(self):
         r"""
         Return the algebra of scalar fields defined the manifold.
@@ -1538,7 +1535,7 @@
 
         Scalar algebra of a 3-dimensional open subset::
 
-            sage: M = Manifold(3, 'M', type='topological')
+            sage: M = Manifold(3, 'M', structure='topological')
             sage: U = M.open_subset('U')
             sage: CU = U.scalar_field_algebra() ; CU
             Algebra of scalar fields on the Open subset U of the 3-dimensional topological manifold M
@@ -1596,7 +1593,7 @@
         A scalar field defined by its coordinate expression in the open
         set's default chart::
 
-            sage: M = Manifold(3, 'M', type='topological')
+            sage: M = Manifold(3, 'M', structure='topological')
             sage: U = M.open_subset('U')
             sage: c_xyz.<x,y,z> = U.chart()
             sage: f = U.scalar_field(sin(x)*cos(y) + z, name='F'); f
@@ -1664,7 +1661,7 @@
 
         A constant scalar field on the 2-sphere::
 
-            sage: M = Manifold(2, 'M', type='topological') # the 2-dimensional sphere S^2
+            sage: M = Manifold(2, 'M', structure='topological') # the 2-dimensional sphere S^2
             sage: U = M.open_subset('U') # complement of the North pole
             sage: c_xy.<x,y> = U.chart() # stereographic coordinates from the North pole
             sage: V = M.open_subset('V') # complement of the South pole
@@ -1710,7 +1707,7 @@
 
         EXAMPLE::
 
-            sage: M = Manifold(2, 'M', type='topological')
+            sage: M = Manifold(2, 'M', structure='topological')
             sage: X.<x,y> = M.chart()
             sage: f = M.zero_scalar_field() ; f
             Scalar field zero on the 2-dimensional topological manifold M
@@ -1738,7 +1735,7 @@
 
         EXAMPLE::
 
-            sage: M = Manifold(2, 'M', type='topological')
+            sage: M = Manifold(2, 'M', structure='topological')
             sage: X.<x,y> = M.chart()
             sage: f = M.one_scalar_field(); f
             Scalar field 1 on the 2-dimensional topological manifold M
@@ -1754,8 +1751,7 @@
         return self._one_scalar_field
 
 
-def Manifold(dim, name, latex_name=None, field='real', type='smooth',
->>>>>>> 2481359e
+def Manifold(dim, name, latex_name=None, field='real', structure='smooth',
              start_index=0, **extra_kwds):
     r"""
     Construct a manifold of a given type over a topological field `K`.
