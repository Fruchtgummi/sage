--- conflicted
+++ resolved
@@ -3923,10 +3923,7 @@
             sage: 0^1.0
             0.000000000000000
             sage: exp(x)^1.0
-<<<<<<< HEAD
             e^(1.00000000000000*x)
-=======
-            (e^x)^1.00000000000000
 
         Check that :trac:`23921` is resolved::
 
@@ -3934,7 +3931,6 @@
             sage: elem = SR(2)^n
             sage: (elem, elem.parent())
             (2^n, Asymptotic Ring <SR^n * n^SR> over Symbolic Ring)
->>>>>>> cc613b1e
         """
         cdef Expression base, nexp
 
