r"""
SemiDefinite Programming

A semidefinite program (`SDP <http://en.wikipedia.org/wiki/Semidefinite_programming>`_)
is an `optimization problem <http://en.wikipedia.org/wiki/Optimization_%28mathematics%29>`_
in the following form

.. MATH::
    \min \sum_{i,j=1}^n C_{ij}X_{ij} & \qquad \text{(Dual problem)}\\
    \text{Subject to:} & \sum_{i,j=1}^n A_{ijk}X_{ij} = b_k, \qquad k=1\dots m\\
    &X \succeq 0

where the `X_{ij}`, `i \leq i,j \leq n` are `n^2` variables satisfying the symmetry
conditions `x_{ij} = x_{ji}` for all `i,j`, the `C_{ij}=C_{ji}`, `A_{ijk}=A_{kji}` and `b_k`
are real coefficients, and `X` is positive semidefinite, i.e., all the eigenvalues of `X` are nonnegative.
A closely related problem is a dual of this one is the following, where we denote by
`A_k` the matrix `(A_{kij})` and by `C` the matrix `(C_{ij})`.

.. MATH::
    \max \sum_k b_k x_k & \qquad \text{(Primal problem)}\\
    \text{Subject to:} & \sum_k x_k A_k \preceq C.

Here `(x_1,...,x_m)` is a vector of scaral variables.
A wide variety of problems in optimization can be formulated in one of these two standard
forms. Then, solvers are able to calculate an approximation to a solution.
Here we refer to the latter problem as primal, and to the former problem as dual.
The optimal value of the dual is always at least the
optimal value of the primal, and usually (although not always) they are equal.

For instance, you want to maximize `x_1 - x_0` subject to

.. MATH::
 \left( \begin{array}{cc} 1 & 2  \\ 2 & 3  \end{array} \right) x_0 +
 \left( \begin{array}{cc} 3 & 4  \\ 4 & 5  \end{array} \right) x_1 \preceq
 \left( \begin{array}{cc} 5 & 6  \\ 6 & 7  \end{array} \right),\quad
 \left( \begin{array}{cc} 1 & 1  \\ 1 & 1  \end{array} \right) x_0 +
 \left( \begin{array}{cc} 2 & 2  \\ 2 & 2  \end{array} \right) x_1 \preceq
 \left( \begin{array}{cc} 3 & 3  \\ 3 & 3  \end{array} \right).

An SDP can give you an answer to the problem above. Here is how it's done:

  #. You have to create an instance of :class:`SemidefiniteProgram`.
  #. Create an dictionary ``x`` of integer variables ``x`` via ``x =
     p.new_variable()``.
  #. Add those two matrix inequalities as inequality constraints via
     :meth:`~SemidefiniteProgram.add_constraint`.
  #. Specify the objective function via :meth:`~SemidefiniteProgram.set_objective`.
     In our case it is  `x_1 - x_0`. If it
     is a pure constraint satisfaction problem, specify it as ``None``.
  #. To check if everything is set up correctly, you can print the problem via
     :meth:`show <sage.numerical.sdp.SemidefiniteProgram.show>`.
  #. :meth:`Solve <sage.numerical.sdp.SemidefiniteProgram.solve>` it and print the solution.

The following example shows all these steps::

    sage: p = SemidefiniteProgram()
    sage: x = p.new_variable()
    sage: p.set_objective(x[1] - x[0])
    sage: a1 = matrix([[1, 2.], [2., 3.]])
    sage: a2 = matrix([[3, 4.], [4., 5.]])
    sage: a3 = matrix([[5, 6.], [6., 7.]])
    sage: b1 = matrix([[1, 1.], [1., 1.]])
    sage: b2 = matrix([[2, 2.], [2., 2.]])
    sage: b3 = matrix([[3, 3.], [3., 3.]])
    sage: p.add_constraint(a1*x[0] + a2*x[1] <= a3)
    sage: p.add_constraint(b1*x[0] + b2*x[1] <= b3)
    sage: p.solver_parameter("show_progress", True)
<<<<<<< HEAD
    sage: opt = p.solve()
        pcost       dcost       gap    pres   dres   k/t
    0: ...
    ...
    Optimal solution found.
    sage: print 'Objective Value:', round(opt,3)
    Objective Value: 3.0
=======
    sage: ov = round(p.solve(),3)
        pcost       dcost       gap    pres   dres   k/t
    0: -3.00...
    ...
    Optimal solution found.
    sage: print('Objective Value: {}'.format(ov))
    Objective Value: -3.0
>>>>>>> ca3d6533
    sage: map(lambda x: round(x,3), p.get_values(x).itervalues())
    [-1.0, 2.0]
    sage: p.show()
    Maximization:
      x_0 - x_1
    Constraints:
      constraint_0: [3.0 4.0][4.0 5.0]x_0 + [1.0 2.0][2.0 3.0]x_1 <=  [5.0 6.0][6.0 7.0]
      constraint_1: [2.0 2.0][2.0 2.0]x_0 + [1.0 1.0][1.0 1.0]x_1 <=  [3.0 3.0][3.0 3.0]
    Variables:
       x_0,  x_1

Most solvers, e.g. the default Sage SDP solver CVXOPT, solve simultaneously the pair
of primal and dual problems. Thus we can get the optimizer `X` of the dual problem
as follows, as diagonal blocks, one per each constraint, via :meth:`~SemidefiniteProgram.dual_variable`.
E.g.::

    sage: p.dual_variable(1)  # tol 5e-03
    [ 1.44 -1.22]
    [-1.22  1.44]

We can see that the optimal value of the dual is equal (up to numerical noise) to `opt`.::

    sage: opt-((p.dual_variable(0)*a3).trace()+(p.dual_variable(1)*b3).trace())  # tol 8e-08
    0.0

Dual variable blocks at optimality are orthogonal to "slack variables", that is,
matrices `C-\sum_k x_k A_k`, cf. (Primal problem) above, available via
:meth:`~SemidefiniteProgram.slack`. E.g.::

    sage: (p.slack(0)*p.dual_variable(0)).trace()       # tol 2e-07
    0.0


More interesting example, the :func:`Lovasz theta <sage.graphs.lovasz_theta.lovasz_theta>` of the 7-gon::

    sage: c=graphs.CycleGraph(7)
    sage: c2=c.distance_graph(2).adjacency_matrix()
    sage: c3=c.distance_graph(3).adjacency_matrix()
    sage: p.<y>=SemidefiniteProgram()
    sage: p.add_constraint((1/7)*matrix.identity(7)>=-y[0]*c2-y[1]*c3)
    sage: p.set_objective(y[0]*(c2**2).trace()+y[1]*(c3**2).trace())
    sage: x=p.solve(); x+1
    3.31766...

Unlike in the previous example, the slack variable is very far from 0::

    sage: p.slack(0).trace()        # tol 1e-14
    1.0

The default CVXOPT backend computes with the Real Double Field, for example::

    sage: p = SemidefiniteProgram(solver='cvxopt')
    sage: p.base_ring()
    Real Double Field
    sage: x = p.new_variable()
    sage: 0.5 + 3/2*x[1]
    0.5 + 1.5*x_0



Linear Variables and Expressions
--------------------------------


To make your code more readable, you can construct
:class:`SDPVariable` objects that can be arbitrarily named and
indexed. Internally, this is then translated back to the `x_i`
variables. For example::

    sage: sdp.<a,b> = SemidefiniteProgram()
    sage: a
    SDPVariable
    sage: 5 + a[1] + 2*b[3]
    5 + x_0 + 2*x_1

Indices can be any object, not necessarily integers. Multi-indices are
also allowed::

    sage: a[4, 'string', QQ]
    x_2
    sage: a[4, 'string', QQ] - 7*b[2]
    x_2 - 7*x_3
    sage: sdp.show()
    Maximization:
    <BLANKLINE>
    Constraints:
    Variables:
      a[1],  b[3],  a[(4, 'string', Rational Field)],  b[2]

Index of functions and methods
------------------------------

Below are listed the methods of :class:`SemidefiniteProgram`. This module
also implements the :class:`SDPSolverException` exception, as well as the
:class:`SDPVariable` class.

.. csv-table::
    :class: contentstable
    :widths: 30, 70
    :delim: |

    :meth:`~SemidefiniteProgram.add_constraint`            | Adds a constraint to the ``SemidefiniteProgram``
    :meth:`~SemidefiniteProgram.base_ring`                 | Return the base ring
    :meth:`~SemidefiniteProgram.dual_variable`             | Return optimal dual variable block
    :meth:`~SemidefiniteProgram.get_backend`               | Return the backend instance used
    :meth:`~SemidefiniteProgram.get_values`                | Return values found by the previous call to ``solve()``
    :meth:`~SemidefiniteProgram.linear_constraints_parent` | Return the parent for all linear constraints
    :meth:`~SemidefiniteProgram.linear_function`           | Construct a new linear function
    :meth:`~SemidefiniteProgram.linear_functions_parent`   | Return the parent for all linear functions
    :meth:`~SemidefiniteProgram.new_variable`              | Return an instance of ``SDPVariable`` associated
    :meth:`~SemidefiniteProgram.number_of_constraints`     | Return the number of constraints assigned so far
    :meth:`~SemidefiniteProgram.number_of_variables`       | Return the number of variables used so far
    :meth:`~SemidefiniteProgram.set_objective`             | Set the objective of the ``SemidefiniteProgram``
    :meth:`~SemidefiniteProgram.set_problem_name`          | Set the name of the ``SemidefiniteProgram``
    :meth:`~SemidefiniteProgram.slack`                     | Return the slack variable block at the optimum
    :meth:`~SemidefiniteProgram.show`                      | Display the ``SemidefiniteProgram`` in a human-readable
    :meth:`~SemidefiniteProgram.solve`                     | Solve the ``SemidefiniteProgram``
    :meth:`~SemidefiniteProgram.solver_parameter`          | Return or define a solver parameter
    :meth:`~SemidefiniteProgram.sum`                       | Efficiently compute the sum of a sequence of LinearFunction elements

AUTHORS:

- Ingolfur Edvardsson (2014/08): added extension for exact computation

- Dima Pasechnik      (2014-)    : supervision, minor fixes, duality

"""
#*****************************************************************************
#       Copyright (C) 2014 Ingolfur Edvardsson <ingolfured@gmail.com>
#
# This program is free software: you can redistribute it and/or modify
# it under the terms of the GNU General Public License as published by
# the Free Software Foundation, either version 2 of the License, or
# (at your option) any later version.
#                  http://www.gnu.org/licenses/
#*****************************************************************************
from __future__ import print_function

from sage.structure.parent cimport Parent
from sage.structure.element cimport Element
from sage.misc.cachefunc import cached_method
from sage.numerical.linear_functions import is_LinearFunction, is_LinearConstraint
from sage.matrix.all import Matrix
from sage.matrix.matrix import is_Matrix


cdef class SemidefiniteProgram(SageObject):
    r"""
    The ``SemidefiniteProgram`` class is the link between Sage, semidefinite
    programming (SDP) and semidefinite programming solvers.

    A Semidefinite Programming (SDP) consists of variables, linear
    constraints on these variables, and an objective function which is to be
    maximised or minimised under these constraints.

    See the :wikipedia:`Semidefinite_programming` for further information on semidefinite
    programming, and the :mod:`SDP module <sage.numerical.sdp>` for its use in
    Sage.

    INPUT:

    - ``solver`` -- selects a solver:

      - CVXOPT (``solver="CVXOPT"``). See the `CVXOPT <http://www.cvxopt.org/>`_
          web site.

      - If ``solver=None`` (default), the default solver is used (see
        :func:`default_sdp_solver`)

    - ``maximization``

      - When set to ``True`` (default), the ``SemidefiniteProgram``
        is defined as a maximization.

      - When set to ``False``, the ``SemidefiniteProgram`` is
        defined as a minimization.


    .. SEEALSO::

     - :func:`default_sdp_solver` -- Returns/Sets the default SDP solver.

    EXAMPLES:

    Computation of a basic Semidefinite Program::

         sage: p = SemidefiniteProgram(solver = "cvxopt", maximization=False)
         sage: x = p.new_variable()
         sage: p.set_objective(x[0] - x[1])
         sage: a1 = matrix([[1, 2.], [2., 3.]])
         sage: a2 = matrix([[3, 4.], [4., 5.]])
         sage: a3 = matrix([[5, 6.], [6., 7.]])
         sage: b1 = matrix([[1, 1.], [1., 1.]])
         sage: b2 = matrix([[2, 2.], [2., 2.]])
         sage: b3 = matrix([[3, 3.], [3., 3.]])
         sage: p.add_constraint(a1*x[0] + a2*x[1] <= a3)
         sage: p.add_constraint(b1*x[0] + b2*x[1] <= b3)
         sage: round(p.solve(), 2)
         -3.0
    """

    def __init__(self, solver=None, maximization=True,
                 names=tuple()):
        r"""
        Constructor for the ``SemidefiniteProgram`` class.

        INPUT:

        - ``solver`` -- the following solvers should be available through this class:

          - CVXOPT (``solver="CVXOPT"``). See the `CVXOPT <http://www.cvxopt.org/>`_
              web site.

          -If ``solver=None`` (default), the default solver is used (see
           ``default_sdp_solver`` method.

        - ``maximization``

          - When set to ``True`` (default), the ``SemidefiniteProgram``
            is defined as a maximization.
          - When set to ``False``, the ``SemidefiniteProgram`` is
            defined as a minimization.

        - ``names`` -- list/tuple/iterable of string. Default names of
          the SDP variables. Used to enable the ``sdp.<x> =
          SemidefiniteProgram()`` syntax.

        .. SEEALSO::

        - :meth:`default_sdp_solver` -- Returns/Sets the default SDP solver.

        EXAMPLE::

            sage: p = SemidefiniteProgram(maximization=True)

        """
        self._first_variable_names = list(names)
        from sage.numerical.backends.generic_sdp_backend import get_solver
        self._backend = get_solver(solver=solver)
        if not maximization:
            self._backend.set_sense(-1)

        # Associates an index to the variables
        self._variables = {}


    def linear_functions_parent(self):
        """
        Return the parent for all linear functions

        EXAMPLES::

             sage: p = SemidefiniteProgram()
             sage: p.linear_functions_parent()
             Linear functions over Real Double Field
        """
        if self._linear_functions_parent is None:
            base_ring = self._backend.base_ring()
            from sage.numerical.linear_functions import LinearFunctionsParent
            self._linear_functions_parent = LinearFunctionsParent(base_ring)
        return self._linear_functions_parent

    def linear_constraints_parent(self):
        """
        Return the parent for all linear constraints

        See :mod:`~sage.numerical.linear_functions` for more
        details.

        EXAMPLES::

             sage: p = SemidefiniteProgram()
             sage: p.linear_constraints_parent()
             Linear constraints over Real Double Field
        """
        if self._linear_constraints_parent is None:
            from sage.numerical.linear_functions import LinearConstraintsParent
            LF = self.linear_functions_parent()
            self._linear_constraints_parent = LinearConstraintsParent(LF)
        return self._linear_constraints_parent

    def __call__(self, x):
        """
        Construct a new linear function

        EXAMPLES::

             sage: p = SemidefiniteProgram()
             sage: p.linear_function({0:1})
             x_0 
        """
        parent = self.linear_functions_parent()
        return parent(x)

    linear_function = __call__

    def _repr_(self):
         r"""
         Returns a short description of the ``SemidefiniteProgram``.

         EXAMPLE::

             sage: p = SemidefiniteProgram()
             sage: x = p.new_variable()
             sage: a1 = matrix([[1, 2.], [2., 3.]])
             sage: a2 = matrix([[3, 4.], [4., 5.]])
             sage: a3 = matrix([[5, 6.], [6., 7.]])
             sage: b1 = matrix([[1, 1.], [1., 1.]])
             sage: b2 = matrix([[2, 2.], [2., 2.]])
             sage: b3 = matrix([[3, 3.], [3., 3.]])
             sage: p.add_constraint(a1*x[0] + a2*x[1] <= a3)
             sage: p.add_constraint(b1*x[0] + b2*x[1] <= b3)
             sage: p.add_constraint(b1*x[0] + b2*x[1] <= a1)
             sage: print(p)
             Semidefinite Program ( maximization, 2 variables, 3 constraints )
         """
         cdef GenericSDPBackend b = self._backend

         return ("Semidefinite Program "+

                 ( "\"" +self._backend.problem_name()+ "\""
                   if (str(self._backend.problem_name()) != "") else "")+

                 " ( " + ("maximization" if b.is_maximization() else "minimization" ) +

                 ", " + str(b.ncols()) + " variables, " +
                 str(b.nrows()) + " constraints )")


    def __getitem__(self, v):
        r"""
        Returns the symbolic variable corresponding to the key
        from a default dictionary.

        It returns the element asked, and otherwise creates it.
        If necessary, it also creates the default dictionary.

        This method lets the user define LinearProgram without having to
        define independent dictionaries when it is not necessary for him.

        EXAMPLE::

            sage: p = SemidefiniteProgram()
            sage: p.set_objective(p['x'] + p['z'])
            sage: p['x']
            x_0
        """

        try:
            return self._default_sdpvariable[v]
        except TypeError:
            self._default_sdpvariable = self.new_variable()
            return self._default_sdpvariable[v]

    def base_ring(self):
        """
        Return the base ring.

        OUTPUT:

        A ring. The coefficients that the chosen solver supports.

        EXAMPLES::

            sage: p = SemidefiniteProgram(solver='cvxopt')
            sage: p.base_ring()
            Real Double Field
        """
        return self._backend.base_ring()

    def set_problem_name(self,name):
        r"""
        Sets the name of the ``SemidefiniteProgram``.

        INPUT:

        - ``name`` -- A string representing the name of the
          ``SemidefiniteProgram``.

        EXAMPLE::

            sage: p = SemidefiniteProgram()
            sage: p.set_problem_name("Test program")
            sage: p
            Semidefinite Program "Test program" ( maximization, 0 variables, 0 constraints )
        """
        self._backend.problem_name(name)

    def new_variable(self, name=""):
        r"""
        Returns an instance of ``SDPVariable`` associated
        to the current instance of ``SemidefiniteProgram``.

        A new variable ``x`` is defined by::

            sage: p = SemidefiniteProgram()
            sage: x = p.new_variable()

        It behaves exactly as an usual dictionary would. It can use any key
        argument you may like, as ``x[5]`` or ``x["b"]``, and has methods
        ``items()`` and ``keys()``.

        INPUT:

        - ``dim`` -- integer. Defines the dimension of the dictionary.
          If ``x`` has dimension `2`, its fields will be of the form
          ``x[key1][key2]``. Deprecated.

        - ``name`` -- string. Associates a name to the variable.

        EXAMPLE::

            sage: p = SemidefiniteProgram()
            sage: x = p.new_variable()
            sage: a1 = matrix([[1, 2.], [2., 3.]])
            sage: p.add_constraint(a1*x[0]+a1*x[3] <= 0)
            sage: p.show()
            Maximization:
            <BLANKLINE>
            Constraints:
              constraint_0: [1.0 2.0][2.0 3.0]x_0 + [1.0 2.0][2.0 3.0]x_1 <=  [0 0][0 0]
            Variables:
               x_0,  x_1
        """


        if not name and self._first_variable_names:
            name = self._first_variable_names.pop(0)

        return sdp_variable_parent(self,
                      name=name)

    def _first_ngens(self, n):
        """
        Construct the first `n` SDPVariables.

        This method is used for the generater syntax (see below). You
        probably shouldn't use it for anything else.

        INPUT:

        - ``n`` -- integer. The number of variables to construct.

        OUTPUT:

        A tuple of not necessarily positive :class:`SDPVariable`
        instances.

        EXAMPLES::

            sage: sdp.<a,b> = SemidefiniteProgram()
            sage: a[0] + b[2]
            x_0 + x_1
            sage: sdp.show()
            Maximization:
            <BLANKLINE>
            Constraints:
            Variables:
              a[0],  b[2]
        """
        return tuple(self.new_variable() for i in range(n))

    def gen(self, i):
        """
        Return the linear variable `x_i`.

        OUTPUT:

            sage: sdp = SemidefiniteProgram()
            sage: sdp.gen(0)
            x_0
            sage: [sdp.gen(i) for i in range(10)]
            [x_0, x_1, x_2, x_3, x_4, x_5, x_6, x_7, x_8, x_9]
        """
        return self.linear_functions_parent().gen(i)

    cpdef int number_of_constraints(self):
        r"""
        Returns the number of constraints assigned so far.

        EXAMPLE::

            sage: p = SemidefiniteProgram(solver = "cvxopt")
            sage: x = p.new_variable()
            sage: a1 = matrix([[1, 2.], [2., 3.]])
            sage: a2 = matrix([[3, 4.], [4., 5.]])
            sage: a3 = matrix([[5, 6.], [6., 7.]])
            sage: b1 = matrix([[1, 1.], [1., 1.]])
            sage: b2 = matrix([[2, 2.], [2., 2.]])
            sage: b3 = matrix([[3, 3.], [3., 3.]])
            sage: p.add_constraint(a1*x[0] + a2*x[1] <= a3)
            sage: p.add_constraint(b1*x[0] + b2*x[1] <= b3)
            sage: p.add_constraint(b1*x[0] + a2*x[1] <= b3)
            sage: p.number_of_constraints()
            3
        """
        return self._backend.nrows()

    cpdef int number_of_variables(self):
        r"""
        Returns the number of variables used so far.


        EXAMPLE::

            sage: p = SemidefiniteProgram()
            sage: a = matrix([[1, 2.], [2., 3.]])
            sage: p.add_constraint(a*p[0] - a*p[2] <=  2*a*p[4]  )
            sage: p.number_of_variables()
            3
        """
        return self._backend.ncols()



    def show(self):
        r"""
        Displays the ``SemidefiniteProgram`` in a human-readable way.

        EXAMPLES:

        When constraints and variables have names ::

              sage: p = SemidefiniteProgram()
              sage: x = p.new_variable(name="hihi")
              sage: a1 = matrix([[1,2],[2,3]])
              sage: a2 = matrix([[2,3],[3,4]])
              sage: a3 = matrix([[3,4],[4,5]])
              sage: p.set_objective(x[0] - x[1])
              sage: p.add_constraint(a1*x[0]+a2*x[1]<= a3)
              sage: p.show()
              Maximization:
                hihi[0] - hihi[1]
              Constraints:
                constraint_0: [1.0 2.0][2.0 3.0]hihi[0] + [2.0 3.0][3.0 4.0]hihi[1] <=  [3.0 4.0][4.0 5.0]
              Variables:
                 hihi[0],  hihi[1]
        """
        cdef int i, j
        cdef GenericSDPBackend b = self._backend

        # inv_variables associates a SDPVariable object to an id
        inv_variables = {}
        for (v, id) in self._variables.iteritems():
            inv_variables[id]=v

        # varid_name associates variables id to names
        varid_name = {}
        for 0<= i < b.ncols():
            s = b.col_name(i)
            varid_name[i] = s if s else 'x_'+str(i)

        ##### Sense and objective function
        print("Maximization:" if b.is_maximization() else "Minimization:")
        print(" ", end=" ")
        first = True
        for 0<= i< b.ncols():
            c = b.objective_coefficient(i)
            if c == 0:
                continue
            print((("+ " if (not first and c>0) else "") +
                   ("" if c == 1 else ("- " if c == -1 else str(c)+" ")) + varid_name[i]
                   ), end=" ")
            first = False
        if b.obj_constant_term > self._backend.zero():
            print("+ {}".format(b.obj_constant_term))
        elif b.obj_constant_term < self._backend.zero():
            print("- {}".format(-b.obj_constant_term))
        print("\n")

        ##### Constraints
        print("Constraints:")
        for 0<= i < b.nrows():
            indices, values = b.row(i)
            print(" ", end=" ")
            # Constraint's name
            if b.row_name(i):
                print(b.row_name(i)+":", end=" ")
            first = True
            l = sorted(zip(indices,values))
            l.reverse()
            if l[-1][0] == -1:
                last_i,last_value = l.pop()
            else:
                last_value = Matrix.zero( l[0][1].dimensions()[0],l[0][1].dimensions()[1]  )
            l.reverse()
            for j, c in l:
                if c == 0:
                    continue
                print((("+ " if (not first) else "") +
                        ( str(repr(c).replace('\n',"")  )  )+varid_name[j]),
                      end=" ")
                first = False
            print(("<= "), end=" ")
            print(repr(-last_value).replace('\n',""))

        ##### Variables
        print("Variables:")
        print("  ", end=" ")
        for 0<= i < b.ncols()-1:
            print(str(varid_name[i]) + ", ", end=" ")
        print(str(varid_name[b.ncols()-1]), end=" ")


    def get_values(self, *lists):
        r"""
        Return values found by the previous call to ``solve()``.

        INPUT:

        - Any instance of ``SDPVariable`` (or one of its elements),
          or lists of them.

        OUTPUT:

        - Each instance of ``SDPVariable`` is replaced by a dictionary
          containing the numerical values found for each
          corresponding variable in the instance.
        - Each element of an instance of a ``SDPVariable`` is replaced
          by its corresponding numerical value.


        EXAMPLE::

            sage: p = SemidefiniteProgram(solver = "cvxopt", maximization = False)
            sage: x = p.new_variable()
            sage: p.set_objective(x[3] - x[5])
            sage: a1 = matrix([[1, 2.], [2., 3.]])
            sage: a2 = matrix([[3, 4.], [4., 5.]])
            sage: a3 = matrix([[5, 6.], [6., 7.]])
            sage: b1 = matrix([[1, 1.], [1., 1.]])
            sage: b2 = matrix([[2, 2.], [2., 2.]])
            sage: b3 = matrix([[3, 3.], [3., 3.]])
            sage: p.add_constraint(a1*x[3] + a2*x[5] <= a3)
            sage: p.add_constraint(b1*x[3] + b2*x[5] <= b3)
            sage: round(p.solve(),3)
            -3.0

        To return  the optimal value of ``x[3]``::

            sage: round(p.get_values(x[3]),3)
            -1.0

        To get a dictionary identical to ``x`` containing optimal
        values for the corresponding variables ::

            sage: x_sol = p.get_values(x)
            sage: x_sol.keys()
            [3, 5]

        Obviously, it also works with variables of higher dimension::

            sage: x_sol = p.get_values(x)

        """
        val = []
        for l in lists:
            if isinstance(l, SDPVariable):
                    c = {}
                    for (k,v) in l.items():
                        #c[k] = self._values[v] if self._values.has_key(v) else None
                        c[k] = self._backend.get_variable_value(self._variables[v])
                    val.append(c)
            elif isinstance(l, list):
                if len(l) == 1:
                    val.append([self.get_values(l[0])])
                else:
                    c = []
                    [c.append(self.get_values(ll)) for ll in l]
                    val.append(c)
            elif l in self._variables:
                #val.append(self._values[l])
                val.append(self._backend.get_variable_value(self._variables[l]))

        if len(lists) == 1:
            return val[0]
        else:
            return val


    def set_objective(self,obj):
        r"""
        Sets the objective of the ``SemidefiniteProgram``.

        INPUT:

        - ``obj`` -- A semidefinite function to be optimized.
          ( can also be set to ``None`` or ``0`` when just
          looking for a feasible solution )

        EXAMPLE:

        Let's solve the following semidefinite program::

            Maximize:
              x + 5 * y
            Constraints:
              [1,2][2,3]x + [1,1][1,1] y       <= [1,-1][-1,1]
            Variables:
              x, y

        This SDP can be solved as follows::

            sage: p = SemidefiniteProgram(maximization=True)
            sage: x = p.new_variable()
            sage: p.set_objective(x[1] + 5*x[2])
            sage: a1 = matrix([[1,2],[2,3]])
            sage: a2 = matrix([[1,1],[1,1]])
            sage: a3 = matrix([[1,-1],[-1,1]])
            sage: p.add_constraint(a1*x[1]+a2*x[2] <= a3)
            sage: round(p.solve(),5)
            16.2
            sage: p.set_objective(None)
            sage: _ = p.solve()
        """
        cdef list values = []

        # If the objective is None, or a constant, we want to remember
        # that the objective function has been defined ( the user did not
        # forget it ). In some SDO problems, you just want a feasible solution
        # and do not care about any function being optimal.
        cdef int i

        if obj is not None:
            f = obj.dict()
        else:
            f = {-1 : 0}
        d = f.pop(-1,self._backend.zero())

        for i in range(self._backend.ncols()):
            values.append(f.get(i,self._backend.zero()))
        self._backend.set_objective(values, d)

    def add_constraint(self, linear_function, name=None):
        r"""
        Adds a constraint to the ``SemidefiniteProgram``.

        INPUT:

        - ``linear_function`` -- Two different types of arguments are possible:
            - A linear function. In this case, arguments ``min`` or ``max``
              have to be specified.
            - A linear constraint of the form ``A <= B``, ``A >= B``,
              ``A <= B <= C``, ``A >= B >= C`` or ``A == B``. In this
              case, arguments ``min`` and ``max`` will be ignored.
        - ``name`` -- A name for the constraint.

        EXAMPLE:

        Let's solve the following semidefinite program::

            Maximize:
              x + 5 * y
            Constraints:
              [1,2][2,3]x + [1,1][1,1] y       <= [1,-1][-1,1]
            Variables:
              x, y

        This SDP can be solved as follows::

            sage: p = SemidefiniteProgram(maximization=True)
            sage: x = p.new_variable()
            sage: p.set_objective(x[1] + 5*x[2])
            sage: a1 = matrix([[1,2],[2,3]])
            sage: a2 = matrix([[1,1],[1,1]])
            sage: a3 = matrix([[1,-1],[-1,1]])
            sage: p.add_constraint(a1*x[1]+a2*x[2] <= a3)
            sage: round(p.solve(),5)
            16.2

        One can also define double-bounds or equality using the symbol
        ``>=`` or ``==``::

            sage: p = SemidefiniteProgram(maximization=True)
            sage: x = p.new_variable()
            sage: p.set_objective(x[1] + 5*x[2])
            sage: a1 = matrix([[1,2],[2,3]])
            sage: a2 = matrix([[1,1],[1,1]])
            sage: a3 = matrix([[1,-1],[-1,1]])
            sage: p.add_constraint(a3 >= a1*x[1] + a2*x[2])
            sage: round(p.solve(),5)
            16.2

        TESTS:

        Complex constraints::

            sage: p = SemidefiniteProgram(solver = "cvxopt")
            sage: b = p.new_variable()
            sage: a1 = matrix([[1,2],[2,3]])
            sage: a2 = matrix([[1,-2],[-2,4]])
            sage: p.add_constraint(a1*b[8] - a1*b[15] <= a2*b[8])
            sage: p.show()
            Maximization:
            <BLANKLINE>
            Constraints:
                constraint_0: [ 0.0  4.0][ 4.0 -1.0]x_0 + [-1.0 -2.0][-2.0 -3.0]x_1 <=  [0 0][0 0]
            Variables:
              x_0, x_1

        Empty constraint::

            sage: p=SemidefiniteProgram()
            sage: p.add_constraint(sum([]))


        """
        if linear_function is 0:
            return

        from sage.numerical.linear_tensor_constraints import is_LinearTensorConstraint
        from sage.numerical.linear_tensor import is_LinearTensor

        if is_LinearTensorConstraint(linear_function) or is_LinearConstraint(linear_function):
            c = linear_function
            if c.is_equation():
                self.add_constraint(c.lhs()-c.rhs(), name=name)
                self.add_constraint(-c.lhs()+c.rhs(), name=name)
            else:
                self.add_constraint(c.lhs()-c.rhs(), name=name)

        elif is_LinearFunction(linear_function) or is_LinearTensor(linear_function):
            l = linear_function.dict().items()
            l.sort()
            self._backend.add_linear_constraint(l, name)

        else:
            raise ValueError('argument must be a linear function or constraint, got '+str(linear_function))


    def solve(self,  objective_only=False):
        r"""
        Solves the ``SemidefiniteProgram``.

        INPUT:

        - ``objective_only`` -- Boolean variable.

          - When set to ``True``, only the objective function is returned.
          - When set to ``False`` (default), the optimal numerical values
            are stored (takes computational time).

        OUTPUT:

        The optimal value taken by the objective function.

        TESTS:

        The SDP from the header of this module::

            sage: p = SemidefiniteProgram(solver = "cvxopt", maximization = False)
            sage: x = p.new_variable()
            sage: p.set_objective(x[0] - x[1])
            sage: a1 = matrix([[1, 2.], [2., 3.]])
            sage: a2 = matrix([[3, 4.], [4., 2.]])
            sage: a3 = matrix([[5, 6.], [6., 7.]])
            sage: b1 = matrix([[1, 1.], [1., 1.]])
            sage: b2 = matrix([[2, 2.], [2., 1.]])
            sage: b3 = matrix([[3, 3.], [3., 3.]])
            sage: p.add_constraint(a1*x[0] + a2*x[1] <= a3)
            sage: p.add_constraint(b1*x[0] + b2*x[1] <= b3)
            sage: round(p.solve(),4)
            -11.0
            sage: x = p.get_values(x)
            sage: round(x[0],4)
            -8.0
            sage: round(x[1],4)
            3.0
        """
        self._backend.solve()
        return self._backend.get_objective_value()


    cpdef dual_variable(self, int i, sparse=False):
        """
        The `i`-th dual variable

        Available after self.solve() is called, otherwise the result is undefined

        - ``index`` (integer) -- the constraint's id.

        OUTPUT:

        The matrix of the `i`-th dual variable

        EXAMPLES:

        Dual objective value is the same as the primal one ::

            sage: p = SemidefiniteProgram(maximization = False)
            sage: x = p.new_variable()
            sage: p.set_objective(x[0] - x[1])
            sage: a1 = matrix([[1, 2.], [2., 3.]])
            sage: a2 = matrix([[3, 4.], [4., 5.]])
            sage: a3 = matrix([[5, 6.], [6., 7.]])
            sage: b1 = matrix([[1, 1.], [1., 1.]])
            sage: b2 = matrix([[2, 2.], [2., 2.]])
            sage: b3 = matrix([[3, 3.], [3., 3.]])
            sage: p.add_constraint(a1*x[0] + a2*x[1] <= a3)
            sage: p.add_constraint(b1*x[0] + b2*x[1] <= b3)
            sage: p.solve()                                                         # tol 1e-08
            -3.0
            sage: x=p.get_values(x).values()
            sage: -(a3*p.dual_variable(0)).trace()-(b3*p.dual_variable(1)).trace()  # tol 1e-07
            -3.0

        Dual variable is orthogonal to the slack ::

            sage: g = sum((p.slack(j)*p.dual_variable(j)).trace() for j in range(2)); g # tol 1.2e-08
            0.0

        TESTS::

            sage: p.dual_variable(7)
            ...
            Traceback (most recent call last):
            ...
            IndexError: list index out of range
        """
        return self._backend.dual_variable(i, sparse=sparse)

    cpdef slack(self, int i, sparse=False):
        """
        Slack of the `i`-th constraint

        Available after self.solve() is called, otherwise the result is undefined

        - ``index`` (integer) -- the constraint's id.

        OUTPUT:

        The matrix of the slack of the `i`-th constraint

        EXAMPLE::

            sage: p = SemidefiniteProgram(maximization = False)
            sage: x = p.new_variable()
            sage: p.set_objective(x[0] - x[1])
            sage: a1 = matrix([[1, 2.], [2., 3.]])
            sage: a2 = matrix([[3, 4.], [4., 5.]])
            sage: a3 = matrix([[5, 6.], [6., 7.]])
            sage: b1 = matrix([[1, 1.], [1., 1.]])
            sage: b2 = matrix([[2, 2.], [2., 2.]])
            sage: b3 = matrix([[3, 3.], [3., 3.]])
            sage: p.add_constraint(a1*x[0] + a2*x[1] <= a3)
            sage: p.add_constraint(b1*x[0] + b2*x[1] <= b3)
            sage: p.solve()                         # tol 1e-08
            -3.0
            sage: B1 = p.slack(1); B1               # tol 1e-08
            [0.0 0.0]
            [0.0 0.0]
            sage: B1.is_positive_definite()
            True
            sage: x = p.get_values(x).values()
            sage: x[0]*b1 + x[1]*b2 - b3 + B1       # tol 1e-09
            [0.0 0.0]
            [0.0 0.0]

        TESTS::

            sage: p.slack(7)
            ...
            Traceback (most recent call last):
            ...
            IndexError: list index out of range
        """
        return self._backend.slack(i, sparse=sparse)

    def solver_parameter(self, name, value = None):
        """
        Return or define a solver parameter

        The solver parameters are by essence solver-specific, which
        means their meaning heavily depends on the solver used.

        (If you do not know which solver you are using, then you are
        using cvxopt).


        INPUT:

        - ``name`` (string) -- the parameter

        - ``value`` -- the parameter's value if it is to be defined,
          or ``None`` (default) to obtain its current value.

        EXAMPLE::

            sage: p.<x> = SemidefiniteProgram(solver = "cvxopt", maximization = False)
            sage: p.solver_parameter("show_progress", True)
            sage: p.solver_parameter("show_progress")
            True
            sage: p.set_objective(x[0] - x[1])
            sage: a1 = matrix([[1, 2.], [2., 3.]])
            sage: a2 = matrix([[3, 4.], [4., 2.]])
            sage: a3 = matrix([[5, 6.], [6., 7.]])
            sage: b1 = matrix([[1, 1.], [1., 1.]])
            sage: b2 = matrix([[2, 2.], [2., 1.]])
            sage: b3 = matrix([[3, 3.], [3., 3.]])
            sage: p.add_constraint(a1*x[0] + a2*x[1] <= a3)
            sage: p.add_constraint(b1*x[0] + b2*x[1] <= b3)
            sage: round(p.solve(),4)
                 pcost       dcost       gap    pres   dres   k/t
             0:  1...
            ...
            Optimal solution found.
            -11.0
        """
        if value is None:
            return self._backend.solver_parameter(name)
        else:
            self._backend.solver_parameter(name, value)

    cpdef sum(self, L):
        r"""
        Efficiently computes the sum of a sequence of
        :class:`~sage.numerical.linear_functions.LinearFunction` elements

        INPUT:

        - ``L`` -- list of
          :class:`~sage.numerical.linear_functions.LinearFunction` instances.

        .. NOTE::

            The use of the regular ``sum`` function is not recommended
            as it is much less efficient than this one

        EXAMPLES::

            sage: p = SemidefiniteProgram()
            sage: v = p.new_variable()

        The following command::

            sage: s = p.sum([v[i] for i in xrange(90)])

        is much more efficient than::

            sage: s = sum([v[i] for i in xrange(90)])
        """
        d = {}
        for v in L:
            for id,coeff  in v.iteritems():
                d[id] = coeff + d.get(id,0)
        return self.linear_functions_parent()(d)

    def get_backend(self):
        r"""
        Returns the backend instance used.

        This might be useful when acces to additional functions provided by
        the backend is needed.

        EXAMPLE:

        This example prints a matrix coefficient::

            sage: p = SemidefiniteProgram(solver="cvxopt")
            sage: x = p.new_variable()
            sage: a1 = matrix([[1, 2.], [2., 3.]])
            sage: a2 = matrix([[3, 4.], [4., 5.]])
            sage: p.add_constraint(a1*x[0] + a2*x[1] <= a1)
            sage: b = p.get_backend()
            sage: b.get_matrix()[0][0]
            (
                [-1.0 -2.0]
            -1, [-2.0 -3.0]
            )
        """
        return self._backend


class SDPSolverException(RuntimeError):
    r"""
    Exception raised when the solver fails.

    ``SDPSolverException`` is the exception raised when the solver fails.

    EXAMPLE::

        sage: from sage.numerical.sdp import SDPSolverException
        sage: SDPSolverException("Error")
        SDPSolverException('Error',)

    TESTS:

    No solution::

        sage: p=SemidefiniteProgram(solver="cvxopt")
        sage: x=p.new_variable()
        sage: p.set_objective(x[0])
        sage: a = matrix([[1,2],[2,4]])
        sage: b = matrix([[1,9],[9,4]])
        sage: p.add_constraint( a*x[0] == b   )
        sage: p.solve()
        ...
        Traceback (most recent call last):
        ...
        SDPSolverException: ...

    The value of the exception::

        sage: from sage.numerical.sdp import SDPSolverException
        sage: e = SDPSolverException("Error")
        sage: print(e)
        Error
    """
    pass

cdef class SDPVariable(Element):
    r"""
    ``SDPVariable`` is a variable used by the class
    ``SemidefiniteProgram``.

    .. warning::

        You should not instantiate this class directly. Instead, use
        :meth:`SemidefiniteProgram.new_variable`.
    """

    def __init__(self, parent, sdp, name):
        r"""
        Constructor for ``SDPVariable``.

        INPUT:

        - ``parent`` -- :class:`SDPVariableParent`. The parent of the
          SDP variable.

        - ``sdp`` -- :class:`SemidefiniteProgram`. The
          underlying linear program.


        - ``name`` -- A name for the ``SDPVariable``.

        - ``lower_bound``, ``upper_bound`` -- lower bound and upper
          bound on the variable. Set to ``None`` to indicate that the
          variable is unbounded.

        For more informations, see the method
        ``SemidefiniteProgram.new_variable``.

        EXAMPLE::

            sage: p = SemidefiniteProgram()
            sage: p.new_variable()
            SDPVariable
        """
        super(SDPVariable, self).__init__(parent)
        self._dict = {}
        self._p = sdp
        self._name = name


    def __getitem__(self, i):
        r"""
        Returns the symbolic variable corresponding to the key.

        Returns the element asked, otherwise creates it.

        EXAMPLE::

            sage: p = SemidefiniteProgram()
            sage: v = p.new_variable()
            sage: p.set_objective(v[0] + v[1])
            sage: v[0]
            x_0

        """
        cdef int j
        if i in self._dict:
            return self._dict[i]
        zero = self._p._backend.zero()
        name = self._name + "[" + str(i) + "]" if self._name else None
        j = self._p._backend.add_variable( obj=zero, name=name)
        v = self._p.linear_function({j : 1})
        self._p._variables[v] = j
        self._dict[i] = v
        return v


    def _repr_(self):
        r"""
        Returns a representation of self.

        EXAMPLE::

            sage: p=SemidefiniteProgram()
            sage: v=p.new_variable()
            sage: v
            SDPVariable
        """
        return "SDPVariable"

    def keys(self):
        r"""
        Returns the keys already defined in the dictionary.

        EXAMPLE::

            sage: p = SemidefiniteProgram()
            sage: v = p.new_variable()
            sage: p.set_objective(v[0] + v[1])
            sage: v.keys()
            [0, 1]
        """
        return self._dict.keys()

    def items(self):
        r"""
        Returns the pairs (keys,value) contained in the dictionary.

        EXAMPLE::

            sage: p = SemidefiniteProgram()
            sage: v = p.new_variable()
            sage: p.set_objective(v[0] + v[1])
            sage: v.items()
            [(0, x_0), (1, x_1)]
        """
        return self._dict.items()


    def values(self):
        r"""
        Returns the symbolic variables associated to the current dictionary.

        EXAMPLE::

            sage: p = SemidefiniteProgram()
            sage: v = p.new_variable()
            sage: p.set_objective(v[0] + v[1])
            sage: v.values()
            [x_0, x_1]
        """
        return self._dict.values()

    cdef _matrix_rmul_impl(self, m):
        """
        Implement the action of a matrix multiplying from the right.
        """
        result = dict()
        for i, row in enumerate(m.rows()):
            x = self[i]
            assert len(x.dict()) == 1
            x_index = x.dict().keys()[0]
            result[x_index] = row
        from sage.modules.free_module import FreeModule
        V = FreeModule(self._p.base_ring(), m.ncols())
        T = self._p.linear_functions_parent().tensor(V)
        return T(result)

    cdef _matrix_lmul_impl(self, m):
        """
        Implement the action of a matrix multiplying from the left.
        """
        result = dict()
        for i, col in enumerate(m.columns()):
            x = self[i]
            assert len(x.dict()) == 1
            x_index = x.dict().keys()[0]
            result[x_index] = col
        from sage.modules.free_module import FreeModule
        V = FreeModule(self._p.base_ring(), m.nrows())
        T = self._p.linear_functions_parent().tensor(V)
        return T(result)

    cpdef _acted_upon_(self, mat, bint self_on_left):
        """
        Act with matrices on SDPVariables.

        EXAMPLES::

            sage: p = SemidefiniteProgram()
            sage: v = p.new_variable()
            sage: m = matrix([[1,2], [3,4]])
            sage: v * m
            (1.0, 2.0)*x_0 + (3.0, 4.0)*x_1
            sage: m * v
            (1.0, 3.0)*x_0 + (2.0, 4.0)*x_1
        """
        from sage.matrix.matrix import is_Matrix
        if is_Matrix(mat):
            return self._matrix_rmul_impl(mat) if self_on_left else self._matrix_lmul_impl(mat)


cdef class SDPVariableParent(Parent):
    """
    Parent for :class:`SDPVariable`.

    .. warning::

        This class is for internal use. You should not instantiate it
        yourself. Use :meth:`SemidefiniteProgram.new_variable`
        to generate sdp variables.
    """

    Element = SDPVariable

    def _repr_(self):
        r"""
        Return representation of self.

        OUTPUT:

        String.

        EXAMPLES::

            sage: sdp.<v> = SemidefiniteProgram()
            sage: v.parent()
            Parent of SDPVariables
        """
        return 'Parent of SDPVariables'

    def _an_element_(self):
        """
        Construct a SDP variable.

        OUTPUT:

        This is required for the coercion framework. We raise a
        ``TypeError`` to abort search for any coercion to another
        parent for binary operations. The only interesting operations
        involving :class:`SDPVariable` elements are actions by
        matrices.

        EXAMPLES::

            sage: sdp.<x> = SemidefiniteProgram()
            sage: parent = x.parent()
            sage: parent.an_element()    # indirect doctest
            Traceback (most recent call last):
            ...
            TypeError: disallow coercion
        """
        raise TypeError('disallow coercion')

    def _element_constructor_(self, sdp, name=""):
        """
        The Element constructor

        INPUT/OUTPUT:

        See :meth:`SDPVariable.__init__`.

        EXAMPLES::

            sage: sdp = SemidefiniteProgram()
            sage: sdp.new_variable()    # indirect doctest
            SDPVariable
        """
        return self.element_class(self, sdp, name)


sdp_variable_parent = SDPVariableParent()<|MERGE_RESOLUTION|>--- conflicted
+++ resolved
@@ -65,23 +65,13 @@
     sage: p.add_constraint(a1*x[0] + a2*x[1] <= a3)
     sage: p.add_constraint(b1*x[0] + b2*x[1] <= b3)
     sage: p.solver_parameter("show_progress", True)
-<<<<<<< HEAD
     sage: opt = p.solve()
         pcost       dcost       gap    pres   dres   k/t
     0: ...
     ...
     Optimal solution found.
-    sage: print 'Objective Value:', round(opt,3)
+    sage: print('Objective Value: {}'.format(round(opt,3)))
     Objective Value: 3.0
-=======
-    sage: ov = round(p.solve(),3)
-        pcost       dcost       gap    pres   dres   k/t
-    0: -3.00...
-    ...
-    Optimal solution found.
-    sage: print('Objective Value: {}'.format(ov))
-    Objective Value: -3.0
->>>>>>> ca3d6533
     sage: map(lambda x: round(x,3), p.get_values(x).itervalues())
     [-1.0, 2.0]
     sage: p.show()
