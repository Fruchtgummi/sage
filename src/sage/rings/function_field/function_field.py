"""
Function Fields

AUTHORS:

- William Stein (2010): initial version

- Robert Bradshaw (2010-05-30): added is_finite()

<<<<<<< HEAD
- Julian Rueth (2011-06-08, 2011-09-14, 2014-06-23, 2014-06-24): fixed hom(), extension(); use @cached_method; added derivation(); added support for relative vector spaces
=======
- Julian Rueth (2011-06-08, 2011-09-14, 2014-06-23, 2014-06-24): fixed hom(),
  extension(); use @cached_method; added derivation(); added support for
  relative vector spaces
>>>>>>> db5b361a

- Maarten Derickx (2011-09-11): added doctests

- Syed Ahmad Lavasani (2011-12-16): added genus(), is_RationalFunctionField()

- Simon King (2014-10-29): Use the same generator names for a function field
  extension and the underlying polynomial ring.

EXAMPLES:

We create an extension of a rational function fields, and do some
simple arithmetic in it::

    sage: K.<x> = FunctionField(GF(5^2,'a')); K
    Rational function field in x over Finite Field in a of size 5^2
    sage: R.<y> = K[]
    sage: L.<y> = K.extension(y^3 - (x^3 + 2*x*y + 1/x)); L
    Function field in y defined by y^3 + 3*x*y + (4*x^4 + 4)/x
    sage: y^2
    y^2
    sage: y^3
    2*x*y + (x^4 + 1)/x
    sage: a = 1/y; a
    (4*x/(4*x^4 + 4))*y^2 + 2*x^2/(4*x^4 + 4)
    sage: a * y
    1

We next make an extension of the above function field, illustrating
that arithmetic with a tower of 3 fields is fully supported::

    sage: S.<t> = L[]
    sage: M.<t> = L.extension(t^2 - x*y)
    sage: M
    Function field in t defined by t^2 + 4*x*y
    sage: t^2
    x*y
    sage: 1/t
    ((1/(x^4 + 1))*y^2 + 2*x/(4*x^4 + 4))*t
    sage: M.base_field()
    Function field in y defined by y^3 + 3*x*y + (4*x^4 + 4)/x
    sage: M.base_field().base_field()
    Rational function field in x over Finite Field in a of size 5^2

TESTS::

    sage: TestSuite(K).run()
    sage: TestSuite(L).run()  # long time (8s on sage.math, 2012)
    sage: TestSuite(M).run()  # long time (52s on sage.math, 2012)

The following two test suites do not pass ``_test_elements`` yet since
``R.an_element()`` has a ``_test_category`` method wich it should not have.
It is not the fault of the function field code so this will
be fixed in another ticket::

    sage: TestSuite(R).run(skip = '_test_elements')
    sage: TestSuite(S).run(skip = '_test_elements')
"""
from __future__ import absolute_import
#*****************************************************************************
#       Copyright (C) 2010 William Stein <wstein@gmail.com>
#       Copyright (C) 2010 Robert Bradshaw <robertwb@math.washington.edu>
#       Copyright (C) 2011-2014 Julian Rueth <julian.rueth@gmail.com>
#       Copyright (C) 2011 Maarten Derickx <m.derickx.student@gmail.com>
#
#  Distributed under the terms of the GNU General Public License (GPL)
#  as published by the Free Software Foundation; either version 2 of
#  the License, or (at your option) any later version.
#                  http://www.gnu.org/licenses/
#*****************************************************************************

from sage.rings.ring import Field
from .function_field_element import FunctionFieldElement, FunctionFieldElement_rational, FunctionFieldElement_polymod

from sage.misc.cachefunc import cached_method

#is needed for genus computation
from sage.rings.polynomial.polynomial_ring_constructor import PolynomialRing
from sage.interfaces.all import singular

from sage.categories.function_fields import FunctionFields
CAT = FunctionFields()

def is_FunctionField(x):
    """
    Return True if ``x`` is of function field type.

    EXAMPLES::

        sage: from sage.rings.function_field.function_field import is_FunctionField
        sage: is_FunctionField(QQ)
        False
        sage: is_FunctionField(FunctionField(QQ,'t'))
        True
    """
    if isinstance(x, FunctionField): return True
    return x in FunctionFields()

class FunctionField(Field):
    """
    The abstract base class for all function fields.

    EXAMPLES::

        sage: K.<x> = FunctionField(QQ)
        sage: isinstance(K, sage.rings.function_field.function_field.FunctionField)
        True
    """
    def is_perfect(self):
        r"""
        Return whether this field is perfect, i.e., its characteristic is `p=0`
        or every element has a `p`-th root.

        EXAMPLES::

            sage: FunctionField(QQ, 'x').is_perfect()
            True
            sage: FunctionField(GF(2), 'x').is_perfect()
            False

        """
        return self.characteristic() == 0

    @cached_method
    def _pth_root_generator_rep(self):
        # compute a representation of the generator y of the field in terms of
        # powers of y^p
        v = []
        yp = self.gen()**self.characteristic()
        x = self.one()
        for i in range(self.degree()):
            v += x.list()
            x *= yp
        import sage.matrix.matrix_space
        MS = sage.matrix.matrix_space.MatrixSpace(self.base_ring(), self.degree())
        M = MS(v)
        return self.base_ring().polynomial_ring()(M.solve_left(MS.column_space()([0,1]+[0]*(self.degree()-2))).list())

    def _intermediate_fields(self, base):
        r"""
        Return the fields between self and base including both fields themselves.

        EXAMPLES::

            sage: K.<x> = FunctionField(QQ); R.<y> = K[]
            sage: L.<y> = K.extension(y^2-x); RR.<z> = L[]
            sage: M.<z> = L.extension(z^2-y)
            sage: K._intermediate_fields(K)
            [Rational function field in x over Rational Field]
            sage: L._intermediate_fields(K)
            [Function field in y defined by y^2 - x, Rational function field in x over Rational Field]
            sage: M._intermediate_fields(K)
            [Function field in z defined by z^2 - y, Function field in y defined by y^2 - x, Rational function field in x over Rational Field]
            sage: K._intermediate_fields(M)
            Traceback (most recent call last):
            ...
            ValueError: Function field in z defined by z^2 - y does not qualify as a subfield of Rational function field in x over Rational Field
        """
        fields = [self]
        while fields[-1] is not base:
            fields+=[fields[-1].base_ring()]
            if fields[-1] is fields[-2]:
                raise ValueError("%s does not qualify as a subfield of %s"%(base,self))
        return fields

    def some_elements(self):
         """
         Return a list of elements in the function field.

         EXAMPLES::

            sage: K.<x> = FunctionField(QQ)
            sage: elements = K.some_elements()
            sage: elements # random output
            [(x - 3/2)/(x^2 - 12/5*x + 1/18)]
            sage: False in [e in K for e in elements]
            False
         """
         return [self.random_element(), self.random_element(), self.random_element()]

    def characteristic(self):
        """
        Return the characteristic of this function field.

        EXAMPLES::

            sage: K.<x> = FunctionField(QQ)
            sage: K.characteristic()
            0
            sage: K.<x> = FunctionField(GF(7))
            sage: K.characteristic()
            7
            sage: R.<y> = K[]
            sage: L.<y> = K.extension(y^2-x)
            sage: L.characteristic()
            7
        """
        return self.constant_base_field().characteristic()

    def is_finite(self):
        """
        Return whether this function field is finite, which it is not.

        EXAMPLES::

            sage: R.<t> = FunctionField(QQ)
            sage: R.is_finite()
            False
            sage: R.<t> = FunctionField(GF(7))
            sage: R.is_finite()
            False
        """
        return False

    def extension(self, f, names=None):
        """
        Create an extension L = K[y]/(f(y)) of a function field,
        defined by a univariate polynomial in one variable over this
        function field K.

        INPUT:

            - ``f`` -- a univariate polynomial over self
            - ``names`` -- None or string or length-1 tuple

        OUTPUT:

        a function field

        EXAMPLES::

            sage: K.<x> = FunctionField(QQ); R.<y> = K[]
            sage: K.extension(y^5 - x^3 - 3*x + x*y)
            Function field in y defined by y^5 + x*y - x^3 - 3*x

        A nonintegral defining polynomial::

            sage: K.<t> = FunctionField(QQ); R.<y> = K[]
            sage: K.extension(y^3 + (1/t)*y + t^3/(t+1))
            Function field in y defined by y^3 + 1/t*y + t^3/(t + 1)

        The defining polynomial need not be monic or integral::

            sage: K.extension(t*y^3 + (1/t)*y + t^3/(t+1))
            Function field in y defined by t*y^3 + 1/t*y + t^3/(t + 1)
        """
        from .constructor import FunctionField_polymod as FunctionField_polymod_Constructor
        return FunctionField_polymod_Constructor(f, names)

    def order_with_basis(self, basis, check=True):
        """
        Return the order with given basis over the maximal order of
        the base field.

        INPUT:

           - ``basis`` -- a list of elements of self
           - ``check`` -- bool (default: True); if True, check that
             the basis is really linearly independent and that the
             module it spans is closed under multiplication, and
             contains the identity element.

        OUTPUT:

        an order in this function field

        EXAMPLES::

            sage: K.<x> = FunctionField(QQ); R.<y> = K[]; L.<y> = K.extension(y^3 + x^3 + 4*x + 1)
            sage: O = L.order_with_basis([1, y, y^2]); O
            Order in Function field in y defined by y^3 + x^3 + 4*x + 1
            sage: O.basis()
            (1, y, y^2)

        Note that 1 does not need to be an element of the basis, as long it is in the module spanned by it::

            sage: O = L.order_with_basis([1+y, y, y^2]); O
            Order in Function field in y defined by y^3 + x^3 + 4*x + 1
            sage: O.basis()
            (y + 1, y, y^2)

        The following error is raised when the module spanned by the basis is not closed under multiplication::

            sage: O = L.order_with_basis([1, x^2 + x*y, (2/3)*y^2]); O
            Traceback (most recent call last):
            ...
            ValueError: The module generated by basis [1, x*y + x^2, 2/3*y^2] must be closed under multiplication

        and this happens when the identity is not in the module spanned by the basis::

            sage: O = L.order_with_basis([x, x^2 + x*y, (2/3)*y^2])
            Traceback (most recent call last):
            ...
            ValueError: The identity element must be in the module spanned by basis [x, x*y + x^2, 2/3*y^2]
        """
        from .function_field_order import FunctionFieldOrder_basis
        return FunctionFieldOrder_basis([self(a) for a in basis], check=check)

    def order(self, x, check=True):
        """
        Return the order in this function field generated over the
        maximal order by x or the elements of x if x is a list.

        INPUT:

           - ``x`` -- element of self, or a list of elements of self
           - ``check`` -- bool (default: True); if True, check that
             x really generates an order

        EXAMPLES::

            sage: K.<x> = FunctionField(QQ); R.<y> = K[]; L.<y> = K.extension(y^3 + x^3 + 4*x + 1)
            sage: O = L.order(y); O
            Order in Function field in y defined by y^3 + x^3 + 4*x + 1
            sage: O.basis()
            (1, y, y^2)

            sage: Z = K.order(x); Z
            Order in Rational function field in x over Rational Field
            sage: Z.basis()
            (1,)

        Orders with multiple generators, not yet supported::

            sage: Z = K.order([x,x^2]); Z
            Traceback (most recent call last):
            ...
            NotImplementedError
        """
        if not isinstance(x, (list, tuple)):
            x = [x]
        if len(x) == 1:
            g = x[0]
            basis = [self(1)]
            for i in range(self.degree()-1):
                basis.append(basis[-1]*g)
        else:
            raise NotImplementedError
        return self.order_with_basis(basis, check=check)

    def _coerce_map_from_(self, R):
        """
        Return True if there is a coerce map from R to self.

        EXAMPLES::

            sage: K.<x> = FunctionField(QQ); R.<y> = K[]; L.<y> = K.extension(y^3 + x^3 + 4*x + 1)
            sage: L.equation_order()
            Order in Function field in y defined by y^3 + x^3 + 4*x + 1
            sage: L._coerce_map_from_(L.equation_order())
            True
            sage: L._coerce_map_from_(GF(7))
            False
        """
        from .function_field_order import FunctionFieldOrder
        if isinstance(R, FunctionFieldOrder) and R.fraction_field() == self:
            return True
        return False

    def _intermediate_fields(self, base):
        r"""
        Return the fields which lie in between ``base`` and this field in the
        tower of function fields.

        INPUT:

        - ``base`` -- a function field, either this field or a field from which
          this field has been created as an extension

        OUTPUT:

        A list of fields. The first entry is ``base``, the last entry is this field.

        EXAMPLES::

            sage: K.<x> = FunctionField(QQ)
            sage: K._intermediate_fields(K)
            [Rational function field in x over Rational Field]

            sage: R.<y> = K[]
            sage: L.<y> = K.extension(y^2-x)
            sage: L._intermediate_fields(K)
            [Function field in y defined by y^2 - x, Rational function field in x over Rational Field]

            sage: R.<z> = L[]
            sage: M.<z> = L.extension(z^2-y)
            sage: M._intermediate_fields(L)
            [Function field in z defined by z^2 - y, Function field in y defined by y^2 - x]
            sage: M._intermediate_fields(K)
            [Function field in z defined by z^2 - y, Function field in y defined by y^2 - x, Rational function field in x over Rational Field]

        TESTS::

            sage: K._intermediate_fields(M)
            Traceback (most recent call last):
            ...
            ValueError: field has not been constructed as a finite extension of base
            sage: K._intermediate_fields(QQ)
            Traceback (most recent call last):
            ...
            TypeError: base must be a function field

        """
        if not is_FunctionField(base):
            raise TypeError("base must be a function field")

        ret = [self]
        while ret[-1] is not base:
            ret.append(ret[-1].base_field())
            if ret[-1] is ret[-2]:
                raise ValueError("field has not been constructed as a finite extension of base")
        return ret

class FunctionField_polymod(FunctionField):
    """
    A function field defined by a univariate polynomial, as an
    extension of the base field.

    EXAMPLES:

    We make a function field defined by a degree 5 polynomial over the
    rational function field over the rational numbers::

        sage: K.<x> = FunctionField(QQ)
        sage: R.<y> = K[]
        sage: L.<y> = K.extension(y^5 - (x^3 + 2*x*y + 1/x)); L
        Function field in y defined by y^5 - 2*x*y + (-x^4 - 1)/x

    We next make a function field over the above nontrivial function
    field L::

        sage: S.<z> = L[]
        sage: M.<z> = L.extension(z^2 + y*z + y); M
        Function field in z defined by z^2 + y*z + y
        sage: 1/z
        ((x/(-x^4 - 1))*y^4 - 2*x^2/(-x^4 - 1))*z - 1
        sage: z * (1/z)
        1

    We drill down the tower of function fields::

        sage: M.base_field()
        Function field in y defined by y^5 - 2*x*y + (-x^4 - 1)/x
        sage: M.base_field().base_field()
        Rational function field in x over Rational Field
        sage: M.base_field().base_field().constant_field()
        Rational Field
        sage: M.constant_base_field()
        Rational Field

    .. WARNING::

        It is not checked if the polynomial used to define this function field is irreducible
        Hence it is not guaranteed that this object really is a field!
        This is illustrated below.

    ::

        sage: K.<x>=FunctionField(QQ)
        sage: R.<y> = K[]
        sage: L.<y>=K.extension(x^2-y^2)
        sage: (y-x)*(y+x)
        0
        sage: 1/(y-x)
        1
        sage: y-x==0; y+x==0
        False
        False
    """
    def __init__(self, polynomial, names,
            element_class = FunctionFieldElement_polymod,
            category=CAT):
        """
        Create a function field defined as an extension of another
        function field by adjoining a root of a univariate polynomial.

        INPUT:

            - ``polynomial`` -- a univariate polynomial over a function field
            - ``names`` -- variable names (as a tuple of length 1 or string)
            - ``category`` -- a category (defaults to category of function fields)

        EXAMPLES:

        We create an extension of a function field::

            sage: K.<x> = FunctionField(QQ); R.<y> = K[]
            sage: L = K.extension(y^5 - x^3 - 3*x + x*y); L
            Function field in y defined by y^5 + x*y - x^3 - 3*x

        Note the type::

            sage: type(L)
            <class 'sage.rings.function_field.function_field.FunctionField_polymod_with_category'>

        We can set the variable name, which doesn't have to be y::

            sage: L.<w> = K.extension(y^5 - x^3 - 3*x + x*y); L
            Function field in w defined by w^5 + x*w - x^3 - 3*x

        TESTS:

        Test that :trac:`17033` is fixed::

            sage: K.<t> = FunctionField(QQ)
            sage: R.<x> = QQ[]
            sage: M.<z> = K.extension(x^7-x-t)
            sage: M(x)
            z
            sage: M('z')
            z
            sage: M('x')
            Traceback (most recent call last):
            ...
            TypeError: unable to evaluate 'x' in Fraction Field of Univariate Polynomial Ring in t over Rational Field
        """
        from sage.rings.polynomial.polynomial_element import is_Polynomial
        if polynomial.parent().ngens()>1 or not is_Polynomial(polynomial):
            raise TypeError("polynomial must be univariate a polynomial")
        if names is None:
            names = (polynomial.variable_name(), )
        elif names != polynomial.variable_name():
            polynomial = polynomial.change_variable_name(names)
        if polynomial.degree() <= 0:
            raise ValueError("polynomial must have positive degree")
        base_field = polynomial.base_ring()
        if not isinstance(base_field, FunctionField):
            raise TypeError("polynomial must be over a FunctionField")
        self._element_class = element_class
        self._element_init_pass_parent = False
        self._base_field = base_field
        self._polynomial = polynomial

        Field.__init__(self, base_field,
                                names=names, category = category)

        self._ring = self._polynomial.parent()
        self._populate_coercion_lists_(coerce_list=[base_field, self._ring])
        self._gen = self(self._ring.gen())

    def rational_function_field(self):
        """
        Return the rational function field underlying self.

        EXAMPLES::

            sage: K.<x> = FunctionField(QQ); R.<y> = K[]
            sage: L.<y> = K.extension(y^2-x); RR.<z> = L[]
            sage: M.<z> = L.extension(z^2-y)
            sage: K.rational_function_field()
            Rational function field in x over Rational Field
            sage: L.rational_function_field()
            Rational function field in x over Rational Field
            sage: M.rational_function_field()
            Rational function field in x over Rational Field
        """
        return self.base_field().rational_function_field()

    def __reduce__(self):
        """
        Returns the arguments which were used to create this instance. The rationale for this is explained in the documentation of ``UniqueRepresentation``.

        EXAMPLES::

            sage: K.<x> = FunctionField(QQ); R.<y> = K[]
            sage: L = K.extension(y^2-x)
            sage: clazz,args = L.__reduce__()
            sage: clazz(*args)
            Function field in y defined by y^2 - x
        """
        from .constructor import FunctionField_polymod as FunctionField_polymod_Constructor
        return  FunctionField_polymod_Constructor, (self._polynomial, self._names)

    def __hash__(self):
        """
        Return hash of this function field.

        The hash value is equal to the hash of the defining polynomial.

        EXAMPLES::

            sage: K.<x> = FunctionField(QQ); R.<y> = K[]
            sage: L = K.extension(y^5 - x^3 - 3*x + x*y)
            sage: hash(L) == hash(L.polynomial())
            True

        """
        return hash(self.polynomial())

    def _cache_key(self):
        return self.base(), self.polynomial(), self.names()

    @cached_method
    def monic_integral_model(self, names):
        """
        Return a function field isomorphic to self, but with defining
        polynomial that is monic and integral over the base field.

        INPUT:

            - ``names`` -- name of the generator of the new field this function constructs

        EXAMPLES::

            sage: K.<x> = FunctionField(QQ); R.<y> = K[]
            sage: L.<y> = K.extension(x^2*y^5 - 1/x); L
            Function field in y defined by x^2*y^5 - 1/x
            sage: A, from_A, to_A = L.monic_integral_model('z')
            sage: A
            Function field in z defined by z^5 - x^12
            sage: from_A
            Function Field morphism:
              From: Function field in z defined by z^5 - x^12
              To:   Function field in y defined by x^2*y^5 - 1/x
              Defn: z |--> x^3*y
            sage: to_A
            Function Field morphism:
              From: Function field in y defined by x^2*y^5 - 1/x
              To:   Function field in z defined by z^5 - x^12
              Defn: y |--> 1/x^3*z
            sage: to_A(y)
            1/x^3*z
            sage: from_A(to_A(y))
            y
            sage: from_A(to_A(1/y))
            x^3*y^4
            sage: from_A(to_A(1/y)) == 1/y
            True
        """
        g, d = self._make_monic_integral(self.polynomial())
        R = self.base_field()
        K = R.extension(g, names=names)
        to_K = self.hom(K.gen() / d)
        from_K = K.hom(self.gen() * d)
        return K, from_K, to_K

    def _make_monic_integral(self, f):
        r"""
        Let y be a root of ``f``.  This function returns a monic
        integral polynomial g and an element d of the base field such
        that g(y*d)=0.

        EXAMPLES::

            sage: K.<x> = FunctionField(QQ); R.<y> = K[];
            sage: L.<y> = K.extension(x^2*y^5 - 1/x)
            sage: g, d = L._make_monic_integral(L.polynomial()); g,d
            (y^5 - x^12, x^3)
            sage: (y*d).is_integral()
            True
            sage: g.is_monic()
            True
            sage: g(y*d)
            0
        """
        R = f.base_ring()
        if not isinstance(R, RationalFunctionField):
            raise NotImplementedError

        # make f monic
        n = f.degree()
        c = f.leading_coefficient()
        if c != 1:
            f = f / c

        # find lcm of denominators
        from sage.arith.all import lcm
        # would be good to replace this by minimal...
        d = lcm([b.denominator() for b in f.list() if b])
        if d != 1:
            x = f.parent().gen()
            g = (d**n) * f(x/d)
        else:
            g = f
        return g, d

    def constant_field(self):
        """
        Return the algebraic closure of the constant field of the base
        field in this function field.

        EXAMPLES::

            sage: K.<x> = FunctionField(QQ); R.<y> = K[]
            sage: L.<y> = K.extension(y^5 - (x^3 + 2*x*y + 1/x))
            sage: L.constant_field()
            Traceback (most recent call last):
            ...
            NotImplementedError
        """
        raise NotImplementedError

    def constant_base_field(self):
        """
        Return the constant field of the base rational function field.

        EXAMPLES::

            sage: K.<x> = FunctionField(QQ); R.<y> = K[]
            sage: L.<y> = K.extension(y^5 - (x^3 + 2*x*y + 1/x)); L
            Function field in y defined by y^5 - 2*x*y + (-x^4 - 1)/x
            sage: L.constant_base_field()
            Rational Field
            sage: S.<z> = L[]
            sage: M.<z> = L.extension(z^2 - y)
            sage: M.constant_base_field()
            Rational Field
        """
        return self.base_field().constant_base_field()

    @cached_method(key=lambda self, base: self.base_field() if base is None else base)
    def degree(self, base=None):
        """
        Return the degree of this function field over the function field
        ``base``.

        INPUT:

        - ``base`` -- a function field or ``None`` (default: ``None``), a
          function field from which this field has been constructed as a finite
          extension.

        EXAMPLES::

            sage: K.<x> = FunctionField(QQ)
            sage: R.<y> = K[]
            sage: L.<y> = K.extension(y^5 - (x^3 + 2*x*y + 1/x)); L
            Function field in y defined by y^5 - 2*x*y + (-x^4 - 1)/x
            sage: L.degree()
            5
            sage: L.degree(L)
            1

            sage: R.<z> = L[]
            sage: M.<z> = L.extension(z^2 - y)
            sage: M.degree(L)
            2
            sage: M.degree(K)
            10

        TESTS::

            sage: L.degree(M)
            Traceback (most recent call last):
            ...
            ValueError: base must be None or the rational function field

        """
        if base is None:
            base = self.base_field()
        if base is self:
            from sage.rings.integer_ring import ZZ
            return ZZ(1)
        return self._polynomial.degree() * self.base_field().degree(base)

    def _repr_(self):
        """
        Return string representation of this function field.

        EXAMPLES::

            sage: K.<x> = FunctionField(QQ); R.<y> = K[]
            sage: L.<y> = K.extension(y^5 - (x^3 + 2*x*y + 1/x))
            sage: L._repr_()
            'Function field in y defined by y^5 - 2*x*y + (-x^4 - 1)/x'
        """
        return "Function field in %s defined by %s"%(self.variable_name(), self._polynomial)

    def base_field(self):
        """
        Return the base field of this function field.  This function
        field is presented as L = K[y]/(f(y)), and the base field is
        by definition the field K.

        EXAMPLES::

            sage: K.<x> = FunctionField(QQ); R.<y> = K[]
            sage: L.<y> = K.extension(y^5 - (x^3 + 2*x*y + 1/x))
            sage: L.base_field()
            Rational function field in x over Rational Field
        """
        return self._base_field

    def random_element(self, *args, **kwds):
        """
        Create a random element of this function field.  Parameters
        are passed onto the random_element method of the base_field.

        EXAMPLES::

            sage: K.<x> = FunctionField(QQ); R.<y> = K[]
            sage: L.<y> = K.extension(y^2 - (x^2 + x))
            sage: L.random_element() # random
            ((x^2 - x + 2/3)/(x^2 + 1/3*x - 1))*y^2 + ((-1/4*x^2 + 1/2*x - 1)/(-5/2*x + 2/3))*y + (-1/2*x^2 - 4)/(-12*x^2 + 1/2*x - 1/95)
        """
        return self(self._ring.random_element(degree=self.degree(), *args, **kwds))

    def polynomial(self):
        """
        Return the univariate polynomial that defines this function
        field, i.e., the polynomial f(y) so that this function field
        is of the form K[y]/(f(y)).

        EXAMPLES::

            sage: K.<x> = FunctionField(QQ); R.<y> = K[]
            sage: L.<y> = K.extension(y^5 - (x^3 + 2*x*y + 1/x))
            sage: L.polynomial()
            y^5 - 2*x*y + (-x^4 - 1)/x
        """
        return self._polynomial

    def polynomial_ring(self):
        """
        Return the polynomial ring used to represent elements of this
        function field.  If we view this function field as being presented
        as K[y]/(f(y)), then this function returns the ring K[y].

        EXAMPLES::

            sage: K.<x> = FunctionField(QQ); R.<y> = K[]
            sage: L.<y> = K.extension(y^5 - (x^3 + 2*x*y + 1/x))
            sage: L.polynomial_ring()
            Univariate Polynomial Ring in y over Rational function field in x over Rational Field
        """
        return self._ring

    @cached_method(key=lambda self, base: self.base_field() if base is None else base)
    def vector_space(self, base=None):
        """
        Return a vector space `V` and isomorphisms from this field to `V` and
        from `V` to this field.
<<<<<<< HEAD

        This function allows us to identify the elements of this field with
        elements of a vector space over the base field, which is useful for
        representation and arithmetic with orders, ideals, etc.

        INPUT:

=======

        This function allows us to identify the elements of this field with
        elements of a vector space over the base field, which is useful for
        representation and arithmetic with orders, ideals, etc.

        INPUT:

>>>>>>> db5b361a
        - ``base`` -- a function field or ``None`` (default: ``None``), the
          returned vector space is over ``base`` which defaults to the base
          field of this function field.

        OUTPUT:

        - ``V`` -- a vector space over base field
        - ``from_V`` -- an isomorphism from V to this field
        - ``to_V`` -- an isomorphism from this field to V

        EXAMPLES:

        We define a function field::

            sage: K.<x> = FunctionField(QQ); R.<y> = K[]
            sage: L.<y> = K.extension(y^5 - (x^3 + 2*x*y + 1/x)); L
            Function field in y defined by y^5 - 2*x*y + (-x^4 - 1)/x

        We get the vector spaces, and maps back and forth::

            sage: V, from_V, to_V = L.vector_space()
            sage: V
            Vector space of dimension 5 over Rational function field in x over Rational Field
            sage: from_V
            Isomorphism morphism:
              From: Vector space of dimension 5 over Rational function field in x over Rational Field
              To:   Function field in y defined by y^5 - 2*x*y + (-x^4 - 1)/x
            sage: to_V
            Isomorphism morphism:
              From: Function field in y defined by y^5 - 2*x*y + (-x^4 - 1)/x
              To:   Vector space of dimension 5 over Rational function field in x over Rational Field

        We convert an element of the vector space back to the function field::

            sage: from_V(V.1)
            y

        We define an interesting element of the function field::

            sage: a = 1/L.0; a
            (-x/(-x^4 - 1))*y^4 + 2*x^2/(-x^4 - 1)

        We convert it to the vector space, and get a vector over the base field::

            sage: to_V(a)
            (2*x^2/(-x^4 - 1), 0, 0, 0, -x/(-x^4 - 1))

        We convert to and back, and get the same element::

            sage: from_V(to_V(a)) == a
            True

        In the other direction::

            sage: v = x*V.0 + (1/x)*V.1
            sage: to_V(from_V(v)) == v
            True

        And we show how it works over an extension of an extension field::

            sage: R2.<z> = L[]; M.<z> = L.extension(z^2 -y)
            sage: M.vector_space()
            (Vector space of dimension 2 over Function field in y defined by y^5 - 2*x*y + (-x^4 - 1)/x, Isomorphism morphism:
              From: Vector space of dimension 2 over Function field in y defined by y^5 - 2*x*y + (-x^4 - 1)/x
              To:   Function field in z defined by z^2 - y, Isomorphism morphism:
              From: Function field in z defined by z^2 - y
              To:   Vector space of dimension 2 over Function field in y defined by y^5 - 2*x*y + (-x^4 - 1)/x)

        We can also get the vector space of ``M`` over ``K``::

            sage: M.vector_space(K)
            (Vector space of dimension 10 over Rational function field in x over Rational Field, Isomorphism morphism:
              From: Vector space of dimension 10 over Rational function field in x over Rational Field
              To:   Function field in z defined by z^2 - y, Isomorphism morphism:
              From: Function field in z defined by z^2 - y
              To:   Vector space of dimension 10 over Rational function field in x over Rational Field)

        """
<<<<<<< HEAD
        from maps import MapVectorSpaceToFunctionField, MapFunctionFieldToVectorSpace
=======
        from .maps import MapVectorSpaceToFunctionField, MapFunctionFieldToVectorSpace
>>>>>>> db5b361a
        if base is None:
            base = self.base_field()
        degree = self.degree(base)
        V = base**degree;
        from_V = MapVectorSpaceToFunctionField(V, self)
        to_V   = MapFunctionFieldToVectorSpace(self, V)
        return (V, from_V, to_V)

    def maximal_order(self):
        """
        Return the maximal_order of self.  If we view self as L =
        K[y]/(f(y)), then this is the ring of elements of L that are
        integral over K.

        EXAMPLES:

        This is not yet implemented...::

            sage: K.<x> = FunctionField(QQ); R.<y> = K[]
            sage: L.<y> = K.extension(y^5 - (x^3 + 2*x*y + 1/x))
            sage: L.maximal_order()
            Traceback (most recent call last):
            ...
            NotImplementedError
        """
        raise NotImplementedError

    def _element_constructor_(self, x):
        r"""
        Make ``x`` into an element of this function field, possibly not canonically.

        INPUT:

            - ``x`` -- the element

        OUTPUT:

        ``x``, as an element of this function field

        TESTS::

            sage: K.<x> = FunctionField(QQ); R.<y> = K[]
            sage: L.<y> = K.extension(y^5 - (x^3 + 2*x*y + 1/x))
            sage: L._element_constructor_(L.polynomial_ring().gen())
            y
        """
        if isinstance(x, FunctionFieldElement):
            return FunctionFieldElement_polymod(self, self._ring(x.element()))
        return FunctionFieldElement_polymod(self, self._ring(x))

    def gen(self, n=0):
        """
        Return the ``n``-th generator of this function field. By default ``n`` is 0; any other
        value of ``n`` leads to an error. The generator is the class of y, if we view
        self as being presented as K[y]/(f(y)).

        EXAMPLES::

            sage: K.<x> = FunctionField(QQ); R.<y> = K[]
            sage: L.<y> = K.extension(y^5 - (x^3 + 2*x*y + 1/x))
            sage: L.gen()
            y
            sage: L.gen(1)
            Traceback (most recent call last):
            ...
            IndexError: Only one generator.
        """
        if n != 0: raise IndexError("Only one generator.")
        return self._gen

    def ngens(self):
        """
        Return the number of generators of this function field over
        its base field.  This is by definition 1.

        EXAMPLES::

            sage: K.<x> = FunctionField(QQ); R.<y> = K[]
            sage: L.<y> = K.extension(y^5 - (x^3 + 2*x*y + 1/x))
            sage: L.ngens()
            1
        """
        return 1

    def equation_order(self):
        """
        If we view self as being presented as K[y]/(f(y)), then this
        function returns the order generated by the class of y.  If f
        is not monic, then :meth:`_make_monic_integral` is called, and instead we
        get the order generated by some integral multiple of a root of f.

        EXAMPLES::

            sage: K.<x> = FunctionField(QQ); R.<y> = K[]
            sage: L.<y> = K.extension(y^5 - (x^3 + 2*x*y + 1/x))
            sage: O = L.equation_order()
            sage: O.basis()
            (1, x*y, x^2*y^2, x^3*y^3, x^4*y^4)

        We try an example, in which the defining polynomial is not
        monic and is not integral::

            sage: K.<x> = FunctionField(QQ); R.<y> = K[]
            sage: L.<y> = K.extension(x^2*y^5 - 1/x); L
            Function field in y defined by x^2*y^5 - 1/x
            sage: O = L.equation_order()
            sage: O.basis()
            (1, x^3*y, x^6*y^2, x^9*y^3, x^12*y^4)
        """
        d = self._make_monic_integral(self.polynomial())[1]
        return self.order(d*self.gen(), check=False)

    def hom(self, im_gens, base_morphism=None):
        """
        Create a homomorphism from self to another function field.

        INPUT:

           - ``im_gens`` -- a list of images of the generators of self
             and of successive base rings.

           - ``base_morphism`` -- (default: None) a homomorphism of
             the base ring, after the im_gens are used.  Thus if
             im_gens has length 2, then base_morphism should be a morphism
             from self.base_ring().base_ring().

        EXAMPLES:

        We create a rational function field, and a quadratic extension of it::

            sage: K.<x> = FunctionField(QQ); R.<y> = K[]
            sage: L.<y> = K.extension(y^2 - x^3 - 1)

        We make the field automorphism that sends y to -y::

            sage: f = L.hom(-y); f
            Function Field endomorphism of Function field in y defined by y^2 - x^3 - 1
              Defn: y |--> -y

        Evaluation works::

            sage: f(y*x - 1/x)
            -x*y - 1/x

        We try to define an invalid morphism::

            sage: f = L.hom(y+1)
            Traceback (most recent call last):
            ...
            ValueError: invalid morphism

        We make a morphism of the base rational function field::

            sage: phi = K.hom(x+1); phi
            Function Field endomorphism of Rational function field in x over Rational Field
              Defn: x |--> x + 1
            sage: phi(x^3 - 3)
            x^3 + 3*x^2 + 3*x - 2
            sage: (x+1)^3-3
            x^3 + 3*x^2 + 3*x - 2

        We make a morphism by specifying where the generators and the
        base generators go::

            sage: L.hom([-y, x])
            Function Field endomorphism of Function field in y defined by y^2 - x^3 - 1
              Defn: y |--> -y
                    x |--> x

        The usage of the keyword base_morphism is not implemented yet::

            sage: L.hom([-y, x-1], base_morphism=phi)
            Traceback (most recent call last):
            ...
            NotImplementedError: Function field homorphisms with optional argument base_morphism are not implemented yet. Please specify the images of the generators of the base fields manually.

        We make another extension of a rational function field::

            sage: K2.<t> = FunctionField(QQ); R2.<w> = K2[]
            sage: L2.<w> = K2.extension((4*w)^2 - (t+1)^3 - 1)

        We define a morphism, by giving the images of generators::

            sage: f = L.hom([4*w, t+1]); f
            Function Field morphism:
              From: Function field in y defined by y^2 - x^3 - 1
              To:   Function field in w defined by 16*w^2 - t^3 - 3*t^2 - 3*t - 2
              Defn: y |--> 4*w
                    x |--> t + 1

        Evaluation works, as expected::

            sage: f(y+x)
            4*w + t + 1
            sage: f(x*y + x/(x^2+1))
            (4*t + 4)*w + (t + 1)/(t^2 + 2*t + 2)

        We make another extension of a rational function field::

            sage: K3.<yy> = FunctionField(QQ); R3.<xx> = K3[]
            sage: L3.<xx> = K3.extension(yy^2 - xx^3 - 1)

        This is the function field L with the generators exchanged. We define a morphism to L::

            sage: g = L3.hom([x,y]); g
            Function Field morphism:
              From: Function field in xx defined by -xx^3 + yy^2 - 1
              To:   Function field in y defined by y^2 - x^3 - 1
              Defn: xx |--> x
                    yy |--> y

        """
        if base_morphism is not None:
            raise NotImplementedError("Function field homorphisms with optional argument base_morphism are not implemented yet. Please specify the images of the generators of the base fields manually.")

        if not isinstance(im_gens, (list,tuple)):
            im_gens = [im_gens]
        if len(im_gens) == 0:
            raise ValueError("no images specified")

        if len(im_gens) > 1:
            base_morphism = self.base_field().hom(im_gens[1:], base_morphism)

        # the codomain of this morphism is the field containing all the im_gens
        codomain = im_gens[0].parent();
        if base_morphism is not None:
            if base_morphism.codomain().has_coerce_map_from(codomain):
                codomain = base_morphism.codomain();

        from .maps import FunctionFieldMorphism_polymod
        return FunctionFieldMorphism_polymod(self.Hom(codomain), im_gens[0], base_morphism)

    def rational_function_field(self):
        """
        Return the rational function field underlying self.

        EXAMPLES::

            sage: K.<x> = FunctionField(QQ); R.<y> = K[]
            sage: L.<y> = K.extension(y^2-x); RR.<z> = L[]
            sage: M.<z> = L.extension(z^2-y)
            sage: K.rational_function_field()
            Rational function field in x over Rational Field
            sage: L.rational_function_field()
            Rational function field in x over Rational Field
            sage: M.rational_function_field()
            Rational function field in x over Rational Field
        """
        return self.base_field().rational_function_field()

    @cached_method
    def genus(self):
        """
        Return the genus of this function field
        For now, the genus is computed using singular

        EXAMPLES::

            sage: K.<x> = FunctionField(QQ); R.<y> = K[]
            sage: L.<y> = K.extension(y^3 - (x^3 + 2*x*y + 1/x))
            sage: L.genus()
            3
        """
        # unfortunately singular can not compute the genus with the polynomial_ring()._singular_
        # object because genus method only accepts a ring of transdental degree 2 over a prime field
        # not a ring of transdental degree 1 over a rational function field of one variable

        if not self.constant_base_field().is_prime_field():
            raise NotImplementedError("Computation of genus over this base field not implemented yet")
        elif not is_RationalFunctionField(self._base_field):
            return self.simple_model()[0].genus()
        else:
            #Making the auxiliary ring which only has polynomials with integral coefficients.
            tmpAuxRing = PolynomialRing(self._base_field.constant_field(), str(self._base_field.gen())+','+str(self._ring.gen()))
            intMinPoly, d = self._make_monic_integral(self._polynomial)
            curveIdeal = tmpAuxRing.ideal(intMinPoly)

            singular.lib('normal.lib') #loading genus method in singular
            return int(curveIdeal._singular_().genus())

    @cached_method
    def derivation(self):
        """
        Return a generator of the space of derivations over the constant base
        ring of this function field.

        OUTPUT:

        A mapping of function fields which extends the usual derivation on
        polynomials to this function field.

        .. NOTE::

            Only implemented for separable extensions of rational function
            fields.  For a separable extension `L` of a rational function field
            `K(x)`, the space of derivations `\mathrm{Der}_K L` is a
            one-dimensional `K`-vector space generated by the mapping this
            method returns, see Theorem 5.1 in Section 5 of Chapter VIII of
            [Lang2002].

        REFERENCES::

        .. [Lang2002] Serge Lang. Algebra. Springer, 2002.

        EXAMPLES::

            sage: K.<x> = FunctionField(GF(3))
            sage: R.<y> = K[]
            sage: L.<y> = K.extension(y^2 - x)
            sage: d = L.derivation(); d
            Derivation map:
                From: Function field in y defined by y^2 + 2*x
                To:   Function field in y defined by y^2 + 2*x
            sage: d(x)
            1
            sage: d(x^3)
            0
            sage: d(x*y)
            0
            sage: d(y)
            2/x*y

        """
        from maps import FunctionFieldDerivation_polymod
        if not self.polynomial().gcd(self.polynomial().derivative()).is_one():
            K, K_to_self, self_to_K = self.separable_model(names=('a','b'))
            return K_to_self*K.derivation()*self_to_K
        else:
            return FunctionFieldDerivation_polymod(self, self.base_ring().derivation())

    @cached_method
    def separable_model(self, names):
        """
        Return a function field isomorphic to this field which is separable
        extension of a rational function field.

        INPUT:

        - ``names`` -- a tuple of two strings; the first entry will be used as
          the variable name of the rational function field, the second entry
          will be used as the variable name of its separable extension.

        OUTPUT:

        A function field ``K`` isomorphic to ``self``, an isomorphism from
        ``K`` to ``self``, and an isomorphism from ``self`` to ``K``.

        ALGORITHM:

        The algorithm is described in the proof of Proposition 4.1 in Chapter
        VIII of [Lang2002]. It is only implemented for simple extensions of
        rational function fields over perfect field.

        REFERENCES::

        .. [Lang2002] Serge Lang. Algebra. Springer, 2002.

        EXAMPLES::

            sage: K.<x> = FunctionField(GF(2))
            sage: R.<y> = K[]
            sage: L.<y> = K.extension(y^2 - x^3)
            sage: L.separable_model(('t','w'))
            (Function field in w defined by t^3 + x^2, Composite map:
              From: Function field in w defined by t^3 + x^2
              To:   Function field in y defined by y^2 + x^3
              Defn:   Morphism of function fields defined by w |--> x,  x |--> w
                    then
                      Morphism of function fields defined by w |--> y, Composite map:
              From: Function field in y defined by y^2 + x^3
              To:   Function field in w defined by t^3 + x^2
              Defn:   Morphism of function fields defined by y |--> w
                    then
                      Morphism of function fields defined by w |--> x,  x |--> w)

        This also works for non-integral polynomials::

            sage: K.<x> = FunctionField(GF(2))
            sage: R.<y> = K[]
            sage: L.<y> = K.extension(y^2/x - x^2)
            sageL.separable_model(('t','w'))
            (Function field in w defined by t^3 + x^2, Composite map:
              From: Function field in w defined by t^3 + x^2
              To:   Function field in y defined by 1/x*y^2 + x^2
              Defn:   Morphism of function fields defined by w |--> x,  x |--> w
                    then
                      Morphism of function fields defined by w |--> y, Composite map:
              From: Function field in y defined by 1/x*y^2 + x^2
              To:   Function field in w defined by t^3 + x^2
              Defn:   Morphism of function fields defined by y |--> w
                    then
                      Morphism of function fields defined by w |--> x,  x |--> w)

        TESTS:

        Check that this does not break in characteristic zero::

            sage: K.<x> = FunctionField(QQ)
            sage: R.<y> = K[]
            sage: L.<y> = K.extension(y^2 - x^3)
            sage: L.separable_model(('t','w'))
            (Function field in w defined by y^2 - x^3, Morphism of function fields defined by w |--> y, Morphism of function fields defined by y |--> w)

        """
        if not isinstance(self.base_ring(), RationalFunctionField):
            L, from_L, to_L = self.simple_model()
            K, from_K, to_K = L.separable_model(names=('a','b'))
            return K, from_L*from_K, to_K*to_L
        if not self.constant_base_field().is_perfect():
            raise NotImplementedError("only implemented for function fields over perfect constant base fields.")
        if len(names) != 2:
            raise ValueError("must provide exactly two variable names")

        K, from_K, to_K = self.monic_integral_model(names[1])

        # if K is separable, then we are done
        if K.polynomial().gcd(K.polynomial().derivative()).is_one():
            return K, from_K, to_K

        # otherwise, the polynomial of K must be separable in the other variable
        Kx = K.base_ring()
        # construct a field isomorphic to K on top of Kx
        # turn the minpoly of K into a bivariate polynomial
        from sage.rings.polynomial.polynomial_ring_constructor import PolynomialRing
        R = PolynomialRing(self.constant_base_field(), names)
        f = R( K.polynomial().map_coefficients(lambda c:c.numerator(), Kx._ring.change_var(names[0])).change_variable_name(names[1]) )
        # f must be separable in the other variable (otherwise it would factor)
        f = f.polynomial(R.gen(0)).change_ring(Kx)
        f /= f.leading_coefficient()
        assert f.gcd(f.derivative()).is_one()

        Ly = Kx.extension(f, names=(names[1]))
        # an isomorphishm from Ly to K
        from_Ly = Ly.hom( [K(K.base_ring().gen()), K.gen()] )
        # an isomorphism from K to Ly
        to_Ly = K.hom( [Ly(Kx.gen()), Ly.gen()] )
        return Ly, from_K*from_Ly, to_Ly*to_K

    def _simple_model(self, name):
        """
        Turn a tower of simple field extensions M/L/K into a simple extension N/K.

        EXAMPLES::

            sage: K.<x> = FunctionField(QQ); R.<y> = K[]
            sage: L.<y> = K.extension(y^2-x); R.<z> = L[]
            sage: M.<z> = L.extension(z^2-y)
            sage: M._simple_model('u')
            (Function field in u defined by u^4 - x, Morphism of function fields defined by z |--> u,  y |--> u^2, x |--> x, Morphism of function fields defined by u |--> z)

        Not implemented for inseparable extensions::

            sage: K.<x> = FunctionField(GF(2)); R.<y> = K[]
            sage: L.<y> = K.extension(y^2-x); R.<z> = L[]
            sage: M.<z> = L.extension(z^2-y)
            sage: M._simple_model('u')
            Traceback (most recent call last):
            ...
            NotImplementedError: cannot determine primitive elements for inseparable extensions
        """
        M = self
        L = M.base_field()
        K = L.base_field()

        assert(K is not L)
        assert(L is not M)

        if (L.polynomial().derivative()==0 or M.polynomial().derivative()==0) and not self.constant_base_field().is_perfect():
            raise NotImplementedError("cannot determine primitive elements for inseparable extensions over imperfect constant base field")

        # By THE MINIMUM NUMBER OF GENERATORS FOR INSEPARABLE ALGEBRAIC EXTENSIONS the extension is simple. It therefore admits only finitely many intermediate fields (Bosch, Aufgabe 3.6.7). If K(a+x^ib)=K(a+x^jb) then a,b can be found as linear combinations of the generators.

        y = M.gen()
        x = L.gen()

        total_degree = M.degree()*L.degree()

        # guess a primitive element y + l*x taking l from the rational function field k(x)
        for l in K.rational_function_field():
            v = M(y+l*x)

            from sage.matrix.matrix_space import MatrixSpace
            MS = MatrixSpace(K, total_degree)

            # compute the minimal polynomial of v over K (!= v.minpoly() since that would be over L)
            from itertools import product
            basis_xy = [x**n*y**m for (n,m) in product(range(L.degree()),range(M.degree()))]

            A = v._matrix_over_base(K)
            A = MS.matrix(A)
            minpoly = A.minpoly(name)
            assert minpoly.base_ring() is K

            # v is a primitive element iff the degree of minpoly is the degree of M/K
            if minpoly.degree()!=total_degree:
                continue

            R = K[name]
            N = K.extension(minpoly,names=(name))
            u = N.gen()

            # the homomorphism N -> M
            from_N = N.hom(v)

            # the homomorphism M -> N is given by a change of basis from (1,v,v^2,...) to (1,y,y^2,x,x*y,...)
            #basis_v = [v**n for n in range(total_degree)]
            #B = [(v**n)._coefficients(K) for n in range(total_degree)]
            #MS = MatrixSpace(N,total_degree)
            #B = MS.matrix(B)
            #from sage.modules.free_module import FreeModule
            #image = B.solve_right(FreeModule(N,total_degree)([u**n for n in range(total_degree)]))
            #to_N = M.hom([image[L.degree()],image[1]])

            return N,from_N,~from_N

    @cached_method
    def simple_model(self, base_field=None, name='y'):
        """
        Turn a tower of field extensions into a single simple extension. 
        This is only implemented for a tower of separable field extensions.

        INPUT:

            - ``base_field`` -- the resulting field will be an extension of this field; defaults to the underlying rational function field if not specified.
            - ``name`` -- the name of generator of the simple extension; defaults to ``y``. This paramater is ignored if self is a simple extension of base_field already.

        OUTPUT:

            - self as a simple extension of ``base_field``
            - a morphism from the constructed field to self
            - a morphism from self to the constructed field

        EXAMPLES:

        A tower of four function fields::

            sage: K.<x> = FunctionField(QQ); R.<z> = K[]
            sage: L.<z> = K.extension(z^2-x); R.<u> = L[]
            sage: M.<u> = L.extension(u^2-z); R.<v> = M[]
            sage: N.<v> = M.extension(v^2-u)

        The fields N and M as simple extensions of K::

            sage: N.make_simple()
            (Function field in y defined by y^8 - x, Morphism of function fields defined by v |--> y,  u |--> y^2,  z |--> y^4,  x |--> x, Morphism of function fields defined by y |--> v,  x |--> x)
            sage: M.make_simple()
            (Function field in y defined by y^4 - x, Morphism of function fields defined by u |--> y,  z |--> y^2,  x |--> x, Morphism of function fields defined by y |--> u,  x |--> x)

        An optional parameter ``name`` names the generator of the simple extension::

            sage: M.make_simple(name='t')
            (Function field in t defined by t^4 - x, Morphism of function fields defined by u |--> t,  z |--> t^2,  x |--> x, Morphism of function fields defined by t |--> u,  x |--> x)

        An optional parameter ``base_field`` can be given to compute a simple extension over a subfield::

            sage: N.make_simple(base_field=L)
            (Function field in y defined by y^4 - z, Morphism of function fields defined by v |--> y,  u |--> y^2,  z |--> z,  x |--> x, Morphism of function fields defined by y |--> v,  z |--> z,  x |--> x)

        The parameter ``name`` is ignored if the extension is simple already::

            sage: L.make_simple(name='t')
            (Function field in z defined by z^2 - x, Morphism of function fields defined by z |--> z, Morphism of function fields defined by z |--> z)
            sage: N.make_simple(base_field=M, name='t')
            (Function field in v defined by v^2 - u, Morphism of function fields defined by v |--> v, Morphism of function fields defined by v |--> v)

        Primitive elements may be more complicated than in the above examples::

            sage: K.<x> = FunctionField(GF(3)); R.<y> = K[]
            sage: L.<y> = K.extension(y^2-x^3); R.<z> = L[]
            sage: M.<z> = L.extension(z^2-y^3)
            sage: M.make_simple()
            (Function field in y defined by y^4 + 2*x^9, Morphism of function fields defined by z |--> y,  y |--> 1/x^3*y^2,  x |--> x, Morphism of function fields defined by y |--> z,  x |--> x)

        For inseparable extensions make_simple is not implemented::

            sage: K.<x> = FunctionField(GF(2)); R.<y> = K[]
            sage: L.<y> = K.extension(y^2-x); R.<z> = L[]
            sage: M.<z> = L.extension(z^2-y)
            sage: M.make_simple()
            Traceback (most recent call last):
            ...
            NotImplementedError: cannot determine primitive elements for inseparable extensions
        """
        if base_field is None:
            base_field = self.rational_function_field()

        # the extension is simple already
        if base_field==self.base_field() or base_field==self:
            return (self,self.Hom(self).identity(),self.Hom(self).identity())

        # turn a tower of two simple extension L/M/K into a simple extension M/K
        M, from_M, to_M = self._simple_model(name)
        # recursively simplify the resulting extension M/.../base_field to a simple extension N/base_field
        N, N_to_M, M_to_N = M.simple_model(name=name,base_field=base_field)

        return N, from_M*N_to_M, M_to_N*to_M

    def primitive_element(self, base=None):
        """
        Return a primitive element of this field over base. If base is not specified it defaults to self.base_field().base_field().
        This is only implemented for a tower of separable field extensions.

        EXAMPLES::

            sage: K.<x> = FunctionField(QQ); R.<y> = K[]
            sage: L.<y> = K.extension(y^2-x); R.<z> = L[]
            sage: M.<z> = L.extension(z^2-y)
            sage: M.primitive_element()
            z
            sage: L.primitive_element()
            y
            sage: K.primitive_element()
            1
            sage: R.<z> = L[]; N.<u> = L.extension(z^2-x-1)
            sage: N.primitive_element()
            u + y
            sage: N.primitive_element(base=L)
            u
            sage: K.<x> = FunctionField(GF(2)); R.<Y> = K[]
            sage: L.<y> = K.extension(Y^2-x); R.<Z> = L[]
            sage: M.<z> = L.extension(Z^2-y)
            sage: M.primitive_element()
            Traceback (most recent call last):
            ...
            NotImplementedError: cannot determine primitive elements for inseparable extensions
        """
        if base is None:
            base = self.base_field().base_field()

        # trivial cases
        if base==self:
            return self(1)
        if base==self.base_field():
            return self.gen()

        # turn self/self.base_field().base_field() into a simple extension
        (simple,to_simple, from_simple) = self.simple_model(self.base_field().base_field())
        # recursively turn simple into simple extension over base
        primitive = simple.primitive_element(base)
        # map the primitive element of this extension back to self
        return from_simple(primitive)

    @cached_method
    def relative_vector_space(self, base):
        """
        Return a vector space V and isomorphisms self --> V and V --> self.

        This functions allows us to identify the elements of self with
        elements of a vector space over the field `base`.

        OUTPUT:

            - ``V`` - a vector space over the field base
            - ``from_V`` - an isomorphism from V to self
            - ``to_V`` - an isomorphism from self to V

        EXAMPLES::

            sage: K.<x> = FunctionField(QQ); R.<y> = K[]
            sage: L.<y> = K.extension(y^2-x); R.<z> = L[]
            sage: M.<z> = L.extension(z^2-y)

        M is of dimension 2 over L, but of dimension 4 over K::

            sage: M.relative_vector_space(L)
            (Vector space of dimension 2 over Function field in y defined by y^2 - x, Isomorphism morphism:
              From: Vector space of dimension 2 over Function field in y defined by y^2 - x
              To:   Function field in z defined by z^2 - y, Isomorphism morphism:
              From: Function field in z defined by z^2 - y
              To:   Vector space of dimension 2 over Function field in y defined by y^2 - x)
            sage: M.relative_vector_space(K)
            (Vector space of dimension 4 over Rational function field in x over Rational Field, Isomorphism morphism:
              From: Vector space of dimension 4 over Rational function field in x over Rational Field
              To:   Function field in z defined by z^2 - y, Isomorphism morphism:
              From: Function field in z defined by z^2 - y
              To:   Vector space of dimension 4 over Rational function field in x over Rational Field)

        Fields are one-dimensional vector spaces over themselves::

            sage: K.relative_vector_space(K)[0]
            Vector space of dimension 1 over Rational function field in x over Rational Field
            sage: L.relative_vector_space(L)[0]
            Vector space of dimension 1 over Function field in y defined by y^2 - x

        The parameter base must specify a function field that self is based upon::

            sage: M.relative_vector_space(QQ)
            Traceback (most recent call last):
            ...
            ValueError: Rational Field does not qualify as a subfield of Function field in z defined by z^2 - y
        """
        from sage.misc.misc_c import prod
        import maps
        V = base**prod([field.degree() for field in self._intermediate_fields(base)[:-1]])
        from_V = maps.MapVectorSpaceToFunctionField(V, self, base)
        to_V   = maps.MapFunctionFieldToVectorSpace(self, V, base)
        return (V, from_V, to_V)

    def vector_space(self):
        """
        Return a vector space V and isomorphisms self --> V and V --> self.

        This function allows us to identify the elements of self with
        elements of a vector space over the base field, which is
        useful for representation and arithmetic with orders, ideals,
        etc.
        
        OUTPUT:

            -  ``V`` - a vector space over the base field
            -  ``from_V`` - an isomorphism from V to self
            -  ``to_V`` - an isomorphism from self to V

        EXAMPLES:

        We define a function field::
        
            sage: K.<x> = FunctionField(QQ); R.<y> = K[]
            sage: L.<w> = K.extension(y^5 - (x^3 + 2*x*y + 1/x)); L
            Function field in w defined by y^5 - 2*x*y + (-x^4 - 1)/x

        We get the vector spaces, and maps back and forth::
        
            sage: V, from_V, to_V = L.vector_space()
            sage: V
            Vector space of dimension 5 over Rational function field in x over Rational Field
            sage: from_V
            Isomorphism morphism:
              From: Vector space of dimension 5 over Rational function field in x over Rational Field
              To:   Function field in w defined by y^5 - 2*x*y + (-x^4 - 1)/x
            sage: to_V
            Isomorphism morphism:
              From: Function field in w defined by y^5 - 2*x*y + (-x^4 - 1)/x
              To:   Vector space of dimension 5 over Rational function field in x over Rational Field

        We convert an element of the vector space back to the function field::
        
            sage: from_V(V.1)
            w

        We define an interesting element of the function field::
        
            sage: a = 1/L.0; a
            (-x/(-x^4 - 1))*w^4 + 2*x^2/(-x^4 - 1)

        We convert it to the vector space, and get a vector over the base field::
        
            sage: to_V(a)
            (2*x^2/(-x^4 - 1), 0, 0, 0, -x/(-x^4 - 1))

        We convert to and back, and get the same element::
        
            sage: from_V(to_V(a)) == a
            True

        In the other direction::

            sage: v = x*V.0 + (1/x)*V.1
            sage: to_V(from_V(v)) == v
            True

        For a repeated extension this is the vector space over the base field::

            sage: R.<z> = L[]
            sage: M.<z> = L.extension(z^2 - w)
            sage: M.vector_space()
            (Vector space of dimension 2 over Function field in w defined by y^5 - 2*x*y + (-x^4 - 1)/x, Isomorphism morphism:
              From: Vector space of dimension 2 over Function field in w defined by y^5 - 2*x*y + (-x^4 - 1)/x
              To:   Function field in z defined by z^2 - w, Isomorphism morphism:
              From: Function field in z defined by z^2 - w
              To:   Vector space of dimension 2 over Function field in w defined by y^5 - 2*x*y + (-x^4 - 1)/x)
        """
        return self.relative_vector_space(self.base_field())

    def _squarefree_decomposition_univariate_polynomial(self, f):
        from sage.structure.factorization import Factorization
        if f.is_nth_power(self.characteristic()):
            g = f.nth_root(self.characteristic())
            G = g.squarefree_decomposition()
            return Factorization([(g,e*self.characteristic()) for (g,e) in G],unit=G.unit()**self.characteristic())
        if f.degree() == 1:
            return Factorization([(f/f.leading_coefficient(),1)],unit=f.leading_coefficient())
        if f.is_monic() and f.degree() == 2 and not f.is_nth_power(2):
            return Factorization([(f,1)])
        print "Squarefree decomposition not implemented yet for %s"%f
        raise NotImplementedError

    def _factor_univariate_polynomial(self, f):
        r"""

        sage: k = GF(2)
        sage: K.<x> = FunctionField(k)
        sage: R.<u> = K[]
        sage: L.<u> = K.extension(u^3-x)
        sage: R.<t> = L[]
        sage: (t^2+u*t).factor()

        """
        from sage.structure.factorization import Factorization
        if self.degree() == 1:
            g = f.map_coefficients(lambda c:c._x(self.polynomial()[0]), self.base())
            G = g.factor()
            ret = Factorization([ (F.map_coefficients(lambda c:c, self), e) for F,e in G ], unit=self(G.unit()))
        elif not f.is_squarefree():
            F = f.squarefree_decomposition()
            ret = []
            unit = f.parent().one()*F.unit()
            for g,e_g in F:
                G = g.factor()
                unit *= G.unit()
                ret.extend( [(h,e_h*e_g) for (h,e_h) in G] )
            ret = Factorization( ret, unit=unit)
        elif not isinstance(self.base_ring(), RationalFunctionField):
            L, from_L, to_L = self.simple_model()
            F = f.map_coefficients(to_L).factor()
            assert F.unit() == 1
            return Factorization( [(h.map_coefficients(from_L),e_h) for h,e_h in F] )
        elif self.polynomial().gcd(self.polynomial().derivative()) != 1:
            L, from_L, to_L = self.separable_model(names=('a','b'))
            F = f.map_coefficients(to_L).factor()
            assert F.unit() == 1
            return Factorization( [(h.map_coefficients(from_L),e_h) for h,e_h in F] )
        else:
            s,g,r = self._sqfr_norm(f)
            F = r.factor()
            if len(F)==1: return Factorization([(f,1)])
            ret = []
            for (h,e) in F:
                assert(e==1)
                h = h(g.parent().gen())
                h = g.gcd(h)
                g = g // h
                ret.append( (h(h.parent().gen()+s*self.gen()), e) )
            assert(F.unit() == 1)
            ret = Factorization( ret )

        assert ret.prod() == f, (ret, f)
        return ret

    def _sqfr_norm(self, f):
        if not isinstance(self.base_ring(), RationalFunctionField):
            raise NotImplementedError("only implemented for simple extensions of rational function fields.")
        if self.polynomial().gcd(self.polynomial().derivative()) != 1:
            raise NotImplementedError("only implemented for separable extensions of function fields.")
        assert self.degree() > 1
        s = self.base().gen()
        while True:
            g = f(f.parent().gen() - s*self.gen())
            R = PolynomialRing(self.base(), names=('x', 'y'))
            x,y = R.gens()
            P = self.polynomial()(y)
            G = g.map_coefficients(lambda c:c._x(y), y.parent())
            r = P.resultant(G(x), y)
            r = r.polynomial(y)
            assert( r.is_constant() )
            r = r[0]
            r = r(f.parent().change_ring(self.base()).gen())
            if r.is_squarefree():
                assert r.base_ring() is self.base()
                assert g(g.parent().gen() + s*self.gen()) == f
                return s,g,r
            s *= self.base().gen()
            print s

def is_RationalFunctionField(x):
    """
    Return ``True`` if ``x`` is of rational function field type.

    EXAMPLES::

        sage: from sage.rings.function_field.function_field import is_RationalFunctionField
        sage: is_RationalFunctionField(QQ)
        False
        sage: is_RationalFunctionField(FunctionField(QQ,'t'))
        True
    """
    if isinstance(x, RationalFunctionField):
        return True
    else:
        return False

class RationalFunctionField(FunctionField):
    """
    A rational function field K(t) in one variable, over an arbitrary
    base field.

    EXAMPLES::

        sage: K.<t> = FunctionField(GF(3)); K
        Rational function field in t over Finite Field of size 3
        sage: K.gen()
        t
        sage: 1/t + t^3 + 5
        (t^4 + 2*t + 1)/t

    There are various ways to get at the underlying fields and rings
    associated to a rational function field::

        sage: K.<t> = FunctionField(GF(7))
        sage: K.base_field()
        Rational function field in t over Finite Field of size 7
        sage: K.field()
        Fraction Field of Univariate Polynomial Ring in t over Finite Field of size 7
        sage: K.constant_field()
        Finite Field of size 7
        sage: K.maximal_order()
        Maximal order in Rational function field in t over Finite Field of size 7

    We define a morphism::

        sage: K.<t> = FunctionField(QQ)
        sage: L = FunctionField(QQ, 'tbar') # give variable name as second input
        sage: K.hom(L.gen())
        Function Field morphism:
          From: Rational function field in t over Rational Field
          To:   Rational function field in tbar over Rational Field
          Defn: t |--> tbar
    """
    def genus(self):return 0

    def __init__(self, constant_field, names,
            element_class = FunctionFieldElement_rational,
            category=CAT):
        """
        Create a rational function field in one variable.

        INPUT:

            - ``constant_field`` -- an arbitrary field
            - ``names`` -- a string or tuple of length 1
            - ``category`` -- default: FunctionFields()

        EXAMPLES::

            sage: K.<t> = FunctionField(CC); K
            Rational function field in t over Complex Field with 53 bits of precision
            sage: K.category()
            Category of function fields
            sage: FunctionField(QQ[I], 'alpha')
            Rational function field in alpha over Number Field in I with defining polynomial x^2 + 1

        Must be over a field::

            sage: FunctionField(ZZ, 't')
            Traceback (most recent call last):
            ...
            TypeError: constant_field must be a field
        """
        if names is None:
            raise ValueError("variable name must be specified")
        elif not isinstance(names, tuple):
            names = (names, )
        if not constant_field.is_field():
            raise TypeError("constant_field must be a field")
        self._element_class = element_class
        self._element_init_pass_parent = False
        Field.__init__(self, self, names=names, category = category)
        R = constant_field[names[0]]
        self._constant_field = constant_field
        self._ring = R
        self._field = R.fraction_field()
        self._populate_coercion_lists_(coerce_list=[self._field])
        self._gen = self(R.gen())

    def derivation(self):
        """
        Return a generator of the space of derivations over the constant base
        ring of this rational function field.

        OUTPUT:

        A mapping of function fields which extends the usual derivation on
        polynomials to rational functionts.

        .. NOTE::

            For a rational function field `K(x)`, the space of derivations
            `\mathrm{Der}_K K(x)` is a one-dimensional `K`-vector space
            generated by the mapping this method returns, see Theorem 5.1 in
            Section 5 of Chapter VIII of [Lang2002].

        REFERENCES::

        .. [Lang2002] Serge Lang. Algebra. Springer, 2002.

        EXAMPLES::

            sage: K.<x> = FunctionField(GF(3))
            sage: d = K.derivation(); d
            Derivation map:
              From: Rational function field in x over Finite Field of size 3
              To:   Rational function field in x over Finite Field of size 3
            sage: d(x)
            1
            sage: d(x^2)
            2*x
            sage: d(x^3)
            0
            sage: d(1/x^3)
            0

        """
        from maps import FunctionFieldDerivation_rational
        return FunctionFieldDerivation_rational(self, self.one())

    def __reduce__(self):
        """
        Returns the arguments which were used to create this instance. The rationale for this is explained in the documentation of ``UniqueRepresentation``.

        EXAMPLES::

            sage: K.<x> = FunctionField(QQ)
            sage: clazz,args = K.__reduce__()
            sage: clazz(*args)
            Rational function field in x over Rational Field
        """
        from .constructor import FunctionField
        return FunctionField, (self._constant_field, self._names)

    def change_variable_name(self, names):
        """
        Return a rational function field over the same constant field but in
        the variable ``names``.

        INPUT:

        - ``names`` -- a string or a tuple consisting of a single string, the
          variable name of the new rational function field

        OUTPUT:

        A rational function field.

        EXAMPLES::

            sage: K.<x> = FunctionField(QQ)
            sage: K.change_variable_name('y')
            Rational function field in y over Rational Field
            sage: L.<y> = K.change_variable_name(); L
            Rational function field in y over Rational Field

        """
        if isinstance(names,tuple):
            if len(names)!=1:
                raise ValueError("names must be a string or a tuple consisting of exactly one string.")
        else:
            names = (names,)

        constructor, args = self.__reduce__()
        args = list(args)
        args[1] = names
        return constructor(*args)

    def __hash__(self):
        """
        Return hash of this function field.

        The hash is formed from the constant field and the variable names.

        EXAMPLES::

            sage: K.<t> = FunctionField(QQ)
            sage: hash(K) == hash((K.constant_base_field(), K.variable_names()))
            True

        """
        return hash((self.constant_field(), self.variable_name()))

    def _cache_key(self):
        return self.constant_field(), self.variable_name()

    def _repr_(self):
        """
        Return string representation of this function field.

        EXAMPLES::

            sage: K.<t> = FunctionField(QQ)
            sage: K._repr_()
            'Rational function field in t over Rational Field'
        """
        return "Rational function field in %s over %s"%(
            self.variable_name(), self._constant_field)

    def _element_constructor_(self, x):
        r"""
        Coerce ``x`` into an element of this function field, possibly not canonically.

        INPUT:

            - ``x`` -- the element

        OUTPUT:

            ``x``, as an element of this function field

        EXAMPLES::

            sage: K.<t> = FunctionField(QQ)
            sage: a = K._element_constructor_(K.maximal_order().gen()); a
            t
            sage: a.parent()
            Rational function field in t over Rational Field

        TESTS:

        Conversion of a string::

            sage: K('t')
            t
            sage: K('1/t')
            1/t

        Conversion of a constant polynomial over the function field::

            sage: K(K.polynomial_ring().one())
            1

        Some indirect test of conversion::

            sage: S.<x, y> = K[]
            sage: I = S*[x^2 - y^2, y-t]
            sage: I.groebner_basis()
            [x^2 - t^2, y - t]

        """
        if isinstance(x, FunctionFieldElement):
            return FunctionFieldElement_rational(self, self._field(x._x))
        try:
            x = self._field(x)
        except TypeError as Err:
            try:
                if x.parent() is self.polynomial_ring():
                    return x[0]
            except AttributeError:
                pass
            raise Err
        return FunctionFieldElement_rational(self, x)

    def _to_bivariate_polynomial(self, f):
        """
        Convert ``f`` from a univariate polynomial over the rational function
        field into a bivariate polynomial and a denominator.

        INPUT:

            - ``f`` -- a univariate polynomial over self.

        OUTPUT:

            - bivariate polynomial, denominator

        EXAMPLES::

            sage: R.<t> = FunctionField(GF(7))
            sage: S.<X> = R[]
            sage: f = (1/t)*(X^4 - 1/t^2)*(X^3 - t^3)
            sage: R._to_bivariate_polynomial(f)
            (X^7*t^2 - X^4*t^5 - X^3 + t^3, t^3)
        """
        v = f.list()
        from sage.arith.all import LCM
        denom = LCM([a.denominator() for a in v])
        S = denom.parent()
        x,t = S.base_ring()['%s,%s'%(f.parent().variable_name(),self.variable_name())].gens()
        phi = S.hom([t])
        return sum([phi((denom * v[i]).numerator()) * x**i for i in range(len(v))]), denom

    def _factor_univariate_polynomial(self, f, proof=True):
        """
        Factor the univariate polynomial ``f`` over self.

        EXAMPLES::

        We do a factorization over the function field over the rationals::

            sage: R.<t> = FunctionField(QQ)
            sage: S.<X> = R[]
            sage: f = (1/t)*(X^4 - 1/t^2)*(X^3 - t^3)
            sage: f.factor()             # indirect doctest
            (1/t) * (X - t) * (X^2 - 1/t) * (X^2 + 1/t) * (X^2 + t*X + t^2)
            sage: f.factor().prod() == f
            True

        We do a factorization over a finite prime field::

            sage: R.<t> = FunctionField(GF(7))
            sage: S.<X> = R[]
            sage: f = (1/t)*(X^4 - 1/t^2)*(X^3 - t^3)
            sage: f.factor()
            (1/t) * (X + 3*t) * (X + 5*t) * (X + 6*t) * (X^2 + 1/t) * (X^2 + 6/t)
            sage: f.factor().prod() == f
            True

        Factoring over a function field over a non-prime finite field::

            sage: k.<a> = GF(9)
            sage: R.<t> = FunctionField(k)
            sage: S.<X> = R[]
            sage: f = (1/t)*(X^3 - a*t^3)
            sage: f.factor()
            (1/t) * (X + (a + 2)*t)^3
            sage: f.factor().prod() == f
            True

        Factoring with strange "contents"::

            sage: K.<x> = FunctionField(GF(3))
            sage: R.<t> = K[]
            sage: (x^3*t^3 + x^6).factor()

        """
        F, d = self._to_bivariate_polynomial(f)

        if hasattr(F.base_ring(), "absolute_extension"):
            l_to_k,k_to_l,l = F.base_ring().absolute_extension()
            G = F.map_coefficients(k_to_l)
            fac = G.factor()
            from sage.structure.factorization import Factorization
            fac = Factorization([(g.map_coefficients(l_to_k),e) for g,e in fac], unit=fac.unit().map_coefficients(l_to_k))
        else:
            fac = F.factor()
        x = f.parent().gen()
        t = f.parent().base_ring().gen()
        phi = F.parent().hom([x, t])
        v = [(phi(P),e) for P, e in fac]
        unit = phi(fac.unit())/d
        w = []
        for a, e in v:
            c = a.leading_coefficient()
            a = a/c
            unit *= (c**e)
            if a.is_one():
                continue
            w.append((a,e))
        from sage.structure.factorization import Factorization
        return Factorization(w, unit=unit)

    @cached_method
    def polynomial_ring(self, var='x'):
        """
        Return a polynomial ring in one variable over this rational function field.

        INPUT:

            - ``var`` -- a string (default: 'x')

        EXAMPLES::

            sage: K.<x> = FunctionField(QQ)
            sage: K.polynomial_ring()
            Univariate Polynomial Ring in x over Rational function field in x over Rational Field
            sage: K.polynomial_ring('T')
            Univariate Polynomial Ring in T over Rational function field in x over Rational Field
        """
        return self[var]

    @cached_method
    def vector_space(self):
        """
        Return a vector space V and isomorphisms self --> V and V --> self.

        OUTPUT:

            -  ``V`` -- a vector space over the rational numbers
            -  ``from_V`` -- an isomorphism from V to self
            -  ``to_V`` -- an isomorphism from self to V

        EXAMPLES::

            sage: K.<x> = FunctionField(QQ)
            sage: K.vector_space()
            (Vector space of dimension 1 over Rational function field in x over Rational Field, Isomorphism morphism:
              From: Vector space of dimension 1 over Rational function field in x over Rational Field
              To:   Rational function field in x over Rational Field, Isomorphism morphism:
              From: Rational function field in x over Rational Field
              To:   Vector space of dimension 1 over Rational function field in x over Rational Field)
        """
        V = self.base_field()**1
        from .maps import MapVectorSpaceToFunctionField, MapFunctionFieldToVectorSpace
        from_V = MapVectorSpaceToFunctionField(V, self)
        to_V   = MapFunctionFieldToVectorSpace(self, V)
        return (V, from_V, to_V)

    def random_element(self, *args, **kwds):
        """
        Create a random element of this rational function field.

        Parameters are passed to the random_element method of the
        underlying fraction field.

        EXAMPLES::

            sage: FunctionField(QQ,'alpha').random_element()   # random
            (-1/2*alpha^2 - 4)/(-12*alpha^2 + 1/2*alpha - 1/95)
        """
        return self(self._field.random_element(*args, **kwds))

    def degree(self, base=None):
        """
        Return the degree over the base field of this rational
        function field. Since the base field is the rational function
        field itself, the degree is 1.

        INPUT:

        - ``base`` -- must be this field or ``None``; this parameter is ignored
          and exists to resemble the interface of
          :meth:`FunctionField_polymod.degree`.

        EXAMPLES::

            sage: K.<t> = FunctionField(QQ)
            sage: K.degree()
            1
        """
        if base is None:
            base = self
        if base is not self:
            raise ValueError("base must be None or the rational function field")
        from sage.rings.integer_ring import ZZ
        return ZZ(1)

    def gen(self, n=0):
        """
        Return the ``n``-th generator of this function field.  If ``n`` is not
        0, then an IndexError is raised.

        EXAMPLES::

            sage: K.<t> = FunctionField(QQ); K.gen()
            t
            sage: K.gen().parent()
            Rational function field in t over Rational Field
            sage: K.gen(1)
            Traceback (most recent call last):
            ...
            IndexError: Only one generator.
        """
        if n != 0:
            raise IndexError("Only one generator.")
        return self._gen

    def ngens(self):
        """
        Return the number of generators, which is 1.

        EXAMPLES::

            sage: K.<t> = FunctionField(QQ)
            sage: K.ngens()
            1
        """
        return 1

    def base_field(self):
        """
        Return the base field of this rational function field, which is just
        this function field itself.

        EXAMPLES::

            sage: K.<t> = FunctionField(GF(7))
            sage: K.base_field()
            Rational function field in t over Finite Field of size 7
        """
        return self

    def hom(self, im_gens, base_morphism=None):
        """
        Create a homomorphism from self to another function field.

        INPUT:

            - ``im_gens`` -- exactly one element of some function field
            - ``base_morphism`` -- ignored

        OUTPUT:

            - a map between function fields

        EXAMPLES:

        We make a map from a rational function field to itself::

            sage: K.<x> = FunctionField(GF(7))
            sage: K.hom( (x^4 + 2)/x)
            Function Field endomorphism of Rational function field in x over Finite Field of size 7
              Defn: x |--> (x^4 + 2)/x

        We construct a map from a rational function field into a
        non-rational extension field::

            sage: K.<x> = FunctionField(GF(7)); R.<y> = K[]
            sage: L.<y> = K.extension(y^3 + 6*x^3 + x)
            sage: f = K.hom(y^2 + y  + 2); f
            Function Field morphism:
              From: Rational function field in x over Finite Field of size 7
              To:   Function field in y defined by y^3 + 6*x^3 + x
              Defn: x |--> y^2 + y + 2
            sage: f(x)
            y^2 + y + 2
            sage: f(x^2)
            5*y^2 + (x^3 + 6*x + 4)*y + 2*x^3 + 5*x + 4
        """
        from sage.structure.category_object import CategoryObject
        if isinstance(im_gens, CategoryObject):
            return self.Hom(im_gens).natural_map()
        if not isinstance(im_gens, (list,tuple)):
            im_gens = [im_gens]
        if len(im_gens) != 1:
            raise ValueError("there must be exactly one generator")
        x = im_gens[0]
        from .maps import FunctionFieldMorphism_rational
        return FunctionFieldMorphism_rational(self.Hom(x.parent()), x)

    def field(self):
        """
        Return the underlying field, forgetting the function field
        structure.

        EXAMPLES::

            sage: K.<t> = FunctionField(GF(7))
            sage: K.field()
            Fraction Field of Univariate Polynomial Ring in t over Finite Field of size 7
        """
        return self._field

    @cached_method
    def maximal_order(self):
        """
        Return the maximal order of this function field.  Since this
        is a rational function field it is of the form K(t), and the
        maximal order is by definition K[t].

        EXAMPLES::

            sage: K.<t> = FunctionField(QQ)
            sage: K.maximal_order()
            Maximal order in Rational function field in t over Rational Field
            sage: K.equation_order()
            Maximal order in Rational function field in t over Rational Field
        """
        from .function_field_order import FunctionFieldOrder_rational
        return FunctionFieldOrder_rational(self)

    equation_order = maximal_order

    def constant_base_field(self):
        """
        Return the field that this rational function field is a
        transcendental extension of.

        EXAMPLES::

            sage: K.<t> = FunctionField(QQ)
            sage: K.constant_field()
            Rational Field

        """
        return self._constant_field

    constant_field = constant_base_field

    def genus(self):
        """
        Return the genus of this function field
        This is always equal 0 for a rational function field

        EXAMPLES::

            sage: K.<x> = FunctionField(QQ);
            sage: K.genus()
            0
        """
        return 0

<<<<<<< HEAD
    def rational_function_field(self):
        """
        Return the rational function field underlying self. In this case (self
        is a RationalFunctionField object) it is simply itself.

        EXAMPLES::

            sage: K.<x> = FunctionField(QQ); R.<y> = K[]
            sage: K.rational_function_field()
            Rational function field in x over Rational Field
        """
        return self

    def is_constant(self):
        """
        Return True if self is a member of the constant base field.

        EXAMPLES::

            sage: K.<x> = FunctionField(QQ); R.<y> = K[]
            sage: L.<y> = K.extension(y^2-x)
            sage: L(1).is_constant()
            True
            sage: L(0).is_constant()
            True
            sage: y.is_constant()
            False
            sage: L(x).is_constant()
            False
        """
        if self==0: return True
        return len(self.element().coeffs())==1 and self.element().coeffs()[0].is_constant()

    def __iter__(self):
        """
        Create an infinite sequence of members of this field.

        EXAMPLES::

            sage: import itertools
            sage: K.<x> = FunctionField(QQ)
            sage: [a for a in itertools.islice(K,17)]
            [0, 1, -1, 1/2, -1/2, 2, -2, 1/3, -1/3, 3, -3, 2/3, -2/3, 3/2, -3/2, 1/4, -1/4]
            sage: K.<x> = FunctionField(GF(2))
            sage: [a for a in itertools.islice(K,17)]
            [0, 1, x, x/(x + 1), (x + 1)/x, x + 1, x^2, x^2/(x^2 + 1), x^2/(x + 1), x^2/(x^2 + x + 1), x^2 + x, (x^2 + x)/(x^2 + x + 1), (x^2 + 1)/x^2, (x^2 + 1)/x, x^2 + 1, (x^2 + 1)/(x^2 + x + 1), (x^2 + x + 1)/x^2]
        """
        k = self.constant_base_field()
        if not k.is_finite():
            for a in k:
                yield self(a)
        else:
            ret = self.one()
            while True:
                yield ret
                ret *= self.gen()
=======
    @cached_method(key=lambda self, base: None)
    def vector_space(self, base=None):
        """
        Return a vector space `V` and isomorphisms from this field to `V` and
        from `V` to this field.

        This function allows us to identify the elements of this field with
        elements of a one-dimensional vector space over the field itself. This
        method exists so that all function fields (rational or not) have the
        same interface.

        INPUT:

        - ``base`` -- must be this field or ``None`` (default: ``None``); this
          parameter is ignored and merely exists to have the same interface as
          :meth:`FunctionField_polymod.vector_space`.

        OUTPUT:

        - ``V`` -- a vector space over base field
        - ``from_V`` -- an isomorphism from V to this field
        - ``to_V`` -- an isomorphism from this field to V

        EXAMPLES::

            sage: K.<x> = FunctionField(QQ)
            sage: K.vector_space()
            (Vector space of dimension 1 over Rational function field in x over Rational Field, Isomorphism morphism:
              From: Vector space of dimension 1 over Rational function field in x over Rational Field
              To:   Rational function field in x over Rational Field, Isomorphism morphism:
              From: Rational function field in x over Rational Field
              To:   Vector space of dimension 1 over Rational function field in x over Rational Field)

        TESTS::

            sage: K.vector_space()
            (Vector space of dimension 1 over Rational function field in x over Rational Field, Isomorphism morphism:
              From: Vector space of dimension 1 over Rational function field in x over Rational Field
              To:   Rational function field in x over Rational Field, Isomorphism morphism:
              From: Rational function field in x over Rational Field
              To:   Vector space of dimension 1 over Rational function field in x over Rational Field)

        """
        from .maps import MapVectorSpaceToFunctionField, MapFunctionFieldToVectorSpace
        if base is None:
            base = self
        if base is not self:
            raise ValueError("base must be the rational function field or None")
        V = base**1
        from_V = MapVectorSpaceToFunctionField(V, self)
        to_V   = MapFunctionFieldToVectorSpace(self, V)
        return (V, from_V, to_V)
>>>>>>> db5b361a

    @cached_method
    def derivation(self):
        r"""
        Return a generator of the space of derivations over the constant base
        field of this function field.

        A derivation on `R` is a map `R \to R` with
        `D(\alpha + \beta) = D(\alpha) + D(\beta)` and
        `D(\alpha \beta) = \beta D(\alpha)+\alpha D(\beta)`
        for all `\alpha, \beta \in R`. For a function
        field `K(x)` with `K` perfect, the derivations form a one-dimensional
        `K`-vector space generated by the extension of the usual derivation on
        `K[x]` (cf. Proposition 10 in [GT1996]_.)

        OUTPUT:

        An endofunction on this function field.

        REFERENCES:

        ..  [GT1996]
            Gianni, P., & Trager, B. (1996). Square-free algorithms in
            positive characteristic. Applicable Algebra in Engineering,
            Communication and Computing, 7(1), 1-14.

        EXAMPLES::

            sage: K.<x> = FunctionField(GF(3))
            sage: K.derivation()
            Derivation map:
              From: Rational function field in x over Finite Field of size 3
              To:   Rational function field in x over Finite Field of size 3

        TESTS::

            sage: L.<y> = FunctionField(K)
            sage: L.derivation()
            Traceback (most recent call last):
            ...
            NotImplementedError: not implemented for non-perfect base fields

        """
        from .maps import FunctionFieldDerivation_rational
        if not self.constant_base_field().is_perfect():
            raise NotImplementedError("not implemented for non-perfect base fields")
        return FunctionFieldDerivation_rational(self, self.one())

    @cached_method(key=lambda self, base: None)
    def vector_space(self, base=None):
        """
        Return a vector space `V` and isomorphisms from this field to `V` and
        from `V` to this field.

        This function allows us to identify the elements of this field with
        elements of a one-dimensional vector space over the field itself. This
        method exists so that all function fields (rational or not) have the
        same interface.

        INPUT:

        - ``base`` -- must be this field or ``None`` (default: ``None``); this
          parameter is ignored and merely exists to have the same interface as
          :meth:`FunctionField_polymod.vector_space`.

        OUTPUT:

        - ``V`` -- a vector space over base field
        - ``from_V`` -- an isomorphism from V to this field
        - ``to_V`` -- an isomorphism from this field to V

        EXAMPLES::

            sage: K.<x> = FunctionField(QQ)
            sage: K.vector_space()
            (Vector space of dimension 1 over Rational function field in x over Rational Field, Isomorphism morphism:
              From: Vector space of dimension 1 over Rational function field in x over Rational Field
              To:   Rational function field in x over Rational Field, Isomorphism morphism:
              From: Rational function field in x over Rational Field
              To:   Vector space of dimension 1 over Rational function field in x over Rational Field)

        TESTS::

            sage: K.vector_space()
            (Vector space of dimension 1 over Rational function field in x over Rational Field, Isomorphism morphism:
              From: Vector space of dimension 1 over Rational function field in x over Rational Field
              To:   Rational function field in x over Rational Field, Isomorphism morphism:
              From: Rational function field in x over Rational Field
              To:   Vector space of dimension 1 over Rational function field in x over Rational Field)

        """
        from maps import MapVectorSpaceToFunctionField, MapFunctionFieldToVectorSpace
        if base is None:
            base = self
        if base is not self:
            raise ValueError("base must be the rational function field or None")
        V = base**1
        from_V = MapVectorSpaceToFunctionField(V, self)
        to_V   = MapFunctionFieldToVectorSpace(self, V)
        return (V, from_V, to_V)<|MERGE_RESOLUTION|>--- conflicted
+++ resolved
@@ -7,13 +7,9 @@
 
 - Robert Bradshaw (2010-05-30): added is_finite()
 
-<<<<<<< HEAD
-- Julian Rueth (2011-06-08, 2011-09-14, 2014-06-23, 2014-06-24): fixed hom(), extension(); use @cached_method; added derivation(); added support for relative vector spaces
-=======
 - Julian Rueth (2011-06-08, 2011-09-14, 2014-06-23, 2014-06-24): fixed hom(),
   extension(); use @cached_method; added derivation(); added support for
   relative vector spaces
->>>>>>> db5b361a
 
 - Maarten Derickx (2011-09-11): added doctests
 
@@ -845,7 +841,6 @@
         """
         Return a vector space `V` and isomorphisms from this field to `V` and
         from `V` to this field.
-<<<<<<< HEAD
 
         This function allows us to identify the elements of this field with
         elements of a vector space over the base field, which is useful for
@@ -853,15 +848,6 @@
 
         INPUT:
 
-=======
-
-        This function allows us to identify the elements of this field with
-        elements of a vector space over the base field, which is useful for
-        representation and arithmetic with orders, ideals, etc.
-
-        INPUT:
-
->>>>>>> db5b361a
         - ``base`` -- a function field or ``None`` (default: ``None``), the
           returned vector space is over ``base`` which defaults to the base
           field of this function field.
@@ -940,11 +926,7 @@
               To:   Vector space of dimension 10 over Rational function field in x over Rational Field)
 
         """
-<<<<<<< HEAD
-        from maps import MapVectorSpaceToFunctionField, MapFunctionFieldToVectorSpace
-=======
         from .maps import MapVectorSpaceToFunctionField, MapFunctionFieldToVectorSpace
->>>>>>> db5b361a
         if base is None:
             base = self.base_field()
         degree = self.degree(base)
@@ -2423,8 +2405,8 @@
         """
         return 0
 
-<<<<<<< HEAD
-    def rational_function_field(self):
+    @cached_method(key=lambda self, base: None)
+    def vector_space(self, base=None):
         """
         Return the rational function field underlying self. In this case (self
         is a RationalFunctionField object) it is simply itself.
@@ -2480,60 +2462,6 @@
             while True:
                 yield ret
                 ret *= self.gen()
-=======
-    @cached_method(key=lambda self, base: None)
-    def vector_space(self, base=None):
-        """
-        Return a vector space `V` and isomorphisms from this field to `V` and
-        from `V` to this field.
-
-        This function allows us to identify the elements of this field with
-        elements of a one-dimensional vector space over the field itself. This
-        method exists so that all function fields (rational or not) have the
-        same interface.
-
-        INPUT:
-
-        - ``base`` -- must be this field or ``None`` (default: ``None``); this
-          parameter is ignored and merely exists to have the same interface as
-          :meth:`FunctionField_polymod.vector_space`.
-
-        OUTPUT:
-
-        - ``V`` -- a vector space over base field
-        - ``from_V`` -- an isomorphism from V to this field
-        - ``to_V`` -- an isomorphism from this field to V
-
-        EXAMPLES::
-
-            sage: K.<x> = FunctionField(QQ)
-            sage: K.vector_space()
-            (Vector space of dimension 1 over Rational function field in x over Rational Field, Isomorphism morphism:
-              From: Vector space of dimension 1 over Rational function field in x over Rational Field
-              To:   Rational function field in x over Rational Field, Isomorphism morphism:
-              From: Rational function field in x over Rational Field
-              To:   Vector space of dimension 1 over Rational function field in x over Rational Field)
-
-        TESTS::
-
-            sage: K.vector_space()
-            (Vector space of dimension 1 over Rational function field in x over Rational Field, Isomorphism morphism:
-              From: Vector space of dimension 1 over Rational function field in x over Rational Field
-              To:   Rational function field in x over Rational Field, Isomorphism morphism:
-              From: Rational function field in x over Rational Field
-              To:   Vector space of dimension 1 over Rational function field in x over Rational Field)
-
-        """
-        from .maps import MapVectorSpaceToFunctionField, MapFunctionFieldToVectorSpace
-        if base is None:
-            base = self
-        if base is not self:
-            raise ValueError("base must be the rational function field or None")
-        V = base**1
-        from_V = MapVectorSpaceToFunctionField(V, self)
-        to_V   = MapFunctionFieldToVectorSpace(self, V)
-        return (V, from_V, to_V)
->>>>>>> db5b361a
 
     @cached_method
     def derivation(self):
