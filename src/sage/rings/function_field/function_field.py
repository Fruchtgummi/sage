--- conflicted
+++ resolved
@@ -2051,13 +2051,6 @@
             [x^2 - t^2, y - t]
 
         """
-<<<<<<< HEAD
-        if x is None:
-            return FunctionFieldElement_rational(self, self._field(x))
-        if x.parent() is self._field:
-            return FunctionFieldElement_rational(self, x)
-=======
->>>>>>> 6c5572a1
         if isinstance(x, FunctionFieldElement):
             return FunctionFieldElement_rational(self, self._field(x._x))
         try:
