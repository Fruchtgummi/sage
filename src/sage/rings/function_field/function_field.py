--- conflicted
+++ resolved
@@ -113,8 +113,19 @@
         True
     """
     def is_perfect(self):
-<<<<<<< HEAD
-        return False
+        r"""
+        Return whether this field is perfect, i.e., its characteristic is `p=0`
+        or every element has a `p`-th root.
+
+        EXAMPLES::
+
+            sage: FunctionField(QQ, 'x').is_perfect()
+            True
+            sage: FunctionField(GF(2), 'x').is_perfect()
+            False
+
+        """
+        return self.characteristic() == 0
 
     @cached_method
     def _pth_root_generator_rep(self):
@@ -157,21 +168,6 @@
             if fields[-1] is fields[-2]:
                 raise ValueError("%s does not qualify as a subfield of %s"%(base,self))
         return fields
-=======
-        r"""
-        Return whether this field is perfect, i.e., its characteristic is `p=0`
-        or every element has a `p`-th root.
-
-        EXAMPLES::
-
-            sage: FunctionField(QQ, 'x').is_perfect()
-            True
-            sage: FunctionField(GF(2), 'x').is_perfect()
-            False
-
-        """
-        return self.characteristic() == 0
->>>>>>> be532e52
 
     def some_elements(self):
          """
@@ -2140,7 +2136,6 @@
         """
         return 0
 
-<<<<<<< HEAD
     def rational_function_field(self):
         """
         Return the rational function field underlying self. In this case (self
@@ -2197,7 +2192,6 @@
             while True:
                 yield ret
                 ret *= self.gen()
-=======
     @cached_method
     def derivation(self):
         """
@@ -2241,5 +2235,4 @@
         from maps import FunctionFieldDerivation_rational
         if not self.constant_base_field().is_perfect():
             raise NotImplementedError("not implemented for non-perfect base fields")
-        return FunctionFieldDerivation_rational(self, self.one())
->>>>>>> be532e52
+        return FunctionFieldDerivation_rational(self, self.one())