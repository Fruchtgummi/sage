r"""
Function Field Morphisms

AUTHORS:

- William Stein (2010): initial version

- Julian Rueth (2011-09-14, 2014-06-23): refactored class hierarchy; added
derivation classes

EXAMPLES::

    sage: K.<x> = FunctionField(QQ); R.<y> = K[]
    sage: K.hom(1/x)
    Morphism of function fields defined by x |--> 1/x
    sage: L.<y> = K.extension(y^2-x)
    sage: K.hom(y)
    Morphism of function fields defined by x |--> y
    sage: L.hom([y,x])
    Morphism of function fields defined by y |--> y,  x |--> x
    sage: L.hom([x,y])
    Traceback (most recent call last):
    ...
    ValueError: invalid morphism
"""
#*****************************************************************************
#       Copyright (C) 2010 William Stein <wstein@gmail.com>
#       Copyright (C) 2011-2014 Julian Rueth <julian.rueth@gmail.com>
#
#  Distributed under the terms of the GNU General Public License (GPL)
#  as published by the Free Software Foundation; either version 2 of
#  the License, or (at your option) any later version.
#                  http://www.gnu.org/licenses/
#*****************************************************************************

from sage.categories.morphism import Morphism
<<<<<<< HEAD
from sage.misc.cachefunc import cached_method
=======
>>>>>>> be532e52
from sage.categories.map import Map
from sage.rings.morphism import RingHomomorphism

class FunctionFieldDerivation(Map):
    r"""
<<<<<<< HEAD
    A base class for derivations of function fields.
=======
    A base class for derivations on function fields.

    A derivation on `R` is map `R\to R` with
    `D(\alpha+\beta)=D(\alpha)+D(\beta)` and `D(\alpha\beta)=\beta
    D(\alpha)+\alpha D(\beta)` for all `\alpha,\beta\in R`.
>>>>>>> be532e52

    EXAMPLES::

        sage: K.<x> = FunctionField(QQ)
        sage: d = K.derivation()
        sage: isinstance(d, sage.rings.function_field.maps.FunctionFieldDerivation)
        True

    """
    def __init__(self, K):
        r"""
        Initialize a derivation from ``K`` to ``K``.

        EXAMPLES::

            sage: K.<x> = FunctionField(QQ)
            sage: d = K.derivation() # indirect doctest

        """
<<<<<<< HEAD
        self.__field = K
        from sage.categories.homset import Hom
        Map.__init__(self, Hom(K,K))
=======
        from function_field import is_FunctionField
        if not is_FunctionField(K):
            raise ValueError("K must be a function field")
        self.__field = K
        from sage.categories.homset import Hom
        from sage.categories.sets_cat import Sets
        Map.__init__(self, Hom(K,K,Sets()))
>>>>>>> be532e52

    def _repr_type(self):
        r"""
        Return the type of this map (a derivation), for the purposes of printing out self.

        EXAMPLES::

            sage: K.<x> = FunctionField(QQ)
            sage: d = K.derivation()
            sage: d._repr_type()
            'Derivation'

        """
        return "Derivation"

    def is_injective(self):
        r"""
        Return whether this derivation is injective.

        OUTPUT:

        Returns ``False`` since derivations are never injective.

        EXAMPLES::

            sage: K.<x> = FunctionField(QQ)
            sage: d = K.derivation()
            sage: d.is_injective()
            False

        """
        return False

class FunctionFieldDerivation_rational(FunctionFieldDerivation):
    r"""
<<<<<<< HEAD
    A derivation of rational function fields over the constant base field.
=======
    A derivation on a rational function field.

    INPUT:

    - ``K`` -- a rational function field

    - ``u`` -- an element of ``K``, the image of the generator of ``K`` under
      the derivation.
>>>>>>> be532e52

    EXAMPLES::

        sage: K.<x> = FunctionField(QQ)
        sage: d = K.derivation()
        sage: isinstance(d, sage.rings.function_field.maps.FunctionFieldDerivation_rational)
        True

    """
    def __init__(self, K, u):
        r"""
        Initialize a derivation of ``K`` which sends the generator of ``K`` to
        ``u``.

        EXAMPLES::

            sage: K.<x> = FunctionField(QQ)
            sage: d = K.derivation() # indirect doctest

        """
<<<<<<< HEAD
=======
        from function_field import is_RationalFunctionField
        if not is_RationalFunctionField(K):
            raise ValueError("K must be a rational function field")
        if u.parent() is not K:
            raise ValueError("u must be an element in K")
>>>>>>> be532e52
        FunctionFieldDerivation.__init__(self, K)
        self._u = u

    def _call_(self, x):
        r"""
        Compute the derivation of ``x``.

        INPUT:

        - ``x`` -- an element of the rational function field

        EXAMPLES::

            sage: K.<x> = FunctionField(QQ)
            sage: d = K.derivation()
            sage: d(x) # indirect doctest
            1
            sage: d(x^3)
            3*x^2
<<<<<<< HEAD
=======
            sage: d(1/x)
            -1/x^2
>>>>>>> be532e52

        """
        f,g = x.numerator(),x.denominator()

        if not f.gcd(g).is_one():
            raise NotImplementedError("derivations only implemented for rational functions with coprime numerator and denominator.")

        numerator = f.derivative()*g - f*g.derivative()
        if numerator.is_zero():
            return self.codomain().zero()
        else:
            return self._u * self.codomain()( numerator / g**2 )

class FunctionFieldIsomorphism(Morphism):
    r"""
    A base class for isomorphisms between function fields and
    vector spaces.

    EXAMPLES::

        sage: K.<x> = FunctionField(QQ); R.<y> = K[]
        sage: L.<y> = K.extension(y^2 - x*y + 4*x^3)
        sage: V, f, t = L.vector_space()
        sage: isinstance(f, sage.rings.function_field.maps.FunctionFieldIsomorphism)
        True
    """
    def _repr_type(self):
        """
        Return the type of this map (an isomorphism), for the purposes of printing out self.

        EXAMPLES::

            sage: K.<x> = FunctionField(QQ); R.<y> = K[]
            sage: L.<y> = K.extension(y^2 - x*y + 4*x^3)
            sage: V, f, t = L.vector_space()
            sage: f._repr_type()
            'Isomorphism'
        """
        return "Isomorphism"

    def is_injective(self):
        """
        Return True, since this isomorphism is injective.

        EXAMPLES::

            sage: K.<x> = FunctionField(QQ); R.<y> = K[]
            sage: L.<y> = K.extension(y^2 - x*y + 4*x^3)
            sage: V, f, t = L.vector_space()
            sage: f.is_injective()
            True
        """
        return True

    def is_surjective(self):
        """
        Return True, since this isomorphism is surjective.

        EXAMPLES::

            sage: K.<x> = FunctionField(QQ); R.<y> = K[]
            sage: L.<y> = K.extension(y^2 - x*y + 4*x^3)
            sage: V, f, t = L.vector_space()
            sage: f.is_surjective()
            True
        """
        return True

class MapVectorSpaceToFunctionField(FunctionFieldIsomorphism):
    r"""
    An isomorphism from a vector space to a function field.

    EXAMPLES::

        sage: K.<x> = FunctionField(QQ); R.<y> = K[]
        sage: L.<y> = K.extension(y^2 - x*y + 4*x^3)
        sage: V, f, t = L.vector_space(); f
        Isomorphism morphism:
          From: Vector space of dimension 2 over Rational function field in x over Rational Field
          To:   Function field in y defined by y^2 - x*y + 4*x^3
    """
    def __init__(self, V, K, base=None):
        """
        EXAMPLES::

            sage: K.<x> = FunctionField(QQ); R.<y> = K[]
            sage: L.<y> = K.extension(y^2 - x*y + 4*x^3)
            sage: V, f, t = L.vector_space(); type(f)
            <class 'sage.rings.function_field.maps.MapVectorSpaceToFunctionField'>
        """
        self._V = V
        self._K = K
        if base is None:
            base = K.base_field()
        self._base = base
        from sage.categories.homset import Hom
        FunctionFieldIsomorphism.__init__(self, Hom(V, K))

    def _call_(self, v):
        """
        EXAMPLES::

            sage: K.<x> = FunctionField(QQ); R.<y> = K[]
            sage: L.<y> = K.extension(y^2 - x*y + 4*x^3)
            sage: V, f, t = L.vector_space()
            sage: f(x*V.0 + (1/x^3)*V.1)         # indirect doctest
            1/x^3*y + x
        """
        fields = self._K._intermediate_fields(self._base)

        degrees = [f.degree() for f in fields[:-1]]
        from sage.misc.misc_c import prod

        # the basis 1,x,x^2,x*y,y,x*y,x^2*y,y^2,...
        from itertools import product
        basis = [prod([fields[i].gen()**exponents[i] for i in range(len(degrees))]) for exponents in product(*[range(d) for d in degrees])]

        coefficients = self._V(v).list()
        return self._K(sum([c*b for (c,b) in zip(coefficients,basis)]))

    def domain(self):
        """
        Return the vector space which is the domain of this isomorphism.

        EXAMPLES::

            sage: K.<x> = FunctionField(QQ); R.<y> = K[]
            sage: L.<y> = K.extension(y^2 - x*y + 4*x^3)
            sage: V, f, t = L.vector_space()
            sage: f.domain()
            Vector space of dimension 2 over Rational function field in x over Rational Field
        """
        return self._V

    def codomain(self):
        """
        Return the function field which is the codomain of this isomorphism.

        EXAMPLES::

            sage: K.<x> = FunctionField(QQ); R.<y> = K[]
            sage: L.<y> = K.extension(y^2 - x*y + 4*x^3)
            sage: V, f, t = L.vector_space()
            sage: f.codomain()
            Function field in y defined by y^2 - x*y + 4*x^3
        """
        return self._K

class MapFunctionFieldToVectorSpace(FunctionFieldIsomorphism):
    """
    An isomorphism from a function field to a vector space.

    EXAMPLES::

        sage: K.<x> = FunctionField(QQ); R.<y> = K[]
        sage: L.<y> = K.extension(y^2 - x*y + 4*x^3)
        sage: V, f, t = L.vector_space(); t
        Isomorphism morphism:
          From: Function field in y defined by y^2 - x*y + 4*x^3
          To:   Vector space of dimension 2 over Rational function field in x over Rational Field
    """
    def __init__(self, K, V, base=None):
        """
        EXAMPLES::

            sage: K.<x> = FunctionField(QQ); R.<y> = K[]
            sage: L.<y> = K.extension(y^2 - x*y + 4*x^3)
            sage: V, f, t = L.vector_space(); type(t)
            <class 'sage.rings.function_field.maps.MapFunctionFieldToVectorSpace'>
        """
        self._V = V
        self._K = K
        if base is None:
            base = K.base_field()
        self._base = base
        self._zero = K.base_ring()(0)
        from sage.misc.misc_c import prod
        self._n = prod([field.degree() for field in K._intermediate_fields(base)[:-1]])
        from sage.categories.homset import Hom
        FunctionFieldIsomorphism.__init__(self, Hom(K, V))

    def domain(self):
        """
        Return the function field which is the domain of this isomorphism.

        EXAMPLES::

            sage: K.<x> = FunctionField(QQ); R.<y> = K[]
            sage: L.<y> = K.extension(y^2 - x*y + 4*x^3)
            sage: V, f, t = L.vector_space()
            sage: t.domain()
            Function field in y defined by y^2 - x*y + 4*x^3
        """
        return self._K

    def codomain(self):
        """
        Return the vector space which is the domain of this isomorphism.

        EXAMPLES::

            sage: K.<x> = FunctionField(QQ); R.<y> = K[]
            sage: L.<y> = K.extension(y^2 - x*y + 4*x^3)
            sage: V, f, t = L.vector_space()
            sage: t.codomain()
            Vector space of dimension 2 over Rational function field in x over Rational Field
        """
        return self._V

    def _repr_type(self):
        """
        EXAMPLES::

            sage: K.<x> = FunctionField(QQ); R.<y> = K[]
            sage: L.<y> = K.extension(y^2 - x*y + 4*x^3)
            sage: V, f, t = L.vector_space()
            sage: t._repr_type()
            'Isomorphism'
        """
        return "Isomorphism"

    def _call_(self, x):
        """
        EXAMPLES::

            sage: K.<x> = FunctionField(QQ); R.<y> = K[]
            sage: L.<y> = K.extension(y^2 - x*y + 4*x^3)
            sage: V, f, t = L.vector_space()
            sage: t(x + (1/x^3)*y)                       # indirect doctest
            (x, 1/x^3)
        """
        y = self._K(x)
        v = y._vector_(self._base)
        w = v + [self._zero]*(self._n - len(v))
        return self._V(w)

class FunctionFieldMorphism(RingHomomorphism):
    r"""
    Base class for morphisms between function fields.
    """
    def __init__(self, parent, im_gen, base_morphism):
        """
        EXAMPLES::

            sage: K.<x> = FunctionField(QQ)
            sage: f = K.hom(1/x); f
            Morphism of function fields defined by x |--> 1/x
            sage: isinstance(f, sage.rings.function_field.maps.FunctionFieldMorphism)
            True
        """
        RingHomomorphism.__init__(self, parent)

        self._im_gen = im_gen
        self._base_morphism = base_morphism

    def is_injective(self):
        """
        Returns True since homomorphisms of fields are injective.

        EXAMPLES::

            sage: K.<x> = FunctionField(QQ)
            sage: f = K.hom(1/x); f
            Morphism of function fields defined by x |--> 1/x
            sage: f.is_injective()
            True
        """
        return True

    def __repr__(self):
        """
        EXAMPLES::

            sage: K.<x> = FunctionField(GF(7)); R.<y> = K[]
            sage: L.<y> = K.extension(y^3 + 6*x^3 + x)
            sage: f = L.hom(y*2)
            sage: f.__repr__()
            'Morphism of function fields defined by y |--> 2*y'
        """
        return "Morphism of function fields defined by %s"%self._short_repr()

    def _short_repr(self):
        """
        EXAMPLES::

            sage: K.<x> = FunctionField(GF(7)); R.<y> = K[]
            sage: L.<y> = K.extension(y^3 + 6*x^3 + x)
            sage: f = L.hom(y*2)
            sage: f._short_repr()
            'y |--> 2*y'
        """
        a = '%s |--> %s'%(self.domain().gen(), self._im_gen)
        if self._base_morphism is not None:
            a += ',  ' + self._base_morphism._short_repr()
        return a

class FunctionFieldMorphism_polymod(FunctionFieldMorphism):
    """
    Morphism from a finite extension of a function field to a function field.

    EXAMPLES::

        sage: K.<x> = FunctionField(QQ); R.<y> = K[]
        sage: L.<y> = K.extension(y^2 - x)
        sage: f = L.hom(-y); f
        Morphism of function fields defined by y |--> -y
    """
    def __init__(self, parent, im_gen, base_morphism, check=True):
        """
        EXAMPLES::

            sage: K.<x> = FunctionField(GF(7)); R.<y> = K[]
            sage: L.<y> = K.extension(y^3 + 6*x^3 + x)
            sage: f = L.hom(y*2); f
            Morphism of function fields defined by y |--> 2*y
            sage: type(f)
            <class 'sage.rings.function_field.maps.FunctionFieldMorphism_polymod'>
            sage: factor(L.polynomial())
            y^3 + 6*x^3 + x
            sage: f(y).charpoly('y')
            y^3 + 6*x^3 + x
        """
        FunctionFieldMorphism.__init__(self, parent, im_gen, base_morphism)
        if check:
            R = self.codomain()['X']
            v = parent.domain().polynomial().list()
            if base_morphism is not None:
                v = [base_morphism(a) for a in v]
            f = R(v)
            if f(im_gen):
                raise ValueError, "invalid morphism from %s to %s. It maps a root of the minimal polynomial %s to %s which is not a root of the minimal polynomial's image in the codomain %s"%(self.domain(),self.codomain(),self.domain().polynomial(),im_gen,f)

    def _call_(self, x):
        """
        EXAMPLES::

            sage: K.<x> = FunctionField(GF(7)); R.<y> = K[]
            sage: L.<y> = K.extension(y^3 + 6*x^3 + x); f = L.hom(y*2)
            sage: f(y/x + x^2/(x+1))            # indirect doctest
            2/x*y + x^2/(x + 1)
            sage: f(y)
            2*y
        """
        v = x.list()
        if self._base_morphism is not None:
            v = [self._base_morphism(a) for a in v]
        f = v[0].parent()['X'](v)
        return f(self._im_gen)

    @cached_method
    def __invert__(self):
        """
        Compute the inverse of this morphism if it exists.
        Only implemented if the underlying morphism ``base_morphism`` is the identity on the constant base field.
        Only implemented in few cases if domain or codomain are not separable extensions of their underlying rational function fields.

        EXAMPLES::

        For a morphism of rational function fields::

            sage: K.<x> = FunctionField(QQ)
            sage: f = K.hom((x+1)/(x-1)); f
            Morphism of function fields defined by x |--> (x + 1)/(x - 1)
            sage: ~f
            Morphism of function fields defined by x |--> (-x - 1)/(-x + 1)
            sage: g = K.hom(1/x); g
            Morphism of function fields defined by x |--> 1/x
            sage: ~g
            Morphism of function fields defined by x |--> -1/-x

        For a morphism between extensions of rational function fields::

            sage: K.<x> = FunctionField(QQ); R.<y> = K[]
            sage: L.<y> = K.extension(y^2-x); L
            Function field in y defined by y^2 - x
            sage: M.<u> = FunctionField(QQ); R.<v> = M[]
            sage: N.<v> = M.extension(v^2-u); N
            Function field in v defined by v^2 - u
            sage: f = L.hom([-v,u]); f
            Morphism of function fields defined by y |--> -v,  x |--> u
            sage: ~f
            Morphism of function fields defined by v |--> -y,  u |--> x

        Morphisms from a rational function field to an extension of a rational function field::

            sage: f = K.hom(1/v); f
            Morphism of function fields defined by x |--> (-1/-u)*v
            sage: ~f
            Morphism of function fields defined by v |--> 1/x,  u |--> 1/x^2

        Morphisms in the opposite direction::

            sage: g = N.hom([(x+1)/(x-1),(x+1)^2/(x-1)^2]); g
            Morphism of function fields defined by v |--> (x + 1)/(x - 1),  u |--> (x^2 + 2*x + 1)/(x^2 - 2*x + 1)
            sage: ~g
            Morphism of function fields defined by x |--> (2/(u - 1))*v + (u + 1)/(u - 1)

        An error occurs if the morphism cannot be inverted::

            sage: h = K.hom(N(u))
            sage: h
            Morphism of function fields defined by x |--> u
            sage: ~h
            Traceback (most recent call last):
            ...
            ArithmeticError: morphism is not invertible

         For an inseparable extension this is only implemented for morphisms which are the identity when restricted to the underlying rational function field::

            sage: K.<x> = FunctionField(GF(2)); R.<y> = K[]
            sage: L.<y> = K.extension(y^2-x)
            sage: f = L.hom(y); f
            Morphism of function fields defined by y |--> y
            sage: ~f
            Morphism of function fields defined by y |--> y,  x |--> x

         In more complex inseparable cases it is not implemented::

            sage: g = L.hom([y+1,x+1]); g
            Morphism of function fields defined by y |--> y + 1,  x |--> x + 1
            sage: ~g
            Traceback (most recent call last):
            ...
            NotImplementedError: only implemented if domain and codomain are separable extensions of their underlying rational function fields
        """
        # verify that base_morphism does not touch the constant base field
        base_morphism = self._base_morphism
        while base_morphism is not None:
            if not isinstance(base_morphism, FunctionFieldMorphism):
                raise NotImplementedError("only implemented if the underlying morphism ``base_morphism`` is the identity on the constant base field")
            base_morphism = base_morphism._base_morphism

        # automorphisms of rational function fields can be inverted directly
        if self.domain() is self.domain().rational_function_field() and self.codomain() is self.codomain().rational_function_field():
            y = self(self.domain().gen())
            a,b,c,d = y.numerator()[1],y.numerator()[0],y.denominator()[1],y.denominator()[0]
            if y != (a*self.codomain().gen() + b) / (c*self.codomain().gen() + d):
                raise ArithmeticError("morphism is not invertible")

            ret = self.codomain().hom( (d*self.domain().gen() - b) / (a - c*self.domain().gen()) )

        # if self is the identity on the underlying rational function field then domain and codomain are vector spaces over that function field and we simply have to invert the matrix corresponding to self.
        elif self(self.domain().rational_function_field().gen()) == self.codomain().rational_function_field().gen():
            (U,from_U,to_U) = self.domain().relative_vector_space(self.domain().rational_function_field())
            (V,from_V,to_V) = self.codomain().relative_vector_space(self.codomain().rational_function_field())
            f = U.hom([to_V(self(from_U(gen))) for gen in U.gens()], V)
            if not f.matrix().is_invertible():
                raise ArithmeticError("morphism is not invertible")
            ret = from_U*(~f)*to_V

        # reduce to the case of a simple extension
        elif self.domain().base_field() is not self.domain().rational_function_field() or self.codomain().base_field() is not self.codomain().rational_function_field(): 
            (D,D_to_domain,domain_to_D) = self.domain().make_simple()
            (C,C_to_codomain,codomain_to_C) = self.codomain().make_simple()
            g = ~(codomain_to_C*self*D_to_domain)
            ret = C_to_codomain*g*domain_to_D

        # construct a number of auxiliary fields which help to describe the inverse
        else: 
            # denote the codomain by K=k(x,y) and the domain by L=k(u,v)
            (K,x,y) = self.codomain(),self.codomain().rational_function_field().gen(),self.codomain().gen()
            (L,u,v) = self.domain(),self.domain().rational_function_field().gen(),self.domain().gen()

            # guess a primitive element for k(x,u,v)/k(x) of the form u+l*v with l in k(u)
            if not K._is_separable() or not L._is_separable():
                raise NotImplementedError("only implemented if domain and codomain are separable extensions of their underlying rational function fields")

            # by the primitive element theorem, there are no more than n*(n+1)/2 elements `l` such that u+l*v does not generate K(x,u,v) over K(x); with n=[K(x,u,v):K(x)]
            n = self(u).minpoly().degree()*self(v).minpoly().degree() # this bounds the degree of K(x,u,v)/K(x) from above
            from itertools import islice
            for l in islice(L.rational_function_field(),n*(n+1)/2+1):
                p = u+l*v

                try:
                    # construct some auxiliary fields (and morphisms):
                    # 1: M1=k(x,p)
                    M1 = K.base_field().extension(self(p).minpoly(), names=('p'))
                    M1_to_K = M1.hom([self(p),x]);
                    # 2: M2=k(p,x)
                    (M2,M2_to_M1,M1_to_M2) = M1.swap_generators()
                    # 3: N2=k(u,p)
                    N2 = L.base_field().extension(p.minpoly(), names=('p'))
                    N2_to_L = N2.hom([p,u])
                    # 3: N1=k(p,u)
                    (N1,N1_to_N2,N2_to_N1) = N2.swap_generators()
                    
                    # construction of the connecting morphism N1 -> M2
                    L_to_M2 = M1_to_M2*(~M1_to_K)*self # M1_to_K can be inverted since it is the identity on the underlying rational function fields
                    N1_to_M2 = N1.hom([L_to_M2(u),L_to_M2(p)])

                    # this produces a chain of morphisms K -> L
                    ret = N2_to_L*N1_to_N2*(~N1_to_M2)*M1_to_M2*(~M1_to_K) # N1_to_M2, M1_to_K can be inverted since they are the identity on the underlying rational function fields

                    break
                except ArithmeticError as e:
                    pass # p is not primitive
            else:
                raise ArithmeticError("morphism is not invertible")

        # simplify the inverse
        ret = ret.domain().hom([ret(field.gen()) for field in ret.domain()._intermediate_fields(ret.domain().rational_function_field())])
        
        # assert that the "inverse" is an actual inverse
        assert not any([(ret*self)(f.gen())-f.gen() for f in self.domain()._intermediate_fields(self.domain().rational_function_field())] + [(self*ret)(f.gen())-f.gen() for f in self.codomain()._intermediate_fields(self.codomain().rational_function_field())]) 

        return ret

class FunctionFieldMorphism_rational(FunctionFieldMorphism):
    """
    Morphism from a rational function field to a function field.

    EXAMPLES::

        sage: K.<x> = FunctionField(QQ)
        sage: f = K.hom(1/x); f
        Morphism of function fields defined by x |--> 1/x
    """
    def __init__(self, parent, im_gen):
        """
        EXAMPLES::

            sage: K.<x> = FunctionField(GF(7))
            sage: f = K.hom(1/x); f
            Morphism of function fields defined by x |--> 1/x
            sage: type(f)
            <class 'sage.rings.function_field.maps.FunctionFieldMorphism_rational'>
        """
        FunctionFieldMorphism.__init__(self, parent, im_gen, None)

    def _call_(self, x):
        """
        EXAMPLES::

            sage: K.<x> = FunctionField(GF(7))
            sage: f = K.hom(1/x); f
            Morphism of function fields defined by x |--> 1/x
            sage: f(x+1)                          # indirect doctest
            (x + 1)/x
            sage: 1/x + 1
            (x + 1)/x
        """
        if x.is_constant(): return self.codomain()(self.codomain().rational_function_field()(x.element()))
        return x.element()(self._im_gen)

    @cached_method
    def __invert__(self):
        """
        Compute the inverse of this morphism if it exists.
        Only implemented if the underlying morphism ``base_morphism`` is the identity on the constant base field.
        Only implemented in few cases if domain or codomain are not separable extensions of their underlying rational function fields.

        EXAMPLES::

        For a morphism of rational function fields::

            sage: K.<x> = FunctionField(QQ)
            sage: f = K.hom((x+1)/(x-1)); f
            Morphism of function fields defined by x |--> (x + 1)/(x - 1)
            sage: ~f
            Morphism of function fields defined by x |--> (-x - 1)/(-x + 1)
            sage: g = K.hom(1/x); g
            Morphism of function fields defined by x |--> 1/x
            sage: ~g
            Morphism of function fields defined by x |--> -1/-x

        For a morphism between extensions of rational function fields::

            sage: K.<x> = FunctionField(QQ); R.<y> = K[]
            sage: L.<y> = K.extension(y^2-x); L
            Function field in y defined by y^2 - x
            sage: M.<u> = FunctionField(QQ); R.<v> = M[]
            sage: N.<v> = M.extension(v^2-u); N
            Function field in v defined by v^2 - u
            sage: f = L.hom([-v,u]); f
            Morphism of function fields defined by y |--> -v,  x |--> u
            sage: ~f
            Morphism of function fields defined by v |--> -y,  u |--> x

        Morphisms from a rational function field to an extension of a rational function field::

            sage: f = K.hom(1/v); f
            Morphism of function fields defined by x |--> (-1/-u)*v
            sage: ~f
            Morphism of function fields defined by v |--> 1/x,  u |--> 1/x^2

        Morphisms in the opposite direction::

            sage: g = N.hom([(x+1)/(x-1),(x+1)^2/(x-1)^2]); g
            Morphism of function fields defined by v |--> (x + 1)/(x - 1),  u |--> (x^2 + 2*x + 1)/(x^2 - 2*x + 1)
            sage: ~g
            Morphism of function fields defined by x |--> (2/(u - 1))*v + (u + 1)/(u - 1)

        An error occurs if the morphism cannot be inverted::

            sage: h = K.hom(N(u))
            sage: h
            Morphism of function fields defined by x |--> u
            sage: ~h
            Traceback (most recent call last):
            ...
            ArithmeticError: morphism is not invertible

         For an inseparable extension this is only implemented for morphisms which are the identity when restricted to the underlying rational function field::

            sage: K.<x> = FunctionField(GF(2)); R.<y> = K[]
            sage: L.<y> = K.extension(y^2-x)
            sage: f = L.hom(y); f
            Morphism of function fields defined by y |--> y
            sage: ~f
            Morphism of function fields defined by y |--> y,  x |--> x

         In more complex inseparable cases it is not implemented::

            sage: g = L.hom([y+1,x+1]); g
            Morphism of function fields defined by y |--> y + 1,  x |--> x + 1
            sage: ~g
            Traceback (most recent call last):
            ...
            NotImplementedError: only implemented if domain and codomain are separable extensions of their underlying rational function fields
        """
        # verify that base_morphism does not touch the constant base field
        base_morphism = self._base_morphism
        while base_morphism is not None:
            if not isinstance(base_morphism, FunctionFieldMorphism):
                raise NotImplementedError("only implemented if the underlying morphism ``base_morphism`` is the identity on the constant base field")
            base_morphism = base_morphism._base_morphism

        # automorphisms of rational function fields can be inverted directly
        if self.codomain() is self.codomain().rational_function_field():
            y = self(self.domain().gen())
            a,b,c,d = y.numerator()[1],y.numerator()[0],y.denominator()[1],y.denominator()[0]
            if y != (a*self.codomain().gen() + b) / (c*self.codomain().gen() + d):
                raise ArithmeticError("morphism is not invertible")

            ret = self.codomain().hom( (d*self.domain().gen() - b) / (a - c*self.domain().gen()) )

        # if self is the identity on the underlying rational function field then domain and codomain are vector spaces over that function field and we simply have to invert the matrix corresponding to self.
        elif self(self.domain().gen()) == self.codomain().rational_function_field().gen():
            (U,from_U,to_U) = self.domain().relative_vector_space(self.domain().rational_function_field())
            (V,from_V,to_V) = self.codomain().relative_vector_space(self.codomain().rational_function_field())
            f = U.hom([to_V(self(from_U(gen))) for gen in U.gens()], V)
            if not f.matrix().is_invertible():
                raise ArithmeticError("morphism is not invertible")
            ret = from_U*(~f)*to_V

        # construct a number of auxiliary fields which help to describe the inverse
        else: 
            # denote the codomain by K=k(x,y) and the domain by L=k(u,v)
            (K,x,y) = self.codomain(),self.codomain().rational_function_field().gen(),self.codomain().gen()
            (L,u) = self.domain(),self.domain().gen()

            # guess a primitive element for k(x,u,v)/k(x) of the form u+l*v with l in k(u)
            if not K._is_separable():
                raise NotImplementedError("only implemented if domain and codomain are separable extensions of their underlying rational function fields")

            # construct some auxiliary fields (and morphisms):
            # 1: M1=k(x,u)
            M1 = K.base_field().extension(self(u).minpoly(), names=('u'))
            M1_to_K = M1.hom([self(u),x]);
            # 2: M2=k(u,x)
            (M2,M2_to_M1,M1_to_M2) = M1.swap_generators()
                    
            # construction of the connecting morphism N1 -> M2
            L_to_M2 = M1_to_M2*(~M1_to_K)*self # M1_to_K can be inverted since it is the identity on the underlying rational function fields

            # this produces a chain of morphisms K -> L
            ret = (~L_to_M2)*M1_to_M2*(~M1_to_K) # N1_to_M2, M1_to_K can be inverted since they are the identity on the underlying rational function fields

        # simplify the inverse
        ret = ret.domain().hom([ret(field.gen()) for field in ret.domain()._intermediate_fields(ret.domain().rational_function_field())])
        
        # assert that the "inverse" is an actual inverse
        assert not any([(ret*self)(f.gen())-f.gen() for f in self.domain()._intermediate_fields(self.domain().rational_function_field())] + [(self*ret)(f.gen())-f.gen() for f in self.codomain()._intermediate_fields(self.codomain().rational_function_field())]) 

        return ret

class FunctionFieldDerivation_polymod(FunctionFieldDerivation):
    r"""
    A derivation of function fields over the constant base field.

    EXAMPLES::

        sage: K.<x> = FunctionField(QQ)
        sage: R.<y> = K[]
        sage: L.<y> = K.extension(y^2 - x)
        sage: d = L.derivation()
        sage: isinstance(d, sage.rings.function_field.maps.FunctionFieldDerivation_polymod)
        True

    """
    def __init__(self, L, d):
        r"""
        Initialize a derivation of ``L`` which extends the derivation ``d`` on
        its base field.

        EXAMPLES::

            sage: K.<x> = FunctionField(QQ)
            sage: R.<y> = K[]
            sage: L.<y> = K.extension(y^2 - x)
            sage: d = L.derivation()

        """
        FunctionFieldDerivation.__init__(self, L)
        self._d = d

    @cached_method
    def _call_gen(self):
        f= self.domain().polynomial()
        x= self.domain().gen()
        if not f.gcd(f.derivative().is_one()):
            raise NotImplementedError("derivation only implemented for separable extensions")
        return - f.map_coefficients(lambda c:self._d(c))(x) / f.derivative()(x)

    def _call_(self, x):
        r"""
        Compute the derivative of ``x``.

        INPUT:

        - ``x`` -- an element of the function field

        EXAMPLES::

            sage: K.<x> = FunctionField(QQ)
            sage: R.<y> = K[]
            sage: L.<y> = K.extension(y^2 - x)
            sage: d = L.derivation()
            sage: d(x) # indirect doctest
            1
            sage: d(y)
            (-1/2/-x)*y
            sage: d(y^2)
            1

        """
        if x.is_zero():
            return self.codomain().zero()
        return x._x.map_coefficients(self._d) \
               + x._x.derivative()(self.domain().gen()) * self._call_gen()

    def _repr_defn(self):
        base = self._d._repr_defn()
        ret = "%s |--> %s"%(self.domain().gen(),self._call_gen())
        if base:
            return base + "\n" + ret
        else:
            return ret<|MERGE_RESOLUTION|>--- conflicted
+++ resolved
@@ -34,24 +34,17 @@
 #*****************************************************************************
 
 from sage.categories.morphism import Morphism
-<<<<<<< HEAD
 from sage.misc.cachefunc import cached_method
-=======
->>>>>>> be532e52
 from sage.categories.map import Map
 from sage.rings.morphism import RingHomomorphism
 
 class FunctionFieldDerivation(Map):
     r"""
-<<<<<<< HEAD
-    A base class for derivations of function fields.
-=======
     A base class for derivations on function fields.
 
     A derivation on `R` is map `R\to R` with
     `D(\alpha+\beta)=D(\alpha)+D(\beta)` and `D(\alpha\beta)=\beta
     D(\alpha)+\alpha D(\beta)` for all `\alpha,\beta\in R`.
->>>>>>> be532e52
 
     EXAMPLES::
 
@@ -71,11 +64,6 @@
             sage: d = K.derivation() # indirect doctest
 
         """
-<<<<<<< HEAD
-        self.__field = K
-        from sage.categories.homset import Hom
-        Map.__init__(self, Hom(K,K))
-=======
         from function_field import is_FunctionField
         if not is_FunctionField(K):
             raise ValueError("K must be a function field")
@@ -83,7 +71,6 @@
         from sage.categories.homset import Hom
         from sage.categories.sets_cat import Sets
         Map.__init__(self, Hom(K,K,Sets()))
->>>>>>> be532e52
 
     def _repr_type(self):
         r"""
@@ -119,9 +106,6 @@
 
 class FunctionFieldDerivation_rational(FunctionFieldDerivation):
     r"""
-<<<<<<< HEAD
-    A derivation of rational function fields over the constant base field.
-=======
     A derivation on a rational function field.
 
     INPUT:
@@ -130,7 +114,6 @@
 
     - ``u`` -- an element of ``K``, the image of the generator of ``K`` under
       the derivation.
->>>>>>> be532e52
 
     EXAMPLES::
 
@@ -151,14 +134,11 @@
             sage: d = K.derivation() # indirect doctest
 
         """
-<<<<<<< HEAD
-=======
         from function_field import is_RationalFunctionField
         if not is_RationalFunctionField(K):
             raise ValueError("K must be a rational function field")
         if u.parent() is not K:
             raise ValueError("u must be an element in K")
->>>>>>> be532e52
         FunctionFieldDerivation.__init__(self, K)
         self._u = u
 
@@ -178,11 +158,8 @@
             1
             sage: d(x^3)
             3*x^2
-<<<<<<< HEAD
-=======
             sage: d(1/x)
             -1/x^2
->>>>>>> be532e52
 
         """
         f,g = x.numerator(),x.denominator()
