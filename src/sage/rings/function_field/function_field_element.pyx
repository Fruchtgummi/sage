--- conflicted
+++ resolved
@@ -461,13 +461,8 @@
         cdef FunctionFieldElement right = <FunctionFieldElement>other
         return cmp(left._x, right._x)
 
-<<<<<<< HEAD
-    cpdef ModuleElement _add_(self, ModuleElement right):
-        r"""
-=======
     cpdef _add_(self, right):
-        """
->>>>>>> db5b361a
+        r"""
         EXAMPLES::
 
             sage: K.<x> = FunctionField(QQ); R.<y> = K[]
@@ -483,13 +478,8 @@
         res._x = self._x + (<FunctionFieldElement>right)._x
         return res
 
-<<<<<<< HEAD
-    cpdef ModuleElement _sub_(self, ModuleElement right):
-        r"""
-=======
     cpdef _sub_(self, right):
-        """
->>>>>>> db5b361a
+        r"""
         EXAMPLES::
 
             sage: K.<x> = FunctionField(QQ); R.<y> = K[]
@@ -503,13 +493,8 @@
         res._x = self._x - (<FunctionFieldElement>right)._x
         return res
 
-<<<<<<< HEAD
-    cpdef RingElement _mul_(self, RingElement right):
-        r"""
-=======
     cpdef _mul_(self, right):
-        """
->>>>>>> db5b361a
+        r"""
         EXAMPLES::
 
             sage: K.<x> = FunctionField(QQ); R.<y> = K[]
@@ -521,13 +506,8 @@
         res._x = (self._x * (<FunctionFieldElement>right)._x) % self._parent.polynomial()
         return res
 
-<<<<<<< HEAD
-    cpdef RingElement _div_(self, RingElement right):
-        r"""
-=======
     cpdef _div_(self, right):
-        """
->>>>>>> db5b361a
+        r"""
         EXAMPLES::
 
             sage: K.<x> = FunctionField(QQ); R.<y> = K[]
@@ -953,13 +933,8 @@
         c = cmp(left._parent, right._parent)
         return c or cmp(left._x, right._x)
 
-<<<<<<< HEAD
-    cpdef ModuleElement _add_(self, ModuleElement right):
-        r"""
-=======
     cpdef _add_(self, right):
-        """
->>>>>>> db5b361a
+        r"""
         EXAMPLES::
 
             sage: K.<t> = FunctionField(QQ)
@@ -970,13 +945,8 @@
         res._x = self._x + (<FunctionFieldElement>right)._x
         return res
 
-<<<<<<< HEAD
-    cpdef ModuleElement _sub_(self, ModuleElement right):
-        r"""
-=======
     cpdef _sub_(self, right):
-        """
->>>>>>> db5b361a
+        r"""
         EXAMPLES::
 
             sage: K.<t> = FunctionField(QQ)
@@ -987,13 +957,8 @@
         res._x = self._x - (<FunctionFieldElement>right)._x
         return res
 
-<<<<<<< HEAD
-    cpdef RingElement _mul_(self, RingElement right):
-        r"""
-=======
     cpdef _mul_(self, right):
-        """
->>>>>>> db5b361a
+        r"""
         EXAMPLES::
 
             sage: K.<t> = FunctionField(QQ)
@@ -1004,13 +969,8 @@
         res._x = self._x * (<FunctionFieldElement>right)._x
         return res
 
-<<<<<<< HEAD
-    cpdef RingElement _div_(self, RingElement right):
-        r"""
-=======
     cpdef _div_(self, right):
-        """
->>>>>>> db5b361a
+        r"""
         EXAMPLES::
 
             sage: K.<t> = FunctionField(QQ)
