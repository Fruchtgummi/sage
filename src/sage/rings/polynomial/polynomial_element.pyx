--- conflicted
+++ resolved
@@ -2374,8 +2374,8 @@
             sage: (x^3 + x - 1) % (x^2 - 1)
             2*x - 1
         """
-<<<<<<< HEAD
-        return self.__mod__(other)
+        return self % other
+
     def _quo_rem_naive(self, right):
         """
         Naive quotient with remainder operating on padic polynomials as their coefficient lists
@@ -2443,9 +2443,6 @@
         # check correctness of the output
         assert r.degree() < right.degree() and q*right + r == self, "incorrect quo_rem: %s =?= %s * %s + %s = %s"%(self,right,q,r,q*right + r)
         return q, r
-=======
-        return self % other
->>>>>>> 22584a34
 
     def _is_atomic(self):
         """
