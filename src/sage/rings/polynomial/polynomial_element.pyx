"""
Univariate Polynomial Base Class

AUTHORS:

-  William Stein: first version.

-  Martin Albrecht: Added singular coercion.

-  Robert Bradshaw: Move Polynomial_generic_dense to Cython.

-  Miguel Marco: Implemented resultant in the case where PARI fails.

-  Simon King: Use a faster way of conversion from the base ring.

-  Julian Rueth (2012-05-25,2014-05-09): Fixed is_squarefree() for imperfect
   fields, fixed division without remainder over QQbar; added ``_cache_key``
   for polynomials with unhashable coefficients

-  Simon King (2013-10): Implement copying of :class:`PolynomialBaseringInjection`.

TESTS::

    sage: R.<x> = ZZ[]
    sage: f = x^5 + 2*x^2 + (-1)
    sage: f == loads(dumps(f))
    True

    sage: PolynomialRing(ZZ,'x').objgen()
    (Univariate Polynomial Ring in x over Integer Ring, x)
"""

#*****************************************************************************
#       Copyright (C) 2007 William Stein <wstein@gmail.com>
#
#  Distributed under the terms of the GNU General Public License (GPL)
#  as published by the Free Software Foundation; either version 2 of
#  the License, or (at your option) any later version.
#                  http://www.gnu.org/licenses/
#*****************************************************************************


cdef is_FractionField, is_RealField, is_ComplexField
cdef coerce_binop, generic_power, parent
cdef ZZ, QQ, RR, CC, RDF, CDF

import operator, copy, re

import sage.rings.rational
import sage.rings.integer
import polynomial_ring
import sage.rings.arith
#import sage.rings.ring_element
import sage.rings.integer_ring
import sage.rings.rational_field
import sage.rings.finite_rings.integer_mod_ring
import sage.rings.complex_field
import sage.rings.fraction_field_element
import sage.rings.infinity as infinity
#import sage.misc.misc as misc
from sage.misc.sage_eval import sage_eval
from sage.misc.latex import latex
from sage.structure.factorization import Factorization
from sage.structure.element import coerce_binop

from sage.interfaces.singular import singular as singular_default, is_SingularElement
from sage.libs.all import pari, pari_gen, PariError

from sage.rings.real_mpfr import RealField, is_RealField, RR

from sage.rings.complex_field import is_ComplexField, ComplexField
CC = ComplexField()

from sage.rings.real_double import is_RealDoubleField, RDF
from sage.rings.complex_double import is_ComplexDoubleField, CDF
from sage.rings.real_mpfi import is_RealIntervalField

from sage.structure.element import RingElement, generic_power, parent
from sage.structure.element cimport Element, RingElement, ModuleElement, MonoidElement

from sage.rings.rational_field import QQ, is_RationalField
from sage.rings.integer_ring import ZZ, is_IntegerRing
from sage.rings.integer cimport smallInteger
from sage.rings.fraction_field import is_FractionField
from sage.rings.padics.generic_nodes import is_pAdicRing, is_pAdicField

from sage.rings.integral_domain import is_IntegralDomain
from sage.structure.parent_gens cimport ParentWithGens

from sage.misc.derivative import multi_derivative

from sage.rings.arith import sort_complex_numbers_for_display

import polynomial_fateman

from sage.rings.integer cimport Integer
from sage.rings.ideal import is_Ideal
from sage.rings.polynomial.polynomial_ring_constructor import PolynomialRing
from sage.rings.polynomial.polynomial_ring import is_PolynomialRing
from sage.rings.polynomial.multi_polynomial_ring import is_MPolynomialRing
from sage.misc.cachefunc import cached_function

from sage.categories.map cimport Map
from sage.categories.morphism cimport Morphism

from sage.misc.superseded import deprecation

cpdef is_Polynomial(f):
    """
    Return True if f is of type univariate polynomial.

    INPUT:


    -  ``f`` - an object


    EXAMPLES::

        sage: from sage.rings.polynomial.polynomial_element import is_Polynomial
        sage: R.<x> = ZZ[]
        sage: is_Polynomial(x^3 + x + 1)
        True
        sage: S.<y> = R[]
        sage: f = y^3 + x*y -3*x; f
        y^3 + x*y - 3*x
        sage: is_Polynomial(f)
        True

    However this function does not return True for genuine multivariate
    polynomial type objects or symbolic polynomials, since those are
    not of the same data type as univariate polynomials::

        sage: R.<x,y> = QQ[]
        sage: f = y^3 + x*y -3*x; f
        y^3 + x*y - 3*x
        sage: is_Polynomial(f)
        False
        sage: var('x,y')
        (x, y)
        sage: f = y^3 + x*y -3*x; f
        y^3 + x*y - 3*x
        sage: is_Polynomial(f)
        False
    """
    return isinstance(f, Polynomial)

from polynomial_compiled cimport CompiledPolynomialFunction

from polydict import ETuple

cdef object is_AlgebraicRealField
cdef object is_AlgebraicField
cdef object is_AlgebraicField_common
cdef object NumberField_quadratic
cdef object is_ComplexIntervalField

cdef void late_import():
    # A hack to avoid circular imports.
    global is_AlgebraicRealField
    global is_AlgebraicField
    global is_AlgebraicField_common
    global NumberField_quadratic
    global is_ComplexIntervalField

    if is_AlgebraicRealField is not None:
        return

    import sage.rings.qqbar
    is_AlgebraicRealField = sage.rings.qqbar.is_AlgebraicRealField
    is_AlgebraicField = sage.rings.qqbar.is_AlgebraicField
    is_AlgebraicField_common = sage.rings.qqbar.is_AlgebraicField_common
    import sage.rings.number_field.number_field
    NumberField_quadratic = sage.rings.number_field.number_field.NumberField_quadratic
    import sage.rings.complex_interval_field
    is_ComplexIntervalField = sage.rings.complex_interval_field.is_ComplexIntervalField

cdef class Polynomial(CommutativeAlgebraElement):
    """
    A polynomial.

    EXAMPLE::

        sage: R.<y> = QQ['y']
        sage: S.<x> = R['x']
        sage: S
        Univariate Polynomial Ring in x over Univariate Polynomial Ring in y
        over Rational Field
        sage: f = x*y; f
        y*x
        sage: type(f)
        <type 'sage.rings.polynomial.polynomial_element.Polynomial_generic_dense'>
        sage: p = (y+1)^10; p(1)
        1024

    .. automethod:: _add_
    .. automethod:: _sub_
    .. automethod:: _lmul_
    .. automethod:: _rmul_
    .. automethod:: _mul_
    .. automethod:: _mul_trunc_
    """

    def __init__(self, parent, is_gen = False, construct=False):
        """
        The following examples illustrate creation of elements of
        polynomial rings, and some basic arithmetic.

        First we make a polynomial over the integers and do some
        arithmetic::

            sage: R.<x> = ZZ[]
            sage: f = x^5 + 2*x^2 + (-1); f
            x^5 + 2*x^2 - 1
            sage: f^2
            x^10 + 4*x^7 - 2*x^5 + 4*x^4 - 4*x^2 + 1

        Next we do arithmetic in a sparse polynomial ring over the
        integers::

            sage: R.<x> = ZZ[ ]; R
            Univariate Polynomial Ring in x over Integer Ring
            sage: S.<Z> = R[ ]; S
            Univariate Polynomial Ring in Z over Univariate Polynomial Ring in x over Integer Ring
            sage: f = Z^3 + (x^2-2*x+1)*Z - 3; f
            Z^3 + (x^2 - 2*x + 1)*Z - 3
            sage: f*f
            Z^6 + (2*x^2 - 4*x + 2)*Z^4 - 6*Z^3 + (x^4 - 4*x^3 + 6*x^2 - 4*x + 1)*Z^2 + (-6*x^2 + 12*x - 6)*Z + 9
            sage: f^3 == f*f*f
            True
        """
        CommutativeAlgebraElement.__init__(self, parent)
        self._is_gen = is_gen

    def _dict_to_list(self, x, zero):
          if len(x) == 0:
              return []
          n = max(x.keys())
          if isinstance(n, tuple): # a mpoly dict
              n = n[0]
              v = [zero] * (n+1)
              for i, z in x.iteritems():
                  v[i[0]] = z
          else:
              v = [zero] * (n+1)
              for i, z in x.iteritems():
                  v[i] = z
          return v

    cpdef ModuleElement _add_(self, ModuleElement right):
        r"""
        Add two polynomials.

        EXAMPLES::

            sage: R = ZZ['x']
            sage: p = R([1,2,3,4])
            sage: q = R([4,-3,2,-1])
            sage: p + q    # indirect doctest
            3*x^3 + 5*x^2 - x + 5
        """
        cdef Py_ssize_t i, min
        cdef list x = self.list()
        cdef list y = right.list()

        if len(x) > len(y):
            min = len(y)
            high = x[min:]
        elif len(x) < len(y):
            min = len(x)
            high = y[min:]
        else:
            min = len(x)
            high = []

        low = [x[i] + y[i] for i in range(min)]
        return self._parent(low + high)

    cpdef ModuleElement _neg_(self):
        return self._parent([-x for x in self.list()])

    cpdef bint is_zero(self):
        r"""
        Test whether this polynomial is zero.

        EXAMPLES::

            sage: R = GF(2)['x']['y']
            sage: R([0,1]).is_zero()
            False
            sage: R([0]).is_zero()
            True
            sage: R([-1]).is_zero()
            False
        """
        return self.degree() < 0

    cpdef bint is_one(self):
        r"""
        Test whether this polynomial is 1.

        EXAMPLES::

            sage: R.<x> = QQ[]
            sage: (x-3).is_one()
            False
            sage: R(1).is_one()
            True

            sage: R2.<y> = R[]
            sage: R2(x).is_one()
            False
            sage: R2(1).is_one()
            True
            sage: R2(-1).is_one()
            False
        """
        return self.degree() == 0 and self[0].is_one()

    def plot(self, xmin=None, xmax=None, *args, **kwds):
        """
        Return a plot of this polynomial.

        INPUT:


        -  ``xmin`` - float

        -  ``xmax`` - float

        -  ``*args, **kwds`` - passed to either plot or
           point


        OUTPUT: returns a graphic object.

        EXAMPLES::

            sage: x = polygen(GF(389))
            sage: plot(x^2 + 1, rgbcolor=(0,0,1))
            Graphics object consisting of 1 graphics primitive
            sage: x = polygen(QQ)
            sage: plot(x^2 + 1, rgbcolor=(1,0,0))
            Graphics object consisting of 1 graphics primitive
        """
        R = self.base_ring()
        from sage.plot.all import plot, point, line
        if R.characteristic() == 0:
            if xmin is None and xmax is None:
                (xmin, xmax) = (-1,1)
            elif xmin is None or xmax is None:
                raise AttributeError("must give both plot endpoints")
            return plot(self.__call__, (xmin, xmax), *args, **kwds)
        else:
            if R.is_finite():
                v = list(R)
                v.sort()
                w = dict([(v[i],i) for i in range(len(v))])
                z = [(i, w[self(v[i])]) for i in range(len(v))]
                return point(z, *args, **kwds)
        raise NotImplementedError("plotting of polynomials over %s not implemented"%R)

    cpdef ModuleElement _lmul_(self, RingElement left):
        """
        Multiply self on the left by a scalar.

        EXAMPLE::

            sage: R.<x> = ZZ[]
            sage: f = (x^3 + x + 5)
            sage: f._lmul_(7)
            7*x^3 + 7*x + 35
            sage: 7*f
            7*x^3 + 7*x + 35
        """
        # todo -- should multiply individual coefficients??
        #         that could be in derived class.
        #         Note that we are guaranteed that right is in the base ring, so this could be fast.
        if left == 0:
            return self.parent().zero()
        return self.parent()(left) * self

    cpdef ModuleElement _rmul_(self, RingElement right):
        """
        Multiply self on the right by a scalar.

        EXAMPLE::

            sage: R.<x> = ZZ[]
            sage: f = (x^3 + x + 5)
            sage: f._rmul_(7)
            7*x^3 + 7*x + 35
            sage: f*7
            7*x^3 + 7*x + 35
        """
        # todo -- Should multiply individual coefficients??
        #         that could be in derived class.
        #         Note that we are guaranteed that right is in the base ring, so this could be fast.
        if right == 0:
            return self.parent().zero()
        return self * self.parent()(right)

    def subs(self, *x, **kwds):
        r"""
        Identical to self(\*x).

        See the docstring for ``self.__call__``.

        EXAMPLES::

            sage: R.<x> = QQ[]
            sage: f = x^3 + x - 3
            sage: f.subs(x=5)
            127
            sage: f.subs(5)
            127
            sage: f.subs({x:2})
            7
            sage: f.subs({})
            x^3 + x - 3
            sage: f.subs({'x':2})
            Traceback (most recent call last):
            ...
            TypeError: keys do not match self's parent
        """
        if len(x) == 1 and isinstance(x[0], dict):
            g = self.parent().gen()
            if g in x[0]:
                return self(x[0][g])
            elif len(x[0]) > 0:
                raise TypeError("keys do not match self's parent")
            return self
        return self.__call__(*x, **kwds)
    substitute = subs

    def __call__(self, *args, **kwds):
        """
        Evaluate this polynomial.

        INPUT:

        - ``*args`` -- ring elements, need not be in the coefficient ring of
            the polynomial. The **first** positional argument is substituted
            for the polynomial's indeterminate. Remaining arguments, if any,
            are used **from left to right** to evaluate the coefficients.
        - ``**kwds`` -- variable name-value pairs.

        OUTPUT:

        The value of the polynomial at the point specified by the arguments.

        ALGORITHM:

        By default, use Horner's method or create a
        :class:`~sage.rings.polynomial.polynomial_compiled.CompiledPolynomialFunction`
        depending on the polynomial's degree.

        Element classes may define a method called `_evaluate_polynomial` to
        provide a specific evaluation algorithm for a given argument type.

        EXAMPLES::

            sage: R.<x> = QQ[]
            sage: f = x/2 - 5
            sage: f(3)
            -7/2
            sage: R.<x> = ZZ[]
            sage: f = (x-1)^5
            sage: f(2/3)
            -1/243

        We evaluate a polynomial over a quaternion algebra::

            sage: A.<i,j,k> = QuaternionAlgebra(QQ, -1,-1)
            sage: R.<w> = PolynomialRing(A,sparse=True)
            sage: f = i*j*w^5 - 13*i*w^2 + (i+j)*w + i
            sage: f(i+j+1)
            24 + 26*i - 10*j - 25*k
            sage: w = i+j+1; i*j*w^5 - 13*i*w^2 + (i+j)*w + i
            24 + 26*i - 10*j - 25*k

        The parent ring of the answer always "starts" with the parent of
        the object at which we are evaluating. Thus, e.g., if we input a
        matrix, we are guaranteed to get a matrix out, though the base ring
        of that matrix may change depending on the base of the polynomial
        ring. ::

            sage: R.<x> = QQ[]
            sage: f = R(2/3)
            sage: a = matrix(ZZ,2)
            sage: b = f(a); b
            [2/3   0]
            [  0 2/3]
            sage: b.parent()
            Full MatrixSpace of 2 by 2 dense matrices over Rational Field
            sage: f = R(1)
            sage: b = f(a); b
            [1 0]
            [0 1]
            sage: b.parent()
            Full MatrixSpace of 2 by 2 dense matrices over Rational Field

        ::

            sage: R.<w> = GF(17)[]
            sage: f = w^3 + 3*w +2
            sage: f(5)
            6
            sage: f(w=5)
            6
            sage: f(x=10)   # x isn't mentioned
            w^3 + 3*w + 2

        Nested polynomial ring elements can be called like multivariate
        polynomials. Note the order of the arguments::

            sage: R.<x> = QQ[]; S.<y> = R[]
            sage: f = x+y*x+y^2
            sage: f.parent()
            Univariate Polynomial Ring in y over Univariate Polynomial Ring in x over Rational Field
            sage: f(2)
            3*x + 4
            sage: f(2,4)
            16
            sage: f(y=2,x=4)
            16
            sage: f(2,x=4)
            16
            sage: f(2,x=4,z=5)
            16
            sage: f(2,4, z=10)
            16
            sage: f(y=x)
            2*x^2 + x
            sage: f(x=y)
            2*y^2 + y

        Also observe that ``f(y0, x0)`` means ``f(x=x0)(y=y0)``, not
        ``f(y=y0)(x=x0)``. The two expressions may take different values::

            sage: f(y, x)
            y^2 + x*y + x
            sage: f(y)(x)
            2*x^2 + x

        Polynomial ring elements can also, like multivariate
        polynomials, be called with an argument that is a list or
        tuple containing the values to be substituted, though it is
        perhaps more natural to just unpack the list::

            sage: f([2]) # calling with a list
            3*x + 4
            sage: f((2,)) # calling with a tuple
            3*x + 4
            sage: f(*[2]) # unpacking the list to call normally
            3*x + 4

        The following results in an element of the symbolic ring. ::

            sage: f(x=sqrt(2))
            (y + sqrt(2))*y + sqrt(2)

        ::

            sage: R.<t> = PowerSeriesRing(QQ, 't'); S.<x> = R[]
            sage: f = 1 + x*t^2 + 3*x*t^4
            sage: f(2)
            1 + 2*t^2 + 6*t^4
            sage: f(2, 1/2)
            15/8

        Some special cases are optimized. ::

            sage: R.<x> = PolynomialRing(QQ, sparse=True)
            sage: f = x^3-2*x
            sage: f(x) is f
            True
            sage: f(1/x)
            (-2*x^2 + 1)/x^3

            sage: f = x^100 + 3
            sage: f(0)
            3
            sage: parent(f(0))
            Rational Field
            sage: parent(f(Qp(5)(0)))
            5-adic Field with capped relative precision 20

        TESTS:

        The following shows that :trac:`2360` is indeed fixed. ::

            sage: R.<x,y> = ZZ[]
            sage: P.<a> = ZZ[]
            sage: e = [x^2,y^3]
            sage: f = 6*a^4
            sage: f(x)
            6*x^4
            sage: f(e)
            Traceback (most recent call last):
            ...
            TypeError: Wrong number of arguments
            sage: f(x)
            6*x^4

        The following shows that :trac:`9006` is also fixed. ::

            sage: f = ZZ['x'](1000000 * [1])
            sage: f(1)
            1000000

        The following test came up in :trac:`9051`::

            sage: Cif = ComplexIntervalField(64)
            sage: R.<x> = Cif[]
            sage: f = 2*x-1
            sage: jj = Cif(RIF(0,2))
            sage: f(jj).center(), f(jj).diameter()
            (1.00000000000000000, 4.00000000000000000)

        The following failed before the patch to :trac:`3979`

        ::

            sage: R.<x> = ZZ[]
            sage: S.<y> = R[]
            sage: g = x*y + 1
            sage: g(x=3)
            3*y + 1

        ::

            sage: Pol_x.<x> = QQ[]
            sage: Pol_xy.<y> = Pol_x[]
            sage: pol = 1000*x^2*y^2 + 100*y + 10*x + 1

            sage: pol(y, 0)
            100*y + 1

            sage: pol(~y, 0)
            (y + 100)/y

            sage: pol(y=x, x=1)
            1000*x^2 + 100*x + 11

            sage: zero = Pol_xy(0)
            sage: zero(1).parent()
            Univariate Polynomial Ring in x over Rational Field

            sage: zero = QQ['x'](0)
            sage: a = matrix(ZZ, [[1]])
            sage: zero(a).parent()
            Full MatrixSpace of 1 by 1 dense matrices over Rational Field

            sage: pol(y, x).parent() is pol(x, y).parent() is pol(y, y).parent() is Pol_xy
            True

            sage: pol(x, x).parent()
            Univariate Polynomial Ring in x over Rational Field

            sage: one = Pol_xy(1)
            sage: one(1, 1.).parent()
            Real Field with 53 bits of precision

            sage: zero = GF(2)['x'](0)
            sage: zero(1.).parent() # should raise an error
            Traceback (most recent call last):
            TypeError: unsupported operand parent(s) for '+': ...

            sage: pol(x, y, x=1)
            Traceback (most recent call last):
            ...
            TypeError: Wrong number of arguments

        AUTHORS:

        -  David Joyner (2005-04-10)

        -  William Stein (2006-01-22): change so parent is determined by the
           arithmetic

        -  William Stein (2007-03-24): fix parent being determined in the
           constant case!

        -  Robert Bradshaw (2007-04-09): add support for nested calling

        -  Tom Boothby (2007-05-01): evaluation done by
           CompiledPolynomialFunction

        -  William Stein (2007-06-03): add support for keyword arguments.

        -  Francis Clarke (2012-08-26): fix keyword substitution in the
           leading coefficient.
        """
        cdef long i
        cdef long d = self.degree()
        cdef Polynomial pol

        # Isolate the variable we are interested in, check remaining arguments

        a = kwds.pop(self.variable_name(), None)
        if args:
            if a is not None:
                raise TypeError("unsupported mix of keyword and positional arguments")
            if isinstance(args[0], (list, tuple)):
                if len(args) > 1:
                    raise TypeError("invalid arguments")
                args = args[0]
            a, args = args[0], args[1:]
        if a is None:
            a = self._parent.gen()

        cst = self[0]
        eval_coeffs = False
        if args or kwds:
            try:
                # Note that we may be calling a different implementation that
                # is more permissive about its arguments than we are.
                cst = cst(*args, **kwds)
                eval_coeffs = True
            except TypeError:
                if args: # bwd compat: nonsense *keyword* arguments are okay
                    raise TypeError("Wrong number of arguments")

        # Handle optimized special cases. The is_exact() clause should not be
        # necessary, but power series and perhaps other inexact rings use
        # is_zero() in the sense of "is zero up to the precision to which it is
        # known".

        if d <= 0 or (isinstance(a, Element) and a.parent().is_exact()
                      and a.is_zero()):
            return cst + parent(a)(0)

        # Evaluate the coefficients

        if eval_coeffs:
            pol = self.map_coefficients(lambda c: c(*args, **kwds),
                                        new_base_ring=cst.parent())
        else:
            pol = self

        # Evaluate the resulting univariate polynomial

        if parent(a) is pol._parent and a.is_gen():
            return pol

        try:
            return a._evaluate_polynomial(pol)
        except (AttributeError, NotImplementedError):
            pass

        if pol._compiled is None:
            if d < 4 or d > 50000:
                result = pol[d]
                for i in xrange(d - 1, -1, -1):
                    result = result * a + pol[i]
                return result
            pol._compiled = CompiledPolynomialFunction(pol.list())

        return pol._compiled.eval(a)

    def _compile(self):
        # For testing
        self._compiled = CompiledPolynomialFunction(self.list())
        return self._compiled

    def _get_compiled(self):
        # For testing
        return self._compiled

    def _fast_float_(self, *vars):
        """
        Returns a quickly-evaluating function on floats.

        EXAMPLE::

            sage: R.<t> = QQ[]
            sage: f = t^3-t
            sage: ff = f._fast_float_()
            sage: ff(10)
            990.0

        Horner's method is used::

            sage: f = (t+10)^3; f
            t^3 + 30*t^2 + 300*t + 1000
            sage: list(f._fast_float_())
            ['load 0', 'push 30.0', 'add', 'load 0', 'mul', 'push 300.0', 'add', 'load 0', 'mul', 'push 1000.0', 'add']

        TESTS::

            sage: f = t + 2 - t
            sage: ff = f._fast_float_()
            sage: ff(3)
            2.0
            sage: list(f._fast_float_())
            ['push 2.0']

            sage: f = t - t
            sage: ff = f._fast_float_()
            sage: ff(3)
            0.0
            sage: list(f._fast_float_())
            ['push 0.0']
        """
        from sage.ext.fast_eval import fast_float_arg, fast_float_constant
        var = (<ParentWithGens>self._parent)._names[0]
        if len(vars) == 0:
            x = fast_float_arg(0)
        elif var in vars:
            x = fast_float_arg(list(vars).index(var))
        else:
            raise ValueError("free variable: %s" % var)
        cdef int i, d = self.degree()
        expr = x
        coeff = self[d]
        if d <= 0:
            return fast_float_constant(coeff)
        if coeff != 1:
            expr *= fast_float_constant(coeff)
        for i from d > i >= 0:
            coeff = self[i]
            if coeff:
                expr += fast_float_constant(coeff)
            if i > 0:
                expr *= x
        return expr

    def _fast_callable_(self, etb):
        r"""
        Given an ExpressionTreeBuilder, return an Expression representing
        this value.

        EXAMPLES::

            sage: from sage.ext.fast_callable import ExpressionTreeBuilder
            sage: etb = ExpressionTreeBuilder(vars=['t'])
            sage: R.<t> = QQ[]
            sage: v = R.random_element(6); v
            -t^6 - 12*t^5 + 1/2*t^4 - 1/95*t^3 - 1/2*t^2 - 4
            sage: v._fast_callable_(etb)
            add(mul(mul(add(mul(add(mul(add(mul(add(mul(v_0, -1), -12), v_0), 1/2), v_0), -1/95), v_0), -1/2), v_0), v_0), -4)

        TESTS::

            sage: R(2)._fast_callable_(etb)
            2
            sage: R(0)._fast_callable_(etb)
            0
            sage: fast_callable(R(2))(3)
            2
        """
        x = etb.var(self.variable_name())
        expr = x
        cdef int i, d = self.degree()
        coeff = self[d]
        # We handle polynomial rings like QQ['x']['y']; that gives us some
        # slowdown.  Optimize away some of that:
        if len(etb._vars) == 1:
            # OK, we're in the (very common) univariate case.
            coeff_maker = etb.constant
        else:
            # There may be variables in our coefficients...
            coeff_maker = etb.make
        if d <= 0:
            return coeff_maker(coeff)
        if coeff != 1:
            expr *= coeff_maker(coeff)
        for i from d > i >= 0:
            coeff = self[i]
            if coeff:
                expr += coeff_maker(coeff)
            if i > 0:
                expr *= x
        return expr

    cpdef int _cmp_(self, Element other) except -2:
        """
        Compare the two polynomials self and other.

        We order polynomials first by degree (but treating 0 as having
        degree 0), then in dictionary order starting with the
        coefficient of largest degree.

        EXAMPLES::

            sage: R.<x> = QQ['x']
            sage: 3*x^3  + 5 > 10*x^2 + 19
            True
            sage: x^2 - 2*x - 1 < x^2 - 1
            True
            sage: x^2 - 2*x - 1 > x^2 - 1
            False
            sage: x^3 - 3 > 393939393
            True

        Test comparison with zero (:trac:`18633`)::

            sage: 0 < R(1)
            True
            sage: R(-1) < 0
            True
            sage: -x < 0
            False
            sage: R(0) == R(0)
            True
        """
        cdef Py_ssize_t d1 = self.degree()
        cdef Py_ssize_t d2 = other.degree()

        # Special case constant polynomials
        if d1 <= 0 and d2 <= 0:
            return cmp(self[0], other[0])

        # For different degrees, compare the degree
        if d1 != d2:
            if d1 < d2:
                return -1
            else:
                return 1

        cdef Py_ssize_t i
        cdef int c
        for i in reversed(range(d1+1)):
            c = cmp(self[i], other[i])
            if c: return c
        return 0

    def __richcmp__(left, right, int op):
        return (<Element>left)._richcmp(right, op)

    def __nonzero__(self):
        """
        EXAMPLES::

            sage: P = PolynomialRing(ZZ,'x')(0)
            sage: bool(P)
            False
            sage: P = PolynomialRing(ZZ, 'x')([1,2,3])
            sage: bool(P)
            True
        """
        return self.degree() >= 0

    def __getitem__(self, n):
        raise NotImplementedError

    def __iter__(self):
        return iter(self.list())

    def _cache_key(self):
        """
        Return a hashable key which identifies this element.

        EXAMPLES::

            sage: K.<u> = Qq(4)
            sage: R.<x> = K[]
            sage: f = x
            sage: hash(f)
            Traceback (most recent call last):
            ...
            TypeError: unhashable type: 'sage.rings.padics.padic_ZZ_pX_CR_element.pAdicZZpXCRElement'
            sage: f._cache_key()
            (..., (0, 1 + O(2^20)))

            sage: @cached_function
            ....: def foo(t): return t
            ....:
            sage: foo(x)
            (1 + O(2^20))*x

        """
        return (self.parent(), tuple(self))

    # you may have to replicate this boilerplate code in derived classes if you override
    # __richcmp__.  The python documentation at  http://docs.python.org/api/type-structs.html
    # explains how __richcmp__, __hash__, and __cmp__ are tied together.
    def __hash__(self):
        return self._hash_c()

    cdef long _hash_c(self) except -1:
        """
        This hash incorporates the variable name in an effort to respect
        the obvious inclusions into multi-variable polynomial rings.

        The tuple algorithm is borrowed from
        http://effbot.org/zone/python-hash.htm.

        EXAMPLES::

            sage: R.<x>=ZZ[]
            sage: hash(R(1))==hash(1)  # respect inclusions of the integers
            True
            sage: hash(R.0)==hash(FractionField(R).0)  # respect inclusions into the fraction field
            True
            sage: R.<x>=QQ[]
            sage: hash(R(1/2))==hash(1/2)  # respect inclusions of the rationals
            True
            sage: hash(R.0)==hash(FractionField(R).0)  # respect inclusions into the fraction field
            True
            sage: R.<x>=IntegerModRing(11)[]
            sage: hash(R.0)==hash(FractionField(R).0)  # respect inclusions into the fraction field
            True

        TESTS:

        Verify that :trac:`16251` has been resolved, i.e., polynomials with
        unhashable coefficients are unhashable::

            sage: K.<a> = Qq(9)
            sage: R.<t> = K[]
            sage: hash(t)
            Traceback (most recent call last):
            ...
            TypeError: unhashable type: 'sage.rings.padics.padic_ZZ_pX_CR_element.pAdicZZpXCRElement'

        """
        cdef long result = 0 # store it in a c-int and just let the overflowing additions wrap
        cdef long result_mon
        cdef long c_hash
        cdef long var_name_hash
        cdef int i
        for i from 0<= i <= self.degree():
            if i == 1:
                # we delay the hashing until now to not waste it on a constant poly
                var_name_hash = hash((<ParentWithGens>self._parent)._names[0])
            # I'm assuming (incorrectly) that hashes of zero indicate that the element is 0.
            # This assumption is not true, but I think it is true enough for the purposes and it
            # it allows us to write fast code that omits terms with 0 coefficients.  This is
            # important if we want to maintain the '==' relationship with sparse polys.
            c_hash = hash(self[i])
            if c_hash != 0:
                if i == 0:
                    result += c_hash
                else:
                    # Hash (self[i], generator, i) as a tuple according to the algorithm.
                    result_mon = c_hash
                    result_mon = (1000003 * result_mon) ^ var_name_hash
                    result_mon = (1000003 * result_mon) ^ i
                    result += result_mon
        if result == -1:
            return -2
        return result

    def __float__(self):
         if self.degree() > 0:
             raise TypeError("cannot coerce nonconstant polynomial to float")
         return float(self[0])

    def __int__(self):
        if self.degree() > 0:
            raise TypeError("cannot coerce nonconstant polynomial to int")
        return int(self[0])

    def _im_gens_(self, codomain, im_gens):
        """
        EXAMPLES::

            sage: R.<x> = ZZ[]
            sage: H = Hom(R, QQ); H
            Set of Homomorphisms from Univariate Polynomial Ring in x over Integer Ring to Rational Field
            sage: f = H([5]); f
            Ring morphism:
              From: Univariate Polynomial Ring in x over Integer Ring
              To:   Rational Field
              Defn: x |--> 5
            sage: f(x)
            5
            sage: f(x^2 + 3)
            28
        """
        a = im_gens[0]
        P = a.parent()
        d = self.degree()
        result = P._coerce_(self[d])
        i = d - 1
        while i >= 0:
            result = result * a + P._coerce_(self[i])
            i -= 1
        return result

    def _integer_(self, ZZ):
        r"""
        EXAMPLES::

            sage: k = GF(47)
            sage: R.<x> = PolynomialRing(k)
            sage: ZZ(R(45))
            45
            sage: ZZ(3*x + 45)
            Traceback (most recent call last):
            ...
            TypeError: cannot coerce nonconstant polynomial
        """
        if self.degree() > 0:
            raise TypeError("cannot coerce nonconstant polynomial")
        return ZZ(self[0])

    def _rational_(self):
        r"""
        EXAMPLES::

            sage: R.<x> = PolynomialRing(QQ)
            sage: QQ(R(45/4))
            45/4
            sage: QQ(3*x + 45)
            Traceback (most recent call last):
            ...
            TypeError: not a constant polynomial
        """
        if self.degree() > 0:
            raise TypeError("not a constant polynomial")
        return sage.rings.rational.Rational(self[0])

    def _symbolic_(self, R):
        """
        EXAMPLES::

            sage: R.<x> = QQ[]
            sage: f = x^3 + x
            sage: g = f._symbolic_(SR); g
            x^3 + x
            sage: g(x=2)
            10

            sage: g = SR(f)
            sage: g(x=2)
            10

        The polynomial does not have to be over a field of
        characteristic 0::

            sage: R.<w> = GF(7)[]
            sage: f = SR(2*w^3 + 1); f
            2*w^3 + 1
            sage: f.variables()
            (w,)
        """
        d = dict([(repr(g), R.var(g)) for g in self.parent().gens()])
        return self.subs(**d)

    def __invert__(self):
        """
        EXAMPLES::

            sage: R.<x> = QQ[]
            sage: f = x - 90283
            sage: f.__invert__()
            1/(x - 90283)
            sage: ~f
            1/(x - 90283)
        """
        return self.parent().one()/self

    def inverse_of_unit(self):
        """
        EXAMPLES::

            sage: R.<x> = QQ[]
            sage: f = x - 90283
            sage: f.inverse_of_unit()
            Traceback (most recent call last):
            ...
            ValueError: self is not a unit.
            sage: f = R(-90283); g = f.inverse_of_unit(); g
            -1/90283
            sage: parent(g)
            Univariate Polynomial Ring in x over Rational Field
        """
        if self.degree() > 0:
            if not self.is_unit():
                raise ValueError("self is not a unit.")
            else:
                raise NotImplementedError("polynomial inversion over non-integral domains not implemented")
        return self.parent()(~(self[0]))

    def inverse_mod(a, m):
        """
        Inverts the polynomial a with respect to m, or raises a ValueError
        if no such inverse exists. The parameter m may be either a single
        polynomial or an ideal (for consistency with inverse_mod in other
        rings).

        EXAMPLES::

            sage: S.<t> = QQ[]
            sage: f = inverse_mod(t^2 + 1, t^3 + 1); f
            -1/2*t^2 - 1/2*t + 1/2
            sage: f * (t^2 + 1) % (t^3 + 1)
            1
            sage: f = t.inverse_mod((t+1)^7); f
            -t^6 - 7*t^5 - 21*t^4 - 35*t^3 - 35*t^2 - 21*t - 7
            sage: (f * t) + (t+1)^7
            1
            sage: t.inverse_mod(S.ideal((t + 1)^7)) == f
            True

        This also works over inexact rings, but note that due to rounding
        error the product may not always exactly equal the constant
        polynomial 1 and have extra terms with coefficients close to zero. ::

            sage: R.<x> = RDF[]
            sage: epsilon = RDF(1).ulp()*50   # Allow an error of up to 50 ulp
            sage: f = inverse_mod(x^2 + 1, x^5 + x + 1); f  # abs tol 1e-14
            0.4*x^4 - 0.2*x^3 - 0.4*x^2 + 0.2*x + 0.8
            sage: poly = f * (x^2 + 1) % (x^5 + x + 1)
            sage: # Remove noisy zero terms:
            sage: parent(poly)([ 0.0 if abs(c)<=epsilon else c for c in poly.coefficients(sparse=False) ])
            1.0
            sage: f = inverse_mod(x^3 - x + 1, x - 2); f
            0.14285714285714285
            sage: f * (x^3 - x + 1) % (x - 2)
            1.0
            sage: g = 5*x^3+x-7; m = x^4-12*x+13; f = inverse_mod(g, m); f
            -0.0319636125...*x^3 - 0.0383269759...*x^2 - 0.0463050900...*x + 0.346479687...
            sage: poly = f*g % m
            sage: # Remove noisy zero terms:
            sage: parent(poly)([ 0.0 if abs(c)<=epsilon else c for c in poly.coefficients(sparse=False) ])  # abs tol 1e-14
            1.0000000000000004

        ALGORITHM: Solve the system as + mt = 1, returning s as the inverse
        of a mod m.

        Uses the Euclidean algorithm for exact rings, and solves a linear
        system for the coefficients of s and t for inexact rings (as the
        Euclidean algorithm may not converge in that case).

        AUTHORS:

        - Robert Bradshaw (2007-05-31)
        """
        from sage.rings.ideal import is_Ideal
        if is_Ideal(m):
            v = m.gens_reduced()
            if len(v) > 1:
                raise NotImplementedError("Don't know how to invert modulo non-principal ideal %s" % m)
            m = v[0]
        if m.degree() == 1 and m[1].is_unit():
            # a(x) mod (x-r) = a(r)
            r = -m[0]
            if not m[1].is_one():
                r *= m.base_ring()(~m[1])
            u = a(r)
            if u.is_unit():
                return a.parent()(~u)
        if a.parent().is_exact():
            # use xgcd
            g, s, _ = a.xgcd(m)
            if g == 1:
                return s
            elif g.is_unit():
                return g.inverse_of_unit() * s
            else:
                raise ValueError("Impossible inverse modulo")
        else:
            # xgcd may not converge for inexact rings.
            # Instead solve for the coefficients of
            # s (degree n-1) and t (degree n-2) in
            #               as + mt = 1
            # as a linear system.
            from sage.matrix.constructor import matrix
            from sage.modules.free_module_element import vector
            a %= m
            n = m.degree()
            R = a.parent().base_ring()
            M = matrix(R, 2*n-1)
            # a_i s_j x^{i+j} terms
            for i in range(n):
                for j in range(n):
                    M[i+j, j] = a[i]
            # m_i t_j x^{i+j} terms
            for i in range(n+1):
                for j in range(n-1):
                    M[i+j, j+n] = m[i]
            v = vector(R, [R.one()] + [R.zero()]*(2*n-2)) # the constant polynomial 1
            if M.is_invertible():
                x = M.solve_right(v) # there has to be a better way to solve
                return a.parent()(list(x)[0:n])
            else:
                raise ValueError("Impossible inverse modulo")

    def __long__(self):
        """
        EXAMPLES::

            sage: R.<x> = ZZ[]
            sage: f = x - 902384
            sage: long(f)
            Traceback (most recent call last):
            ...
            TypeError: cannot coerce nonconstant polynomial to long
            sage: long(R(939392920202))
            939392920202L
        """
        if self.degree() > 0:
            raise TypeError("cannot coerce nonconstant polynomial to long")
        return long(self[0])

    cpdef RingElement _mul_(self, RingElement right):
        """
        EXAMPLES::

            sage: R.<x> = ZZ[]
            sage: (x - 4)*(x^2 - 8*x + 16)
            x^3 - 12*x^2 + 48*x - 64
            sage: C.<t> = PowerSeriesRing(ZZ)
            sage: D.<s> = PolynomialRing(C)
            sage: z = (1 + O(t)) + t*s^2
            sage: z*z
            t^2*s^4 + (2*t + O(t^2))*s^2 + 1 + O(t)

            ## More examples from trac 2943, added by Kiran S. Kedlaya 2 Dec 09
            sage: C.<t> = PowerSeriesRing(Integers())
            sage: D.<s> = PolynomialRing(C)
            sage: z = 1 + (t + O(t^2))*s + (t^2 + O(t^3))*s^2
            sage: z*z
            (t^4 + O(t^5))*s^4 + (2*t^3 + O(t^4))*s^3 + (3*t^2 + O(t^3))*s^2 + (2*t + O(t^2))*s + 1
        """
        if not self or not right:
            return self._parent.zero()

        if self._parent.is_exact():
            return self._mul_karatsuba(right)
        else:
            return self._mul_generic(right)

    def _mul_trunc(self, right, n):
        r"""
        Deprecated alias of :meth:`_mul_trunc_`

        EXAMPLES::

            sage: R.<x> = QQ[]
            sage: x._mul_trunc(x, 1)
            doctest:...: DeprecationWarning: _mul_trunc is deprecated, use
            _mul_trunc_ instead
            See http://trac.sagemath.org/18420 for details.
            0
        """
        from sage.misc.superseded import deprecation
        deprecation(18420, "_mul_trunc is deprecated, use _mul_trunc_ instead")
        return self._mul_trunc_(right, n)

    cpdef Polynomial _mul_trunc_(self, Polynomial right, long n):
        r"""
        Return the truncated multiplication of two polynomials up to ``n``.

        This is the default implementation that does the multiplication and then
        truncate! There are custom implementations in several subclasses:

        - :meth:`on dense polynomial over integers (via FLINT) <sage.rings.polynomial.polynomial_integer_dense_flint.Polynomial_integer_dense_flint._mul_trunc_>`

        - :meth:`on dense polynomial over Z/nZ (via FLINT)
          <sage.rings.polynomial.polynomial_zmod_flint.Polynomial_zmod_flint._mul_trunc_>`

        - :meth:`on dense rational polynomial (via FLINT)
          <sage.rings.polynomial.polynomial_rational_flint.Polynomial_rational_flint._mul_trunc_>`

        - :meth:`on dense polynomial on Z/nZ (via NTL)
          <sage.rings.polynomial.polynomial_modn_dense_ntl.Polynomial_dense_modn_ntl_zz._mul_trunc_>`

        EXAMPLES::

            sage: R = QQ['x']['y']
            sage: y = R.gen()
            sage: x = R.base_ring().gen()
            sage: p1 = 1 - x*y + 2*y**3
            sage: p2 = -1/3 + y**5
            sage: p1._mul_trunc_(p2, 5)
            -2/3*y^3 + 1/3*x*y - 1/3

        .. TODO::

            implement a generic truncated Karatsuba and use it here.
        """
        return (self.truncate(n) * right.truncate(n)).truncate(n)

    def square(self):
        """
        Returns the square of this polynomial.

        TODO:

        - This is just a placeholder; for now it just uses ordinary
          multiplication. But generally speaking, squaring is faster than
          ordinary multiplication, and it's frequently used, so subclasses
          may choose to provide a specialised squaring routine.

        - Perhaps this even belongs at a lower level? ring_element or
          something?

        AUTHORS:

        - David Harvey (2006-09-09)

        EXAMPLES::

            sage: R.<x> = QQ[]
            sage: f = x^3 + 1
            sage: f.square()
            x^6 + 2*x^3 + 1
            sage: f*f
            x^6 + 2*x^3 + 1
        """
        return self * self

    def squarefree_decomposition(self):
        """
        Return the square-free decomposition of this polynomial.  This is a
        partial factorization into square-free, coprime polynomials.

        EXAMPLES::

            sage: x = polygen(QQ)
            sage: p = 37 * (x-1)^3 * (x-2)^3 * (x-1/3)^7 * (x-3/7)
            sage: p.squarefree_decomposition()
            (37*x - 111/7) * (x^2 - 3*x + 2)^3 * (x - 1/3)^7
            sage: p = 37 * (x-2/3)^2
            sage: p.squarefree_decomposition()
            (37) * (x - 2/3)^2
            sage: x = polygen(GF(3))
            sage: x.squarefree_decomposition()
            x
            sage: f = QQbar['x'](1)
            sage: f.squarefree_decomposition()
            1

        """
        if self.degree() < 0:
            raise ValueError("square-free decomposition not defined for zero polynomial")
        if hasattr(self.base_ring(),'_squarefree_decomposition_univariate_polynomial'):
            return self.base_ring()._squarefree_decomposition_univariate_polynomial(self)
        raise NotImplementedError("square-free decomposition not implemented for this polynomial")

    def is_nth_power(self, n):
        """
        Return whether this polynomial is an ``n``-th power in the polynomial ring.

        INPUT:

        - ``n`` -- an integer

        EXAMPLES::

            sage: R.<x> = GF(3)[]
            sage: x.is_nth_power(1)
            True
            sage: x.is_nth_power(2)
            False
            sage: (x^3).is_nth_power(3)
            True
            sage: R(2).is_nth_power(-3)
            True

        """
        n = ZZ(n)
        if n == 0:
            return self.is_one()
        if n < 0:
            return self.is_unit() and (~(self[0])).is_nth_power(-n)
        return all([n.divides(e) for e in self.exponents()]) and all([c.is_nth_power(n) for c in self.coefficients()])

    def nth_root(self, n):
        """
        Return a polynomial ``a`` such that this polynomial equals ``a^n``.

        INPUT:

        - ``n`` -- an integer

        EXAMPLES::

            sage: R.<x> = GF(3)[]
            sage: x.nth_root(1)
            x
            sage: x.nth_root(2)
            Traceback (most recent call last):
            ...
            ValueError: element is not an n-th power.
            sage: (x^3).nth_root(3)
            x
            sage: R(2).nth_root(-3)
            2


        """
        if not self.is_nth_power(n):
            raise ValueError("element is not an n-th power.")

        if n < 0:
            return self.parent()(self[0].nth_root(-n))
        if n == 0:
            return self.parent().one()
        return self.parent()([c.nth_root(n) for c in self.coeffs()[::n]])

    def pth_root(self):
        p = self.parent().characteristic()
        if p==0:
            raise ValueError
        return self.nth_root(p)


    def is_square(self, root=False):
        """
        Returns whether or not polynomial is square. If the optional
        argument ``root`` is set to ``True``, then also returns the square root
        (or ``None``, if the polynomial is not square).

        INPUT:

        -  ``root`` - whether or not to also return a square
           root (default: ``False``)

        OUTPUT:

        -  ``bool`` - whether or not a square

        -  ``root`` - (optional) an actual square root if
           found, and ``None`` otherwise.

        EXAMPLES::

            sage: R.<x> = PolynomialRing(QQ)
            sage: (x^2 + 2*x + 1).is_square()
            True
            sage: (x^4 + 2*x^3 - x^2 - 2*x + 1).is_square(root=True)
            (True, x^2 + x - 1)

            sage: f = 12*(x+1)^2 * (x+3)^2
            sage: f.is_square()
            False
            sage: f.is_square(root=True)
            (False, None)

            sage: h = f/3; h
            4*x^4 + 32*x^3 + 88*x^2 + 96*x + 36
            sage: h.is_square(root=True)
            (True, 2*x^2 + 8*x + 6)

            sage: S.<y> = PolynomialRing(RR)
            sage: g = 12*(y+1)^2 * (y+3)^2

            sage: g.is_square()
            True

        TESTS:

        Make sure :trac:`9093` is fixed::

            sage: R(1).is_square()
            True
            sage: R(4/9).is_square(root=True)
            (True, 2/3)
            sage: R(-1/3).is_square()
            False
            sage: R(0).is_square()
            True
        """
        if self.is_zero():
            return (True, self) if root else True

        try:
            f = self.squarefree_decomposition()
        except NotImplementedError:
            f = self.factor()

        u = self.parent().base_ring()(f.unit())

        if all(a[1] % 2 == 0 for a in f) and u.is_square():
            g = u.sqrt()
            for a in f:
                g *= a[0] ** (a[1] / 2)
            return (True, g) if root else True
        else:
            return (False, None) if root else False

    def any_root(self, ring=None, degree=None, assume_squarefree=False):
        """
        Return a root of this polynomial in the given ring.

        INPUT:

        - ``ring`` -- The ring in which a root is sought.  By default
          this is the coefficient ring.

        - ``degree`` (None or nonzero integer) -- Used for polynomials
          over finite fields.  Returns a root of degree
          ``abs(degree)`` over the ground field.  If negative, also
          assumes that all factors of this polynomial are of degree
          ``abs(degree)``.  If None, returns a root of minimal degree
          contained within the given ring.

        - ``assume_squarefree`` (bool) -- Used for polynomials over
          finite fields.  If True, this polynomial is assumed to be
          squarefree.

        EXAMPLES::

            sage: R.<x> = GF(11)[]
            sage: f = 7*x^7 + 8*x^6 + 4*x^5 + x^4 + 6*x^3 + 10*x^2 + 8*x + 5
            sage: f.any_root()
            2
            sage: f.factor()
            (7) * (x + 9) * (x^6 + 10*x^4 + 6*x^3 + 5*x^2 + 2*x + 2)
            sage: f = x^6 + 10*x^4 + 6*x^3 + 5*x^2 + 2*x + 2
            sage: f.any_root(GF(11^6, 'a'))
            a^5 + a^4 + 7*a^3 + 2*a^2 + 10*a
            sage: sorted(f.roots(GF(11^6, 'a')))
            [(10*a^5 + 2*a^4 + 8*a^3 + 9*a^2 + a, 1), (a^5 + a^4 + 7*a^3 + 2*a^2 + 10*a, 1), (9*a^5 + 5*a^4 + 10*a^3 + 8*a^2 + 3*a + 1, 1), (2*a^5 + 8*a^4 + 3*a^3 + 6*a + 2, 1), (a^5 + 3*a^4 + 8*a^3 + 2*a^2 + 3*a + 4, 1), (10*a^5 + 3*a^4 + 8*a^3 + a^2 + 10*a + 4, 1)]
            sage: f.any_root(GF(11^6, 'a'))
            a^5 + a^4 + 7*a^3 + 2*a^2 + 10*a

            sage: g = (x-1)*(x^2 + 3*x + 9) * (x^5 + 5*x^4 + 8*x^3 + 5*x^2 + 3*x + 5)
            sage: g.any_root(ring=GF(11^10, 'b'), degree=1)
            1
            sage: g.any_root(ring=GF(11^10, 'b'), degree=2)
            5*b^9 + 4*b^7 + 4*b^6 + 8*b^5 + 10*b^2 + 10*b + 5
            sage: g.any_root(ring=GF(11^10, 'b'), degree=5)
            5*b^9 + b^8 + 3*b^7 + 2*b^6 + b^5 + 4*b^4 + 3*b^3 + 7*b^2 + 10*b

        TESTS::

            sage: R.<x> = GF(5)[]
            sage: K.<a> = GF(5^12)
            sage: for _ in range(40):
            ....:     f = R.random_element(degree=4)
            ....:     assert f(f.any_root(K)) == 0

        Check that our Cantor-Zassenhaus implementation does not loop
        over finite fields of even characteristic (see :trac:`16162`)::

            sage: K.<a> = GF(2**8)
            sage: x = polygen(K)
            sage: (x**2+x+1).any_root() # used to loop
            Traceback (most recent call last):
            ...
            ValueError: no roots A 1
            sage: (x**2+a+1).any_root()
            a^7 + a^2

        Also check that such computations can be interrupted::

            sage: K.<a> = GF(2^8)
            sage: x = polygen(K)
            sage: pol = x^1000000 + x + a
            sage: alarm(0.5); pol.any_root()
            Traceback (most recent call last):
            ...
            AlarmInterrupt

        Check root computation over large finite fields::

            sage: K.<a> = GF(2**50)
            sage: x = polygen(K)
            sage: (x**10+x+a).any_root()
            a^49 + a^47 + a^44 + a^42 + a^41 + a^39 + a^38 + a^37 + a^36 + a^34 + a^33 + a^29 + a^27 + a^26 + a^25 + a^23 + a^18 + a^13 + a^7 + a^5 + a^4 + a^3 + a^2 + a
            sage: K.<a> = GF(2**150)
            sage: x = polygen(K)
            sage: (x**10+x+a).any_root()
            a^149 + a^148 + a^146 + a^144 + a^143 + a^140 + a^138 + a^136 + a^134 + a^132 + a^131 + a^130 + a^129 + a^127 + a^123 + a^120 + a^118 + a^114 + a^113 + a^112 + a^111 + a^108 + a^104 + a^103 + a^102 + a^99 + a^98 + a^94 + a^91 + a^90 + a^88 + a^79 + a^78 + a^75 + a^73 + a^72 + a^67 + a^65 + a^64 + a^63 + a^62 + a^61 + a^59 + a^57 + a^52 + a^50 + a^48 + a^47 + a^46 + a^45 + a^43 + a^41 + a^39 + a^37 + a^34 + a^31 + a^29 + a^27 + a^25 + a^23 + a^22 + a^20 + a^18 + a^16 + a^14 + a^11 + a^10 + a^8 + a^6 + a^5 + a^4 + a + 1
        """
        if self.base_ring().is_finite() and self.base_ring().is_field():
            if self.degree() < 0:
                return ring(0)
            if self.degree() == 0:
                raise ValueError, "no roots A %s"%self
            if not assume_squarefree:
                SFD = self.squarefree_decomposition()
                SFD.sort()
                for f, e in SFD:
                    try:
                        return f.any_root(ring, degree, True)
                    except ValueError:
                        pass
            if self.degree() == 1 and (degree is None or degree == 1):
                if ring is None:
                    return -self[0]/self[1]
                else:
                    return ring(-self[0]/self[1])
            q = self.base_ring().order()
            if ring is None:
                allowed_deg_mult = Integer(1)
            else:
                if not (self.base_ring().is_field() and self.base_ring().is_finite()):
                    raise NotImplementedError
                if ring.characteristic() != self.base_ring().characteristic():
                    raise ValueError, "ring must be an extension of the base ring"
                if not (ring.is_field() and ring.is_finite()):
                    raise NotImplementedError
                allowed_deg_mult = Integer(ring.factored_order()[0][1]) # generally it will be the quotient of this by the degree of the base ring.
            if degree is None:
                x = self.parent().gen()
                if allowed_deg_mult == 1:
                    xq = pow(x,q,self)
                    self = self.gcd(xq-x)
                    degree = -1
                    if self.degree() == 0:
                        raise ValueError, "no roots B %s"%self
                else:
                    xq = x
                    d = Integer(0)
                    while True:
                        # one pass for roots that actually lie within ring.
                        e = self.degree()
                        if 2*d+2 > e:
                            # this polynomial has no factors dividing allowed_deg_mult
                            if allowed_deg_mult % e == 0:
                                degree = -e
                            break
                        while d < allowed_deg_mult:
                            d = d+1
                            xq = pow(xq,q,self)
                            if d.divides(allowed_deg_mult):
                                break
                        A = self.gcd(xq-x)
                        if A != 1:
                            self = A
                            degree = -d
                            break
                        if d == allowed_deg_mult:
                            break
                    if degree is None:
                        if allowed_deg_mult == 1:
                            raise ValueError, "no roots C %s"%self
                        xq = x
                        d = Integer(0)
                        while True:
                            # now another for roots that will lie in an extension.
                            e = self.degree()
                            if 2*d+2 > e:
                                # this polynomial is irreducible.
                                degree = -e
                                break
                            while True:
                                # we waste a little effort here in computing the xq again.
                                d = d+1
                                xq = pow(xq,q,self)
                                if allowed_deg_mult.divides(d):
                                    break
                            A = self.gcd(xq-x)
                            if A != 1:
                                self = A
                                degree = -d
                                break
            if degree == 0:
                raise ValueError, "degree should be nonzero"
            R = self.parent()
            x = R.gen()
            if degree > 0:
                xq = x
                d = 0
                while True:
                    e = self.degree()
                    if 2*d > e:
                        if degree != e:
                            raise ValueError, "no roots D %s"%self
                        break
                    d = d+1
                    xq = pow(xq,q,self)
                    if d == degree:
                        break
                    A = self.gcd(xq-x)
                    if A != 1:
                        self = self // A
                if d == degree:
                    self = self.gcd(xq-x)
                    if self.degree() == 0:
                        raise ValueError, "no roots E %s"%self
            else:
                degree = -degree
            if ring is None:
                if degree == 1:
                    ring = self.base_ring()
                else:
                    ring = self.base_ring().extension(degree) # this won't work yet.
            # now self has only roots of degree ``degree``.
            # for now, we only implement the Cantor-Zassenhaus split
            k = self.degree() // degree
            if k == 1:
                try:
                    return self.roots(ring, multiplicities=False)[0] # is there something better to do here?
                except IndexError:
                    raise ValueError, "no roots F %s"%self
            if q % 2 == 0:
                while True:
                    T = R.random_element(2*degree-1)
                    if T == 0:
                        continue
                    T = T.monic()
                    C = T
                    for i in range(degree-1):
                        C = T + pow(C,q,self)
                    h = self.gcd(C)
                    hd = h.degree()
                    if hd != 0 or hd != self.degree():
                        if 2*hd <= self.degree():
                            return h.any_root(ring, -degree, True)
                        else:
                            return (self//h).any_root(ring, -degree, True)
            else:
                while True:
                    T = R.random_element(2*degree-1)
                    if T == 0:
                        continue
                    T = T.monic()
                    h = self.gcd(pow(T, Integer((q**degree-1)/2), self)-1)
                    hd = h.degree()
                    if hd != 0 and hd != self.degree():
                        if 2*hd <= self.degree():
                            return h.any_root(ring, -degree, True)
                        else:
                            return (self//h).any_root(ring, -degree, True)
        else:
            return self.roots(ring=ring, multiplicities=False)[0]


    def __div__(self, right):
        """
        EXAMPLES::

            sage: x = QQ['x'].0
            sage: f = (x^3 + 5)/3; f
            1/3*x^3 + 5/3
            sage: f.parent()
            Univariate Polynomial Ring in x over Rational Field

        If we do the same over `\ZZ` the result is in the
        polynomial ring over `\QQ`.

        ::

            sage: x  = ZZ['x'].0
            sage: f = (x^3 + 5)/3; f
            1/3*x^3 + 5/3
            sage: f.parent()
            Univariate Polynomial Ring in x over Rational Field

        Divides can make elements of the fraction field::

            sage: R.<x> = QQ['x']
            sage: f = x^3 + 5
            sage: g = R(3)
            sage: h = f/g; h
            1/3*x^3 + 5/3
            sage: h.parent()
            Fraction Field of Univariate Polynomial Ring in x over Rational Field

        This is another example over a non-prime finite field (submitted by
        a student of Jon Hanke). It illustrates cancellation between the
        numerator and denominator over a non-prime finite field.

        ::

            sage: R.<x> = PolynomialRing(GF(5^2, 'a'), 'x')
            sage: f = x^3 + 4*x
            sage: f / (x - 1)
            x^2 + x

        Be careful about coercions (this used to be broken)::

            sage: R.<x> = ZZ['x']
            sage: f = x / Mod(2,5); f
            3*x
            sage: f.parent()
            Univariate Polynomial Ring in x over Ring of integers modulo 5

        TESTS:

        Check that :trac:`12217` is fixed::

            sage: P.<x> = GF(5)[]
            sage: x/0
            Traceback (most recent call last):
            ...
            ZeroDivisionError: Inverse does not exist.

            sage: P.<x> = GF(25, 'a')[]
            sage: x/5
            Traceback (most recent call last):
            ...
            ZeroDivisionError: division by zero in Finite Field in a of size 5^2
        """
        try:
            if not isinstance(right, Element) or right.parent() != self.parent():
                R = self.parent().base_ring()
                x = R._coerce_(right)
                return self * ~x
        except (TypeError, ValueError):
            pass
        return RingElement.__div__(self, right)


    def __pow__(self, right, modulus):
        """
        EXAMPLES::

            sage: x = polygen(QQ['u']['v'])
            sage: f = x - 1
            sage: f._pow(3)
            x^3 - 3*x^2 + 3*x - 1
            sage: f^3
            x^3 - 3*x^2 + 3*x - 1

            sage: R = PolynomialRing(GF(2), 'x')
            sage: f = R(x^9 + x^7 + x^6 + x^5 + x^4 + x^2 + x)
            sage: h = R(x^10 + x^7 + x^6 + x^5 + x^4 + x^3 + x^2 + 1)
            sage: pow(f, 2, h)
            x^9 + x^8 + x^7 + x^5 + x^3

        TESTS::

            sage: x = polygen(QQ['u']['v'])
            sage: x^(1/2)
            Traceback (most recent call last):
            ...
            TypeError: non-integral exponents not supported

        ::

            sage: x^x
            Traceback (most recent call last):
            ...
            TypeError: non-integral exponents not supported

        ::

            sage: k = GF(5)
            sage: D.<x> = k[]
            sage: l.<x> = k.extension(x^2 + 2)
            sage: R.<t> = l[]
            sage: f = t^4 + (2*x - 1)*t^3 + (2*x + 1)*t^2 + 3
            sage: h = t^4 - x*t^3 + (3*x + 1)*t^2 + 2*t + 2*x - 1
            sage: pow(f, 2, h)
            3*t^3 + (2*x + 3)*t^2 + (2*x + 2)*t + 2*x + 2
            sage: pow(f, 10**7, h)
            4*x*t^3 + 2*x*t^2 + 4*x*t + 4
        """
        if type(right) is not Integer:
            try:
                right = Integer(right)
            except TypeError:
                raise TypeError("non-integral exponents not supported")

        if self.degree() <= 0:
            return self.parent()(self[0]**right)
        elif right < 0:
            return (~self)**(-right)
        elif modulus:
            from sage.rings.arith import power_mod
            return power_mod(self, right, modulus)
        elif (<Polynomial>self) == self.parent().gen():   # special case x**n should be faster!
            P = self.parent()
            R = P.base_ring()
            if P.is_sparse():
                v = {right:R.one()}
            else:
                v = [R.zero()]*right + [R.one()]
            return self.parent()(v, check=False)
        else:
            return generic_power(self,right)

    def _pow(self, right):
        # TODO: fit __pow__ into the arithmetic structure
        if self.degree() <= 0:
            return self.parent()(self[0]**right)
        if right < 0:
            return (~self)**(-right)
        if (<Polynomial>self) == self.parent().gen():   # special case x**n should be faster!
            v = [0]*right + [1]
            return self.parent()(v, check=True)
        return generic_power(self, right)

    def _repr(self, name=None):
        """
        Return the string representation of this polynomial.

        INPUT:

        - ``name`` - None or a string; used for printing the variable.

        EXAMPLES::

            sage: S.<t> = QQ[]
            sage: R.<x> = S[]
            sage: f = (1 - t^3)*x^3 - t^2*x^2 - x + 1
            sage: f._repr()
            '(-t^3 + 1)*x^3 - t^2*x^2 - x + 1'
            sage: f._repr('z')
            '(-t^3 + 1)*z^3 - t^2*z^2 - z + 1'
            sage: P.<y> = RR[]
            sage: y, -y
            (y, -y)
        """
        s = " "
        m = self.degree() + 1
        if name is None:
            name = self.parent().variable_name()
        atomic_repr = self.parent().base_ring()._repr_option('element_is_atomic')
        coeffs = self.list()
        for n in reversed(xrange(m)):
            x = coeffs[n]
            if x:
                if n != m-1:
                    s += " + "
                x = y = repr(x)
                if y.find("-") == 0:
                    y = y[1:]
                if not atomic_repr and n > 0 and (y.find("+") != -1 or y.find("-") != -1):
                    x = "(%s)"%x
                if n > 1:
                    var = "*%s^%s"%(name,n)
                elif n==1:
                    var = "*%s"%name
                else:
                    var = ""
                s += "%s%s"%(x,var)
        s = s.replace(" + -", " - ")
        s = re.sub(r' 1(\.0+)?\*',' ', s)
        s = re.sub(r' -1(\.0+)?\*',' -', s)
        if s == " ":
            return "0"
        return s[1:]

    def _repr_(self):
        r"""
        Return string representation of this polynomial.

        EXAMPLES::

            sage: R.<x> = PolynomialRing(QQ, implementation="FLINT")
            sage: f = x^3+2/3*x^2 - 5/3
            sage: f._repr_()
            'x^3 + 2/3*x^2 - 5/3'
            sage: f.rename('vaughn')
            Traceback (most recent call last):
            ...
            NotImplementedError: object does not support renaming: x^3 + 2/3*x^2 - 5/3
        """
        return self._repr()

    def _latex_(self, name=None):
        r"""
        Return the latex representation of this polynomial.

        EXAMPLES:

        A fairly simple example over `\QQ`.

        ::

            sage: C3.<omega> = CyclotomicField(3)
            sage: R.<X> = C3[]
            sage: f = X^3 - omega*X
            sage: latex(f)
            X^{3} - \omega X
            sage: R.<x> = RDF[]
            sage: latex(x+2)
            x + 2.0

        The following illustrates the fix of trac #2586::

            sage: latex(ZZ['alpha']['b']([0, ZZ['alpha'].0]))
            \alpha b

        The following illustrates a (non-intentional) superfluity of parentheses

            sage: K.<I>=QuadraticField(-1)
            sage: R.<x>=K[]
            sage: latex(I*x^2-I*x)
            \left(\sqrt{-1}\right) x^{2} + \left(-\sqrt{-1}\right) x
        """
        s = " "
        coeffs = self.list()
        m = len(coeffs)
        if name is None:
            name = self.parent().latex_variable_names()[0]
        atomic_repr = self.parent().base_ring()._repr_option('element_is_atomic')
        for n in reversed(xrange(m)):
            x = coeffs[n]
            x = y = latex(x)
            if x != '0':
                if n != m-1:
                    s += " + "
                if y.find("-") == 0:
                    y = y[1:]
                if not atomic_repr and n > 0 and (y.find("+") != -1 or y.find("-") != -1):
                    x = "\\left(%s\\right)"%x
                if n > 1:
                    var = "|%s^{%s}"%(name,n)
                elif n==1:
                    var = "|%s"%name
                else:
                    var = ""
                s += "%s %s"%(x,var)
        s = s.replace(" + -", " - ")
        s = re.sub(" 1(\.0+)? \|"," ", s)
        s = re.sub(" -1(\.0+)? \|", " -", s)
        s = s.replace("|","")
        if s==" ":
            return "0"
        return s[1:].lstrip().rstrip()

    def _sage_input_(self, sib, coerced):
        r"""
        Produce an expression which will reproduce this value when
        evaluated.

        EXAMPLES::

            sage: K.<x> = ZZ[]
            sage: sage_input(K(0), verify=True)
            # Verified
            ZZ['x'](0)
            sage: sage_input(K(-54321), preparse=False, verify=True)
            # Verified
            ZZ['x'](-54321)
            sage: sage_input(x, verify=True)
            # Verified
            R.<x> = ZZ[]
            x
            sage: sage_input(x, preparse=False)
            R = ZZ['x']
            x = R.gen()
            x
            sage: sage_input((3*x-2)^3, verify=True)
            # Verified
            R.<x> = ZZ[]
            27*x^3 - 54*x^2 + 36*x - 8
            sage: L.<y> = K[]
            sage: sage_input(L(0), verify=True)
            # Verified
            ZZ['x']['y'](0)
            sage: sage_input((x+y+1)^2, verify=True)
            # Verified
            R1.<x> = ZZ[]
            R2.<y> = R1[]
            y^2 + (2*x + 2)*y + (x^2 + 2*x + 1)
            sage: sage_input(RR(pi) * polygen(RR), verify=True)
            # Verified
            R.<x> = RR[]
            3.1415926535897931*x
            sage: sage_input(polygen(GF(7)) + 12, verify=True)
            # Verified
            R.<x> = GF(7)[]
            x + 5
            sage: from sage.misc.sage_input import SageInputBuilder
            sage: K(0)._sage_input_(SageInputBuilder(), True)
            {atomic:0}
            sage: (x^2 - 1)._sage_input_(SageInputBuilder(), False)
            {binop:- {binop:** {gen:x {constr_parent: {subscr: {atomic:ZZ}[{atomic:'x'}]} with gens: ('x',)}} {atomic:2}} {atomic:1}}
        """
        if self.degree() > 0:
            gen = sib.gen(self.parent())
            coeffs = self.list()
            terms = []
            for i in range(len(coeffs)-1, -1, -1):
                if i > 0:
                    if i > 1:
                        gen_pow = gen**sib.int(i)
                    else:
                        gen_pow = gen
                    terms.append(sib.prod((sib(coeffs[i], True), gen_pow), simplify=True))
                else:
                    terms.append(sib(coeffs[i], True))
            return sib.sum(terms, simplify=True)
        elif coerced:
            return sib(self.constant_coefficient(), True)
        else:
            return sib(self.parent())(sib(self.constant_coefficient(), True))

    def __setitem__(self, n, value):
        """
        Set the n-th coefficient of this polynomial. This always raises an
        IndexError, since in Sage polynomials are immutable.

        INPUT:


        -  ``n`` - an integer

        -  ``value`` - value to set the n-th coefficient to


        OUTPUT: an IndexError is always raised.

        EXAMPLES::

            sage: R.<x> = ZZ[]
            sage: f = x^3 + x + 1
            sage: f[2] = 3
            Traceback (most recent call last):
            ...
            IndexError: polynomials are immutable
        """
        raise IndexError("polynomials are immutable")


    def __floordiv__(self,right):
        """
        Quotient of division of self by other. This is denoted //.

        If self = quotient \* right + remainder, this function returns
        quotient.

        EXAMPLES::

            sage: R.<x> = ZZ[]
            sage: f = x^3 + x + 1
            sage: g = f*(x^2-2) + x
            sage: g.__floordiv__(f)
            x^2 - 2
            sage: g//f
            x^2 - 2
        """
        Q, _ = self.quo_rem(right)
        return Q

    def __mod__(self, other):
        """
        Remainder of division of self by other.

        EXAMPLES::

            sage: R.<x> = ZZ[]
            sage: x % (x+1)
            -1
            sage: (x^3 + x - 1) % (x^2 - 1)
            2*x - 1
        """
        _, R = self.quo_rem(other)
        return R

    def mod(self, other):
        """
        Remainder of division of self by other.

        EXAMPLES::

            sage: R.<x> = ZZ[]
            sage: x % (x+1)
            -1
            sage: (x^3 + x - 1) % (x^2 - 1)
            2*x - 1
        """
        return self.__mod__(other)
    def _quo_rem_naive(self, right):
        """
        Naive quotient with remainder operating on padic polynomials as their coefficient lists
        """
        if right == 0:
            raise ZeroDivisionError, "cannot divide by a polynomial indistinguishable from 0"
        P = self.parent()
        F = list(self); G = list(right);
        fdeg = self.degree()
        gdeg = right.degree()
        Q = [0 for i in range(fdeg-gdeg+1)]
        j=1
        while fdeg >= gdeg:
            a = F[-j]
            if a!=0:
                for i in range(fdeg-gdeg,fdeg+1):
                    F[i] -= a * G[i-(fdeg-gdeg)]
                Q[fdeg-gdeg] += a
            j+=1; fdeg-=1;
        ret = P(Q), P(F)
        assert ret[0]*right + P(F) == self
        return ret

    def _quo_rem_hensel(self, right):
        if right.is_zero():
            raise ZeroDivisionError("cannot divide by a polynomial indistinguishable from 0.")
        if not right.leading_coefficient().is_unit():
            raise ValueError("Hensel quotient with remainder only applicable for polynomials with invertible leading coefficient.")

        if right.degree() > self.degree():
            return self.parent().zero(),self
        elif right.degree() == self.degree():
            q = self.parent()( self.leading_coefficient()*right.leading_coefficient().inverse_of_unit() )
        else:
            def reverse(poly):
                x = list(reversed(poly.list()))
                while x and x[-1].is_zero(): x.pop()
                return poly.parent()(x)

            f = reverse(self)
            g = reverse(right)
            h = self.parent()(right.leading_coefficient().inverse_of_unit())
            s = h

            k = 1
            while k < self.degree() - right.degree() + 1:
                e = self.parent().one() - g*h
                h = (h + s*e).truncate(2*k)
                d = (s*g - 1).truncate(2*k)
                s = (s*(1-d)).truncate(2*k)
                k <<= 1

            #from sage.misc.all import save
            #save((self,right,f,g,h),"/tmp/sr")
            h = h#.truncate(self.degree() - right.degree() + 1)
            #assert (h*g).truncate(self.degree() - right.degree() + 1).is_one()
            q = (f*h).truncate(self.degree() - right.degree() + 1)
            q = q.truncate(q.degree()+1)
            q = reverse(q)
            q <<= (self.degree() - right.degree() - q.degree())

        r = self - right*q
        r = r.truncate(r.degree()+1)

        # check correctness of the output
        assert r.degree() < right.degree() and q*right + r == self, "incorrect quo_rem: %s =?= %s * %s + %s = %s"%(self,right,q,r,q*right + r)
        return q, r

    def _is_atomic(self):
        """
        EXAMPLES::

            sage: R.<x> = QQ[]
            sage: S.<y> = R[]
            sage: S(x+2)
            x + 2
            sage: S(x+2)._is_atomic()
            False
            sage: S(x)._is_atomic()
            True
        """
        return (self.degree() == self.valuation() and
                self.leading_coefficient()._is_atomic())

    def _mul_generic(self, right):
        """
        Compute the product of self and right using the classical quadratic
        algorithm. This method is the default for inexact rings.

        For two polynomials of degree n and m this method needs
        (m+1)*(n+1) products and n*m additions

        EXAMPLES::

            sage: K.<x> = QQ[]
            sage: f = 1+3*x+4*x^2+x^3
            sage: g = x^2+3*x^5
            sage: f._mul_generic(g)
            3*x^8 + 12*x^7 + 9*x^6 + 4*x^5 + 4*x^4 + 3*x^3 + x^2

        Show the product in the symbolic ring::

            sage: L = SR['x']
            sage: var('a0,a1,b0,b1')
            (a0, a1, b0, b1)
            sage: L([a0,a1])._mul_generic(L([b0,b1]))
            a1*b1*x^2 + (a1*b0 + a0*b1)*x + a0*b0

        A non-commutative example::

            sage: A.<i,j,k> = QuaternionAlgebra(QQ, -1,-1)
            sage: R.<w> = PolynomialRing(A)
            sage: f = i*w + j
            sage: g = k*w + 1
            sage: f._mul_generic(g)
            -j*w^2 + 2*i*w + j
            sage: g._mul_generic(f)
            j*w^2 + j


        TESTS::

            sage: K.<x> = QQ[]
            sage: f = K(0)
            sage: g = K.random_element(10)
            sage: f._mul_generic(g)
            0
            sage: g._mul_generic(f)
            0
            sage: f._mul_generic(K(0))
            0
            sage: g._mul_generic(g) - g._mul_karatsuba(g)
            0
            sage: h = K(QQ.random_element(100,100))
            sage: f._mul_generic(h)
            0
            sage: K([h*c for c in g.list()]) - g._mul_generic(h)
            0
            sage: g._mul_generic(h) - K([h*c for c in g.list()])
            0
        """
        if self is right:
            return self._square_generic()
        x = self.list()
        y = right.list()
        return self._parent(do_schoolbook_product(x,y))

    def _square_generic(self):
        x = self.list()
        cdef Py_ssize_t i, j
        cdef Py_ssize_t d = len(x)-1
        zero = self._parent.base_ring().zero()
        two = self._parent.base_ring()(2)
        coeffs = [zero] * (2 * d + 1)
        for i from 0 <= i <= d:
            coeffs[2*i] = x[i] * x[i]
            for j from 0 <= j < i:
                coeffs[i+j] += two * x[i] * x[j]
        return self._parent(coeffs)

    def _mul_fateman(self, right):
        r"""
        Returns the product of two polynomials using Kronecker's trick to
        do the multiplication. This could be used over a generic base
        ring.

        .. note::

           -  Since this is implemented in interpreted Python, it could be
              hugely sped up by reimplementing it in Pyrex.

           -  Over the reals there is precision loss, at least in the current
              implementation.


        INPUT:

        -  ``self`` - Polynomial

        -  ``right`` - Polynomial (over same base ring as
           self)


        OUTPUT: Polynomial - The product self\*right.

        ALGORITHM: Based on a paper by R. Fateman

        http://www.cs.berkeley.edu/~fateman/papers/polysbyGMP.pdf

        The idea is to encode dense univariate polynomials as big integers,
        instead of sequences of coefficients. The paper argues that because
        integer multiplication is so cheap, that encoding 2 polynomials to
        big numbers and then decoding the result might be faster than
        popular multiplication algorithms. This seems true when the degree
        is larger than 200.

        EXAMPLES::

            sage: S.<y> = PolynomialRing(RR)
            sage: f = y^10 - 1.393493*y + 0.3
            sage: f._mul_karatsuba(f,0)
            y^20 - 2.78698600000000*y^11 + 0.600000000000000*y^10 + 1.11022302462516e-16*y^8 - 1.11022302462516e-16*y^6 - 1.11022302462516e-16*y^3 + 1.94182274104900*y^2 - 0.836095800000000*y + 0.0900000000000000
            sage: f._mul_fateman(f)
            y^20 - 2.78698600000000*y^11 + 0.600000000000000*y^10 + 1.94182274104900*y^2 - 0.836095800000000*y + 0.0900000000000000

        Advantages:


        -  Faster than Karatsuba over `\QQ` and
           `\ZZ` (but much slower still than calling NTL's
           optimized C++ implementation, which is the default over
           `\ZZ`)

        -  Potentially less complicated.


        Drawbacks:


        -  Slower over R when the degree of both of polynomials is less
           than 250 (roughly).

        -  Over R, results may not be as accurate as the Karatsuba case.
           This is because we represent coefficients of polynomials over R as
           fractions, then convert them back to floating-point numbers.


        AUTHORS:

        - Didier Deshommes (2006-05-25)
        """
        return self.parent()(polynomial_fateman._mul_fateman_mul(self,right))

    def _mul_karatsuba(self, right, K_threshold = None):
        r"""
        Compute the product of two polynomials using the Karatsuba divide
        and conquer multiplication algorithm. This is only used over a
        generic base ring. (Special libraries like Flint are used, e.g., for
        the integers and rationals, which are much faster.)

        INPUT:

          - ``self`` - Polynomial
          - ``right`` - Polynomial (over same base ring as self)
          - ``K_threshold`` - (optional) Integer. A threshold to fall back to
          schoolbook algorithm. In the recursion, if one of the polynomials is
          of degree less that K_threshold then the classic quadratic polynomial
          is used.

        OUTPUT: Polynomial - The product self\*right.

        ALGORITHM: The basic idea is to use that

        .. math::

                            (aX + b) (cX + d) = acX^2 + ((a+b)(c+d)-ac-bd)X + bd


        where ac=a\*c and bd=b\*d, which requires three multiplications
        instead of the naive four. Given f and g of arbitrary degree bigger
        than one, let e be min(deg(f),deg(g))/2. Write

        .. math::

               f = a X^e + b   \text{ and }   g = c X^e + d


        and use the identity

        .. math::

               (aX^e + b) (cX^e + d) = ac X^{2e} +((a+b)(c+d) - ac - bd)X^e + bd


        to recursively compute `fg`.

        If `self` is a polynomial of degree n and `right` is a polynomial of
        degree m with n < m, then we interpret `right` as

        ..math::

            g0 + g1*x^n +g2*x^{2n} + ... + gq*x^{nq}

        where `gi` are polynomials of degree <= n. We then compute each product
        `gi*right` with Karatsuba multiplication and reconstruct `self*right`
        from the partial products.

        The theoretical complexity for multiplying two polynomials of the same
        degree n is O(n^log(3,2)). Through testing of polynomials of degree up
        to 5000 we get that the number of operations for two polynomials of
        degree up to n-1 is bounded by:

        7.53*n**1.59 additions and 1.46*n**1.59 products on the base ring.

        For polynomials of degree m-1 and n-1 with m<n the number of operations
        is bounded by:

        8.11*m**0.59*n additions and 1.56*m**0.59*n products.

        (The bound might be worse for larger degrees.)

        EXAMPLES::

            sage: K.<x> = QQ[]
            sage: f = 1+3*x+4*x^2+x^3
            sage: g = x^2+3*x^5
            sage: f._mul_karatsuba(g,0)
            3*x^8 + 12*x^7 + 9*x^6 + 4*x^5 + 4*x^4 + 3*x^3 + x^2
            sage: f._mul_karatsuba(g,2)
            3*x^8 + 12*x^7 + 9*x^6 + 4*x^5 + 4*x^4 + 3*x^3 + x^2

        Show the product in the symbolic ring::

            sage: L = SR['x']
            sage: var('a0,a1,b0,b1')
            (a0, a1, b0, b1)
            sage: L([a0,a1])._mul_karatsuba(L([b0,b1]),0)
            a1*b1*x^2 + ((a0 + a1)*(b0 + b1) - a0*b0 - a1*b1)*x + a0*b0
            sage: L([a0,a1])._mul_karatsuba(L([b0,b1]),2)
            a1*b1*x^2 + (a1*b0 + a0*b1)*x + a0*b0

        A noncommutative example::

            sage: A.<i,j,k> = QuaternionAlgebra(QQ, -1,-1)
            sage: R.<w> = PolynomialRing(A)
            sage: f = i*w + j
            sage: g = k*w + 1
            sage: f._mul_karatsuba(g,0)
            -j*w^2 + 2*i*w + j
            sage: g._mul_karatsuba(f,0)
            j*w^2 + j

        TESTS::

            sage: K.<x> = QQ[]
            sage: f = K(0)
            sage: g = K.random_element(10)
            sage: f._mul_karatsuba(g,0)
            0
            sage: g._mul_karatsuba(f,0)
            0
            sage: f._mul_karatsuba(K(0),0)
            0
            sage: g._mul_generic(g) - g._mul_karatsuba(g,0)
            0
            sage: h = K(QQ.random_element(100,100))
            sage: f._mul_karatsuba(h)
            0
            sage: K([h*c for c in g.list()]) - g._mul_generic(h)
            0
            sage: g._mul_karatsuba(h) - K([h*c for c in g.list()])
            0

        Random tests for noncommutative rings::

            sage: A.<i,j,k> = QuaternionAlgebra(QQ, -1,-1)
            sage: R.<w> = PolynomialRing(A)
            sage: f = R.random_element(randint(10,100))
            sage: g = R.random_element(randint(10,100))
            sage: f._mul_generic(g) == f._mul_karatsuba(g,0)
            True
            sage: f._mul_generic(g) == f._mul_karatsuba(g,16)
            True
            sage: g = R.random_element(0)
            sage: f._mul_karatsuba(g,0) == f._mul_generic(g)
            True
            sage: g._mul_karatsuba(f,0) == g._mul_generic(f)
            True

        Polynomials over matrices::

            sage: K = PolynomialRing(MatrixSpace(QQ,2),'x')
            sage: f = K.random_element(randint(5,10))
            sage: g = K.random_element(randint(5,10))
            sage: h1 = f._mul_generic(g)
            sage: h2 = f._mul_karatsuba(g,randint(0,10))
            sage: h1 == h2
            True
        """
        if self.is_zero():
            return self
        elif right.is_zero():
            return right
        f = self.list()
        g = right.list()
        n = len(f)
        m = len(g)
        if n == 1:
            c = f[0]
            return self._parent([c*a for a in g])
        if m == 1:
            c = g[0]
            return self._parent([a*c for a in f])
        if K_threshold is None:
            K_threshold = self._parent._Karatsuba_threshold
        if n <= K_threshold or m <= K_threshold:
            return self._parent(do_schoolbook_product(f,g))
        if n == m:
            return self._parent(do_karatsuba(f,g, K_threshold, 0, 0, n))
        return self._parent(do_karatsuba_different_size(f,g, K_threshold))

    def base_ring(self):
        """
        Return the base ring of the parent of self.

        EXAMPLES::

            sage: R.<x> = ZZ[]
            sage: x.base_ring()
            Integer Ring
            sage: (2*x+3).base_ring()
            Integer Ring
        """
        return self.parent().base_ring()

    cpdef base_extend(self, R):
        """
        Return a copy of this polynomial but with coefficients in R, if
        there is a natural map from coefficient ring of self to R.

        EXAMPLES::

            sage: R.<x> = QQ[]
            sage: f = x^3 - 17*x + 3
            sage: f.base_extend(GF(7))
            Traceback (most recent call last):
            ...
            TypeError: no such base extension
            sage: f.change_ring(GF(7))
            x^3 + 4*x + 3
        """
        S = self.parent().base_extend(R)
        return S(self)

    def change_variable_name(self, var):
        """
        Return a new polynomial over the same base ring but in a different
        variable.

        EXAMPLES::

            sage: x = polygen(QQ,'x')
            sage: f = -2/7*x^3 + (2/3)*x - 19/993; f
            -2/7*x^3 + 2/3*x - 19/993
            sage: f.change_variable_name('theta')
            -2/7*theta^3 + 2/3*theta - 19/993
        """
        R = self.parent().base_ring()[var]
        return R(self.list())

    def change_ring(self, R):
        """
        Return a copy of this polynomial but with coefficients in R, if at
        all possible.

        EXAMPLES::

            sage: K.<z> = CyclotomicField(3)
            sage: f = K.defining_polynomial()
            sage: f.change_ring(GF(7))
            x^2 + x + 1
        """
        S = self.parent().change_ring(R)
        return S(self)

    def _mpoly_dict_recursive(self, variables=None, base_ring=None):
        """
        Return a dict of coefficient entries suitable for construction of a
        MPolynomial_polydict with the given variables.

        EXAMPLES::

            sage: R.<x> = ZZ[]
            sage: R(0)._mpoly_dict_recursive()
            {}
            sage: f = 7*x^5 + x^2 - 2*x - 3
            sage: f._mpoly_dict_recursive()
            {(0,): -3, (1,): -2, (2,): 1, (5,): 7}
        """
        if not self:
            return {}

        var = self.parent().variable_name()
        if variables is None:
            variables = self.parent().variable_names_recursive()
        if not var in variables:
            x = base_ring(self) if base_ring else self
            const_ix = ETuple((0,)*len(variables))
            return { const_ix: x }

        prev_variables = variables[:list(variables).index(var)]
        const_ix = ETuple((0,)*len(prev_variables))
        mpolys = None

        if len(prev_variables) > 0:
            try:
                mpolys = [a._mpoly_dict_recursive(prev_variables, base_ring) for a in self]
            except AttributeError as msg:
                pass

        if mpolys is None:
            if base_ring is not None and base_ring is not self.base_ring():
                mpolys = [{const_ix:base_ring(a)} if a else {} for a in self]
            else:
                mpolys = [{const_ix:a} if a else {} for a in self]

        D = {}
        leftovers = (0,) * (len(variables) - len(prev_variables) - 1)
        for k in range(len(mpolys)):
            for i,a in mpolys[k].iteritems():
                j = ETuple((k,) + leftovers)
                D[i + j] = a

        return D

    def __copy__(self):
        """
        Return a "copy" of self. This is just self, since in Sage
        polynomials are immutable this just returns self again.

        EXAMPLES:

        We create the polynomial `f=x+3`, then note that
        the copy is just the same polynomial again, which is fine since
        polynomials are immutable.

        ::

            sage: x = ZZ['x'].0
            sage: f = x + 3
            sage: g = copy(f)
            sage: g is f
            True
        """
        return self

    def degree(self, gen=None):
        """
        Return the degree of this polynomial. The zero polynomial has
        degree -1.

        EXAMPLES::

            sage: x = ZZ['x'].0
            sage: f = x^93 + 2*x + 1
            sage: f.degree()
            93
            sage: x = PolynomialRing(QQ, 'x', sparse=True).0
            sage: f = x^100000
            sage: f.degree()
            100000

        ::

            sage: x = QQ['x'].0
            sage: f = 2006*x^2006 - x^2 + 3
            sage: f.degree()
            2006
            sage: f = 0*x
            sage: f.degree()
            -1
            sage: f = x + 33
            sage: f.degree()
            1

        AUTHORS:

        - Naqi Jaffery (2006-01-24): examples
        """
        raise NotImplementedError

    def euclidean_degree(self):
        r"""
        Return the degree of this element as an element of a euclidean domain.

        If this polynomial is defined over a field, this is simply its :meth:`degree`.

        EXAMPLES::

            sage: R.<x> = QQ[]
            sage: x.euclidean_degree()
            1
            sage: R.<x> = ZZ[]
            sage: x.euclidean_degree()
            Traceback (most recent call last):
            ...
            NotImplementedError

        """
        from sage.categories.fields import Fields
        if self.base_ring() in Fields():
            return self.degree()
        raise NotImplementedError

    def denominator(self):
        """
        Return a denominator of self.

        First, the lcm of the denominators of the entries of self
        is computed and returned. If this computation fails, the
        unit of the parent of self is returned.

        Note that some subclasses may implement their own
        denominator function. For example, see
        :class:`sage.rings.polynomial.polynomial_rational_flint.Polynomial_rational_flint`

        .. warning::

           This is not the denominator of the rational function
           defined by self, which would always be 1 since self is a
           polynomial.

        EXAMPLES:

        First we compute the denominator of a polynomial with
        integer coefficients, which is of course 1.

        ::

            sage: R.<x> = ZZ[]
            sage: f = x^3 + 17*x + 1
            sage: f.denominator()
            1

        Next we compute the denominator of a polynomial with rational
        coefficients.

        ::

            sage: R.<x> = PolynomialRing(QQ)
            sage: f = (1/17)*x^19 - (2/3)*x + 1/3; f
            1/17*x^19 - 2/3*x + 1/3
            sage: f.denominator()
            51

        Finally, we try to compute the denominator of a polynomial with
        coefficients in the real numbers, which is a ring whose elements do
        not have a denominator method.

        ::

            sage: R.<x> = RR[]
            sage: f = x + RR('0.3'); f
            x + 0.300000000000000
            sage: f.denominator()
            1.00000000000000

        Check that the denominator is an element over the base whenever the base
        has no denominator function. This closes #9063.

        ::

            sage: R.<a> = GF(5)[]
            sage: x = R(0)
            sage: x.denominator()
            1
            sage: type(x.denominator())
            <type 'sage.rings.finite_rings.integer_mod.IntegerMod_int'>
            sage: isinstance(x.numerator() / x.denominator(), Polynomial)
            True
            sage: isinstance(x.numerator() / R(1), Polynomial)
            False

        TESTS:

        Check that :trac:`18518` is fixed::

            sage: R.<x> = PolynomialRing(QQ, sparse=True)
            sage: p = x^(2^100) - 1/2
            sage: p.denominator()
            2
        """

        if self.degree() == -1:
            return self.base_ring().one()
        x = self.coefficients()
        try:
            d = x[0].denominator()
            for y in x:
                d = d.lcm(y.denominator())
            return d
        except(AttributeError):
            return self.base_ring().one()

    def numerator(self):
        """
        Return a numerator of self computed as self * self.denominator()

        Note that some subclases may implement its own numerator
        function. For example, see
        :class:`sage.rings.polynomial.polynomial_rational_flint.Polynomial_rational_flint`

        .. warning::

          This is not the numerator of the rational function
          defined by self, which would always be self since self is a
          polynomial.

        EXAMPLES:

        First we compute the numerator of a polynomial with
        integer coefficients, which is of course self.

        ::

            sage: R.<x> = ZZ[]
            sage: f = x^3 + 17*x + 1
            sage: f.numerator()
            x^3 + 17*x + 1
            sage: f == f.numerator()
            True

        Next we compute the numerator of a polynomial with rational
        coefficients.

        ::

            sage: R.<x> = PolynomialRing(QQ)
            sage: f = (1/17)*x^19 - (2/3)*x + 1/3; f
            1/17*x^19 - 2/3*x + 1/3
            sage: f.numerator()
            3*x^19 - 34*x + 17
            sage: f == f.numerator()
            False

        We try to compute the denominator of a polynomial with
        coefficients in the real numbers, which is a ring whose elements do
        not have a denominator method.

        ::

            sage: R.<x> = RR[]
            sage: f = x + RR('0.3'); f
            x + 0.300000000000000
            sage: f.numerator()
            x + 0.300000000000000

        We check that the computation the numerator and denominator
        are valid

        ::

            sage: K=NumberField(symbolic_expression('x^3+2'),'a')['s,t']['x']
            sage: f=K.random_element()
            sage: f.numerator() / f.denominator() == f
            True
            sage: R=RR['x']
            sage: f=R.random_element()
            sage: f.numerator() / f.denominator() == f
            True
        """
        return self * self.denominator()

    def derivative(self, *args):
        r"""
        The formal derivative of this polynomial, with respect to variables
        supplied in args.

        Multiple variables and iteration counts may be supplied; see
        documentation for the global derivative() function for more
        details.

        .. seealso::

           :meth:`_derivative`

        EXAMPLES::

            sage: R.<x> = PolynomialRing(QQ)
            sage: g = -x^4 + x^2/2 - x
            sage: g.derivative()
            -4*x^3 + x - 1
            sage: g.derivative(x)
            -4*x^3 + x - 1
            sage: g.derivative(x, x)
            -12*x^2 + 1
            sage: g.derivative(x, 2)
            -12*x^2 + 1

        ::

            sage: R.<t> = PolynomialRing(ZZ)
            sage: S.<x> = PolynomialRing(R)
            sage: f = t^3*x^2 + t^4*x^3
            sage: f.derivative()
            3*t^4*x^2 + 2*t^3*x
            sage: f.derivative(x)
            3*t^4*x^2 + 2*t^3*x
            sage: f.derivative(t)
            4*t^3*x^3 + 3*t^2*x^2
        """
        return multi_derivative(self, args)

    # add .diff(), .differentiate() as aliases for .derivative()
    diff = differentiate = derivative

    def _derivative(self, var=None):
        r"""
        Return the formal derivative of this polynomial with respect to the
        variable var.

        If var is the generator of this polynomial ring (or the default
        value None), this is the usual formal derivative.

        Otherwise, _derivative(var) is called recursively for each of the
        coefficients of this polynomial.

        .. seealso::

           :meth:`derivative`

        EXAMPLES::

            sage: R.<x> = ZZ[]
            sage: R(0)._derivative()
            0
            sage: parent(R(0)._derivative())
            Univariate Polynomial Ring in x over Integer Ring

        ::

            sage: f = 7*x^5 + x^2 - 2*x - 3
            sage: f._derivative()
            35*x^4 + 2*x - 2
            sage: f._derivative(None)
            35*x^4 + 2*x - 2
            sage: f._derivative(x)
            35*x^4 + 2*x - 2

        In the following example, it doesn't recognise 2\*x as the
        generator, so it tries to differentiate each of the coefficients
        with respect to 2\*x, which doesn't work because the integer
        coefficients don't have a _derivative() method::

            sage: f._derivative(2*x)
            Traceback (most recent call last):
            ...
            AttributeError: 'sage.rings.integer.Integer' object has no attribute '_derivative'

        Examples illustrating recursive behaviour::

            sage: R.<x> = ZZ[]
            sage: S.<y> = PolynomialRing(R)
            sage: f = x^3 + y^3
            sage: f._derivative()
            3*y^2
            sage: f._derivative(y)
            3*y^2
            sage: f._derivative(x)
            3*x^2

        ::

            sage: R = ZZ['x']
            sage: S = R.fraction_field(); x = S.gen()
            sage: R(1).derivative(R(x))
            0
        """
        if var is not None and var != self._parent.gen():
            # call _derivative() recursively on coefficients
            return self._parent([coeff._derivative(var) for coeff in self.list()])

        # compute formal derivative with respect to generator
        if self.is_zero():
            return self
        cdef Py_ssize_t n, degree = self.degree()
        if degree == 0:
            return self.parent().zero()
        coeffs = self.list()
        return self._parent([n*coeffs[n] for n from 1 <= n <= degree])

    def integral(self,var=None):
        """
        Return the integral of this polynomial.

        By default, the integration variable is the variable of the
        polynomial.

        Otherwise, the integration variable is the optional parameter ``var``

        .. NOTE::

            The integral is always chosen so the constant term is 0.

        EXAMPLES::

            sage: R.<x> = ZZ[]
            sage: R(0).integral()
            0
            sage: f = R(2).integral(); f
            2*x

        Note that the integral lives over the fraction field of the
        scalar coefficients::

            sage: f.parent()
            Univariate Polynomial Ring in x over Rational Field
            sage: R(0).integral().parent()
            Univariate Polynomial Ring in x over Rational Field

            sage: f = x^3 + x - 2
            sage: g = f.integral(); g
            1/4*x^4 + 1/2*x^2 - 2*x
            sage: g.parent()
            Univariate Polynomial Ring in x over Rational Field

        This shows that the issue at :trac:`7711` is resolved::

            sage: P.<x,z> = PolynomialRing(GF(2147483647))
            sage: Q.<y> = PolynomialRing(P)
            sage: p=x+y+z
            sage: p.integral()
            -1073741823*y^2 + (x + z)*y

            sage: P.<x,z> = PolynomialRing(GF(next_prime(2147483647)))
            sage: Q.<y> = PolynomialRing(P)
            sage: p=x+y+z
            sage: p.integral()
            1073741830*y^2 + (x + z)*y

        A truly convoluted example::

            sage: A.<a1, a2> = PolynomialRing(ZZ)
            sage: B.<b> = PolynomialRing(A)
            sage: C.<c> = PowerSeriesRing(B)
            sage: R.<x> = PolynomialRing(C)
            sage: f = a2*x^2 + c*x - a1*b
            sage: f.parent()
            Univariate Polynomial Ring in x over Power Series Ring in c
            over Univariate Polynomial Ring in b over Multivariate Polynomial
            Ring in a1, a2 over Integer Ring
            sage: f.integral()
            1/3*a2*x^3 + 1/2*c*x^2 - a1*b*x
            sage: f.integral().parent()
            Univariate Polynomial Ring in x over Power Series Ring in c
            over Univariate Polynomial Ring in b over Multivariate Polynomial
            Ring in a1, a2 over Rational Field
            sage: g = 3*a2*x^2 + 2*c*x - a1*b
            sage: g.integral()
            a2*x^3 + c*x^2 - a1*b*x
            sage: g.integral().parent()
            Univariate Polynomial Ring in x over Power Series Ring in c
            over Univariate Polynomial Ring in b over Multivariate Polynomial
            Ring in a1, a2 over Rational Field

        Integration with respect to a variable in the base ring::

            sage: R.<x> = QQ[]
            sage: t = PolynomialRing(R,'t').gen()
            sage: f = x*t +5*t^2
            sage: f.integral(x)
            5*x*t^2 + 1/2*x^2*t
        """
        if var is not None and var != self._parent.gen():
            # call integral() recursively on coefficients
            return self._parent([coeff.integral(var) for coeff in self.list()])
        cdef Py_ssize_t n, degree = self.degree()
        R = self.parent()
        Q = (self.constant_coefficient()/1).parent()
        coeffs = self.list()
        v = [0] + [coeffs[n]/(n+1) for n from 0 <= n <= degree]
        S = R.change_ring(Q)
        return S(v)

    def dict(self):
        """
        Return a sparse dictionary representation of this univariate
        polynomial.

        EXAMPLES::

            sage: R.<x> = QQ[]
            sage: f = x^3 + -1/7*x + 13
            sage: f.dict()
            {0: 13, 1: -1/7, 3: 1}
        """
        X = {}
        Y = self.list()
        for i in xrange(len(Y)):
            c = Y[i]
            if c:
                X[i] = c
        return X

    def factor(self, **kwargs):
        r"""
        Return the factorization of ``self`` over its base ring.

        INPUT:

        - ``kwargs`` -- any keyword arguments are passed to the method
          ``_factor_univariate_polynomial()`` of the base ring if it
          defines such a method.

        OUTPUT:

        - A factorization of ``self`` over its parent into a unit and
          irreducible factors.  If the parent is a polynomial ring
          over a field, these factors are monic.

        EXAMPLES:

        Factorization is implemented over various rings. Over `\QQ`::

            sage: x = QQ['x'].0
            sage: f = (x^3 - 1)^2
            sage: f.factor()
            (x - 1)^2 * (x^2 + x + 1)^2

        Since `\QQ` is a field, the irreducible factors are monic::

            sage: f = 10*x^5 - 1
            sage: f.factor()
            (10) * (x^5 - 1/10)
            sage: f = 10*x^5 - 10
            sage: f.factor()
            (10) * (x - 1) * (x^4 + x^3 + x^2 + x + 1)

        Over `\ZZ` the irreducible factors need not be monic::

            sage: x = ZZ['x'].0
            sage: f = 10*x^5 - 1
            sage: f.factor()
            10*x^5 - 1

        We factor a non-monic polynomial over a finite field of 25
        elements::

            sage: k.<a> = GF(25)
            sage: R.<x> = k[]
            sage: f = 2*x^10 + 2*x + 2*a
            sage: F = f.factor(); F
            (2) * (x + a + 2) * (x^2 + 3*x + 4*a + 4) * (x^2 + (a + 1)*x + a + 2) * (x^5 + (3*a + 4)*x^4 + (3*a + 3)*x^3 + 2*a*x^2 + (3*a + 1)*x + 3*a + 1)

        Notice that the unit factor is included when we multiply `F`
        back out::

            sage: expand(F)
            2*x^10 + 2*x + 2*a

        A new ring.  In the example below, we set the special method
        ``_factor_univariate_polynomial()`` in the base ring which is
        called to factor univariate polynomials.  This facility can be
        used to easily extend polynomial factorization to work over
        new rings you introduce::

             sage: R.<x> = PolynomialRing(IntegerModRing(4),implementation="NTL")
             sage: (x^2).factor()
             Traceback (most recent call last):
             ...
             NotImplementedError: factorization of polynomials over rings with composite characteristic is not implemented
             sage: R.base_ring()._factor_univariate_polynomial = lambda f: f.change_ring(ZZ).factor()
             sage: (x^2).factor()
             x^2
             sage: del R.base_ring()._factor_univariate_polynomial # clean up

        Arbitrary precision real and complex factorization::

            sage: R.<x> = RealField(100)[]
            sage: F = factor(x^2-3); F
            (x - 1.7320508075688772935274463415) * (x + 1.7320508075688772935274463415)
            sage: expand(F)
            x^2 - 3.0000000000000000000000000000
            sage: factor(x^2 + 1)
            x^2 + 1.0000000000000000000000000000

            sage: R.<x> = ComplexField(100)[]
            sage: F = factor(x^2+3); F
            (x - 1.7320508075688772935274463415*I) * (x + 1.7320508075688772935274463415*I)
            sage: expand(F)
            x^2 + 3.0000000000000000000000000000
            sage: factor(x^2+1)
            (x - I) * (x + I)
            sage: f = R(I) * (x^2 + 1) ; f
            I*x^2 + I
            sage: F = factor(f); F
            (1.0000000000000000000000000000*I) * (x - I) * (x + I)
            sage: expand(F)
            I*x^2 + I

        Over a number field::

            sage: K.<z> = CyclotomicField(15)
            sage: x = polygen(K)
            sage: ((x^3 + z*x + 1)^3*(x - z)).factor()
            (x - z) * (x^3 + z*x + 1)^3
            sage: cyclotomic_polynomial(12).change_ring(K).factor()
            (x^2 - z^5 - 1) * (x^2 + z^5)
            sage: ((x^3 + z*x + 1)^3*(x/(z+2) - 1/3)).factor()
            (-1/331*z^7 + 3/331*z^6 - 6/331*z^5 + 11/331*z^4 - 21/331*z^3 + 41/331*z^2 - 82/331*z + 165/331) * (x - 1/3*z - 2/3) * (x^3 + z*x + 1)^3

        Over a relative number field::

            sage: x = polygen(QQ)
            sage: K.<z> = CyclotomicField(3)
            sage: L.<a> = K.extension(x^3 - 2)
            sage: t = polygen(L, 't')
            sage: f = (t^3 + t + a)*(t^5 + t + z); f
            t^8 + t^6 + a*t^5 + t^4 + z*t^3 + t^2 + (a + z)*t + z*a
            sage: f.factor()
            (t^3 + t + a) * (t^5 + t + z)

        Over the real double field::

            sage: R.<x> = RDF[]
            sage: (-2*x^2 - 1).factor()
            (-2.0) * (x^2 + 0.5000000000000001)
            sage: (-2*x^2 - 1).factor().expand()
            -2.0*x^2 - 1.0000000000000002
            sage: f = (x - 1)^3
            sage: f.factor()  # abs tol 2e-5
            (x - 1.0000065719436413) * (x^2 - 1.9999934280563585*x + 0.9999934280995487)

        The above output is incorrect because it relies on the
        :meth:`.roots` method, which does not detect that all the roots
        are real::

            sage: f.roots()  # abs tol 2e-5
            [(1.0000065719436413, 1)]

        Over the complex double field the factors are approximate and
        therefore occur with multiplicity 1::

            sage: R.<x> = CDF[]
            sage: f = (x^2 + 2*R(I))^3
            sage: F = f.factor()
            sage: F  # abs tol 3e-5
            (x - 1.0000138879287663 + 1.0000013435286879*I) * (x - 0.9999942196864997 + 0.9999873009803959*I) * (x - 0.9999918923847313 + 1.0000113554909125*I) * (x + 0.9999908759550227 - 1.0000069659624138*I) * (x + 0.9999985293216753 - 0.9999886153831807*I) * (x + 1.0000105947233 - 1.0000044186544053*I)
            sage: [f(t[0][0]).abs() for t in F] # abs tol 1e-13
            [1.979365054e-14, 1.97936298566e-14, 1.97936990747e-14, 3.6812407475e-14, 3.65211563729e-14, 3.65220890052e-14]

        Factoring polynomials over `\ZZ/n\ZZ` for
        composite `n` is not implemented::

            sage: R.<x> = PolynomialRing(Integers(35))
            sage: f = (x^2+2*x+2)*(x^2+3*x+9)
            sage: f.factor()
            Traceback (most recent call last):
            ...
            NotImplementedError: factorization of polynomials over rings with composite characteristic is not implemented

        Factoring polynomials over the algebraic numbers (see
        :trac:`8544`)::

            sage: R.<x> = QQbar[]
            sage: (x^8-1).factor()
            (x - 1) * (x - 0.7071067811865475? - 0.7071067811865475?*I) * (x - 0.7071067811865475? + 0.7071067811865475?*I) * (x - I) * (x + I) * (x + 0.7071067811865475? - 0.7071067811865475?*I) * (x + 0.7071067811865475? + 0.7071067811865475?*I) * (x + 1)

        Factoring polynomials over the algebraic reals (see
        :trac:`8544`)::

            sage: R.<x> = AA[]
            sage: (x^8+1).factor()
            (x^2 - 1.847759065022574?*x + 1.000000000000000?) * (x^2 - 0.7653668647301795?*x + 1.000000000000000?) * (x^2 + 0.7653668647301795?*x + 1.000000000000000?) * (x^2 + 1.847759065022574?*x + 1.000000000000000?)

        TESTS:

        This came up in ticket #7088::

            sage: R.<x>=PolynomialRing(ZZ)
            sage: f = 12*x^10 + x^9 + 432*x^3 + 9011
            sage: g = 13*x^11 + 89*x^3 + 1
            sage: F = f^2 * g^3
            sage: F = f^2 * g^3; F.factor()
            (12*x^10 + x^9 + 432*x^3 + 9011)^2 * (13*x^11 + 89*x^3 + 1)^3
            sage: F = f^2 * g^3 * 7; F.factor()
            7 * (12*x^10 + x^9 + 432*x^3 + 9011)^2 * (13*x^11 + 89*x^3 + 1)^3

        This example came up in ticket #7097::

            sage: x = polygen(QQ)
            sage: f = 8*x^9 + 42*x^6 + 6*x^3 - 1
            sage: g = x^24 - 12*x^23 + 72*x^22 - 286*x^21 + 849*x^20 - 2022*x^19 + 4034*x^18 - 6894*x^17 + 10182*x^16 - 13048*x^15 + 14532*x^14 - 13974*x^13 + 11365*x^12 - 7578*x^11 + 4038*x^10 - 1766*x^9 + 762*x^8 - 408*x^7 + 236*x^6 - 126*x^5 + 69*x^4 - 38*x^3 + 18*x^2 - 6*x + 1
            sage: assert g.is_irreducible()
            sage: K.<a> = NumberField(g)
            sage: len(f.roots(K))
            9
            sage: f.factor()
            (8) * (x^3 + 1/4) * (x^6 + 5*x^3 - 1/2)
            sage: f.change_ring(K).factor()
            (8) * (x - 3260097/3158212*a^22 + 35861067/3158212*a^21 - 197810817/3158212*a^20 + 722970825/3158212*a^19 - 1980508347/3158212*a^18 + 4374189477/3158212*a^17 - 4059860553/1579106*a^16 + 6442403031/1579106*a^15 - 17542341771/3158212*a^14 + 20537782665/3158212*a^13 - 20658463789/3158212*a^12 + 17502836649/3158212*a^11 - 11908953451/3158212*a^10 + 6086953981/3158212*a^9 - 559822335/789553*a^8 + 194545353/789553*a^7 - 505969453/3158212*a^6 + 338959407/3158212*a^5 - 155204647/3158212*a^4 + 79628015/3158212*a^3 - 57339525/3158212*a^2 + 26692783/3158212*a - 1636338/789553) * ...
            sage: f = QQbar['x'](1)
            sage: f.factor()
            1

        Factorization also works even if the variable of the finite
        field is nefariously labeled "x"::

            sage: R.<x> = GF(3^2, 'x')[]
            sage: f = x^10 +7*x -13
            sage: G = f.factor(); G
            (x + x) * (x + 2*x + 1) * (x^4 + (x + 2)*x^3 + (2*x + 2)*x + 2) * (x^4 + 2*x*x^3 + (x + 1)*x + 2)
            sage: prod(G) == f
            True

        ::

            sage: R.<x0> = GF(9,'x')[]  # purposely calling it x to test robustness
            sage: f = x0^3 + x0 + 1
            sage: f.factor()
            (x0 + 2) * (x0 + x) * (x0 + 2*x + 1)
            sage: f = 0*x0
            sage: f.factor()
            Traceback (most recent call last):
            ...
            ValueError: factorization of 0 not defined

        ::

            sage: f = x0^0
            sage: f.factor()
            1

        Over a complicated number field::

            sage: x = polygen(QQ, 'x')
            sage: f = x^6 + 10/7*x^5 - 867/49*x^4 - 76/245*x^3 + 3148/35*x^2 - 25944/245*x + 48771/1225
            sage: K.<a> = NumberField(f)
            sage: S.<T> = K[]
            sage: ff = S(f); ff
            T^6 + 10/7*T^5 - 867/49*T^4 - 76/245*T^3 + 3148/35*T^2 - 25944/245*T + 48771/1225
            sage: F = ff.factor()
            sage: len(F)
            4
            sage: F[:2]
            [(T - a, 1), (T - 40085763200/924556084127*a^5 - 145475769880/924556084127*a^4 + 527617096480/924556084127*a^3 + 1289745809920/924556084127*a^2 - 3227142391585/924556084127*a - 401502691578/924556084127, 1)]
            sage: expand(F)
            T^6 + 10/7*T^5 - 867/49*T^4 - 76/245*T^3 + 3148/35*T^2 - 25944/245*T + 48771/1225

        ::

            sage: f = x^2 - 1/3
            sage: K.<a> = NumberField(f)
            sage: A.<T> = K[]
            sage: A(x^2 - 1).factor()
            (T - 1) * (T + 1)


        ::

            sage: A(3*x^2 - 1).factor()
            (3) * (T - a) * (T + a)

        ::

            sage: A(x^2 - 1/3).factor()
            (T - a) * (T + a)

        Test that ticket #10279 is fixed::

            sage: R.<t> = PolynomialRing(QQ)
            sage: K.<a> = NumberField(t^4 - t^2 + 1)
            sage: pol = t^3 + (-4*a^3 + 2*a)*t^2 - 11/3*a^2*t + 2/3*a^3 - 4/3*a
            sage: pol.factor()
            (t - 2*a^3 + a) * (t - 4/3*a^3 + 2/3*a) * (t - 2/3*a^3 + 1/3*a)

        Test that this factorization really uses ``nffactor()`` internally::

            sage: pari.default("debug", 3)
            sage: F = pol.factor()
            <BLANKLINE>
            Entering nffactor:
            ...
            sage: pari.default("debug", 0)

        Test that ticket #10369 is fixed::

            sage: x = polygen(QQ)
            sage: K.<a> = NumberField(x^6 + x^5 + x^4 + x^3 + x^2 + x + 1)
            sage: R.<t> = PolynomialRing(K)

            sage: pol = (-1/7*a^5 - 1/7*a^4 - 1/7*a^3 - 1/7*a^2 - 2/7*a - 1/7)*t^10 + (4/7*a^5 - 2/7*a^4 - 2/7*a^3 - 2/7*a^2 - 2/7*a - 6/7)*t^9 + (90/49*a^5 + 152/49*a^4 + 18/49*a^3 + 24/49*a^2 + 30/49*a + 36/49)*t^8 + (-10/49*a^5 + 10/7*a^4 + 198/49*a^3 - 102/49*a^2 - 60/49*a - 26/49)*t^7 + (40/49*a^5 + 45/49*a^4 + 60/49*a^3 + 277/49*a^2 - 204/49*a - 78/49)*t^6 + (90/49*a^5 + 110/49*a^4 + 2*a^3 + 80/49*a^2 + 46/7*a - 30/7)*t^5 + (30/7*a^5 + 260/49*a^4 + 250/49*a^3 + 232/49*a^2 + 32/7*a + 8)*t^4 + (-184/49*a^5 - 58/49*a^4 - 52/49*a^3 - 66/49*a^2 - 72/49*a - 72/49)*t^3 + (18/49*a^5 - 32/49*a^4 + 10/49*a^3 + 4/49*a^2)*t^2 + (2/49*a^4 - 4/49*a^3 + 2/49*a^2)*t
            sage: pol.factor()
            (-1/7*a^5 - 1/7*a^4 - 1/7*a^3 - 1/7*a^2 - 2/7*a - 1/7) * t * (t - a^5 - a^4 - a^3 - a^2 - a - 1)^4 * (t^5 + (-12/7*a^5 - 10/7*a^4 - 8/7*a^3 - 6/7*a^2 - 4/7*a - 2/7)*t^4 + (12/7*a^5 - 8/7*a^3 + 16/7*a^2 + 2/7*a + 20/7)*t^3 + (-20/7*a^5 - 20/7*a^3 - 20/7*a^2 + 4/7*a - 2)*t^2 + (12/7*a^5 + 12/7*a^3 + 2/7*a + 16/7)*t - 4/7*a^5 - 4/7*a^3 - 4/7*a - 2/7)

            sage: pol = (1/7*a^2 - 1/7*a)*t^10 + (4/7*a - 6/7)*t^9 + (102/49*a^5 + 99/49*a^4 + 96/49*a^3 + 93/49*a^2 + 90/49*a + 150/49)*t^8 + (-160/49*a^5 - 36/49*a^4 - 48/49*a^3 - 8/7*a^2 - 60/49*a - 60/49)*t^7 + (30/49*a^5 - 55/49*a^4 + 20/49*a^3 + 5/49*a^2)*t^6 + (6/49*a^4 - 12/49*a^3 + 6/49*a^2)*t^5
            sage: pol.factor()
            (1/7*a^2 - 1/7*a) * t^5 * (t^5 + (-40/7*a^5 - 38/7*a^4 - 36/7*a^3 - 34/7*a^2 - 32/7*a - 30/7)*t^4 + (60/7*a^5 - 30/7*a^4 - 18/7*a^3 - 9/7*a^2 - 3/7*a)*t^3 + (60/7*a^4 - 40/7*a^3 - 16/7*a^2 - 4/7*a)*t^2 + (30/7*a^3 - 25/7*a^2 - 5/7*a)*t + 6/7*a^2 - 6/7*a)

            sage: pol = x^10 + (4/7*a - 6/7)*x^9 + (9/49*a^2 - 3/7*a + 15/49)*x^8 + (8/343*a^3 - 32/343*a^2 + 40/343*a - 20/343)*x^7 + (5/2401*a^4 - 20/2401*a^3 + 40/2401*a^2 - 5/343*a + 15/2401)*x^6 + (-6/16807*a^4 + 12/16807*a^3 - 18/16807*a^2 + 12/16807*a - 6/16807)*x^5
            sage: pol.factor()
            x^5 * (x^5 + (4/7*a - 6/7)*x^4 + (9/49*a^2 - 3/7*a + 15/49)*x^3 + (8/343*a^3 - 32/343*a^2 + 40/343*a - 20/343)*x^2 + (5/2401*a^4 - 20/2401*a^3 + 40/2401*a^2 - 5/343*a + 15/2401)*x - 6/16807*a^4 + 12/16807*a^3 - 18/16807*a^2 + 12/16807*a - 6/16807)

        Factoring over a number field over which we cannot factor the
        discriminant by trial division::

            sage: x = polygen(QQ)
            sage: K.<a> = NumberField(x^16 - x - 6)
            sage: R.<x> = PolynomialRing(K)
            sage: f = (x+a)^50 - (a-1)^50
            sage: len(factor(f))
            6
            sage: pari(K.discriminant()).factor(limit=0)
            [-1, 1; 3, 15; 23, 1; 887, 1; 12583, 1; 2354691439917211, 1]
            sage: factor(K.discriminant())
            -1 * 3^15 * 23 * 887 * 12583 * 6335047 * 371692813

        Factoring over a number field over which we cannot factor the
        discriminant and over which `nffactor()` fails::

            sage: p = next_prime(10^50); q = next_prime(10^51); n = p*q;
            sage: K.<a> = QuadraticField(p*q)
            sage: R.<x> = PolynomialRing(K)
            sage: K.pari_polynomial('a').nffactor("x^2+1")
            Mat([x^2 + 1, 1])
            sage: factor(x^2 + 1)
            x^2 + 1
            sage: factor( (x - a) * (x + 2*a) )
            (x - a) * (x + 2*a)

        A test where nffactor used to fail without a nf structure::

            sage: x = polygen(QQ)
            sage: K = NumberField([x^2-1099511627777, x^3-3],'a')
            sage: x = polygen(K)
            sage: f = x^3 - 3
            sage: factor(f)
            (x - a1) * (x^2 + a1*x + a1^2)

        We check that :trac:`7554` is fixed::

            sage: L.<q> = LaurentPolynomialRing(QQ)
            sage: F = L.fraction_field()
            sage: R.<x> = PolynomialRing(F)
            sage: factor(x)
            x
            sage: factor(x^2 - q^2)
            (-1) * (-x + q) * (x + q)
            sage: factor(x^2 - q^-2)
            (1/q^2) * (q*x - 1) * (q*x + 1)

            sage: P.<a,b,c> = PolynomialRing(ZZ)
            sage: R.<x> = PolynomialRing(FractionField(P))
            sage: p = (x - a)*(b*x + c)*(a*b*x + a*c) / (a + 2)
            sage: factor(p)
            (a/(a + 2)) * (x - a) * (b*x + c)^2
        """
        # PERFORMANCE NOTE:
        #     In many tests with SMALL degree PARI is substantially
        #     better than NTL.  (And magma is better yet.)  And the
        #     timing difference has nothing to do with moving Python
        #     data to NTL and back.
        #     For large degree ( > 1500) in the one test I tried, NTL was
        #     *much* better than MAGMA, and far better than PARI.  So probably
        #     NTL's implementation is asymptotically better.  I could use
        #     PARI for smaller degree over other rings besides Z, and use
        #     NTL in general.
        # A remark from Bill Hart (2007-09-25) about the above observation:
        ## NTL uses the Berlekamp-Zassenhaus method with van Hoeij's improvements.
        ## But so does Magma since about Jul 2001.
        ##
        ## But here's the kicker. PARI also uses this algorithm. Even Maple uses
        ## it!
        ##
        ## NTL's LLL algorithms are extremely well developed (van Hoeij uses
        ## LLL). There is also a possible speed difference in whether one uses
        ## quadratic convergence or not in the Hensel lift. But the right choice
        ## is not always what one thinks.
        ##
        ## But more than likely NTL is just better for large problems because
        ## Victor Shoup was very careful with the choice of strategies and
        ## parameters he used. Paul Zimmerman supplied him with a pile of
        ## polynomials to factor for comparison purposes and these seem to have
        ## been used to tune the algorithm for a wide range of inputs, including
        ## cases that van Hoeij's algorithm doesn't usually like.
        ##
        ## If you have a bound on the coefficients of the factors, one can surely
        ## do better than a generic implementation, but probably not much better
        ## if there are many factors.
        ##

        ## HUGE TODO, refactor the code below here such that this method will
        ## have as only the following code
        ##
        ## R = self.parent().base_ring()
        ## return R._factor_univariate_polynomial(self)
        ##
        ## in this way we can move the specific logic of factoring to the
        ## self.parent().base_ring() and get rid of all the ugly
        ## is_SomeType(R) checks and get way nicer structured code
        ## 200 lines of spagetti code is just way to much!

        if self.degree() < 0:
            raise ValueError("factorization of 0 not defined")
        if self.degree() == 0:
            return Factorization([], unit=self[0])

        R = self.parent().base_ring()
        if hasattr(R, '_factor_univariate_polynomial'):
            return R._factor_univariate_polynomial(self, **kwargs)

        G = None
        ch = R.characteristic()
        if not (ch == 0 or sage.rings.arith.is_prime(ch)):
            raise NotImplementedError("factorization of polynomials over rings with composite characteristic is not implemented")

        from sage.rings.number_field.number_field_base import is_NumberField
        from sage.rings.number_field.number_field_rel import is_RelativeNumberField
        from sage.rings.number_field.all import NumberField
        from sage.rings.finite_rings.constructor import is_FiniteField
        from sage.rings.finite_rings.integer_mod_ring import is_IntegerModRing
        from sage.rings.integer_ring import is_IntegerRing

        n = None

        if is_IntegerModRing(R) or is_IntegerRing(R):
            try:
                G = list(self._pari_with_name().factor())
            except PariError:
                raise NotImplementedError

        elif is_RelativeNumberField(R):

            M = R.absolute_field('a')
            from_M, to_M = M.structure()
            g = M['x']([to_M(x) for x in self.list()])
            F = g.factor()
            S = self.parent()
            v = [(S([from_M(x) for x in f.list()]), e) for f, e in F]
            return Factorization(v, from_M(F.unit()))

        elif is_FiniteField(R):
            v = [x._pari_("a") for x in self.list()]
            f = pari(v).Polrev()
            G = list(f.factor())

        elif is_NumberField(R):
            if R.degree() == 1:
                factors = self.change_ring(QQ).factor()
                return Factorization([(self._parent(p), e) for p, e in factors], R(factors.unit()))

            # Convert the polynomial we want to factor to PARI
            f = self._pari_with_name()
            try:
                try:
                    # Try to compute the PARI nf structure with important=False.
                    # This will raise RuntimeError if the computation is too
                    # difficult.  It will raise TypeError if the defining
                    # polynomial is not integral.
                    Rpari = R.pari_nf(important=False)
                except RuntimeError:
                    # Cannot easily compute the nf structure, use the defining
                    # polynomial instead.
                    Rpari = R.pari_polynomial("y")
                # nffactor() can fail with PariError "precision too low"
                G = list(Rpari.nffactor(f))
            except (PariError, TypeError):
                # Use factornf() which only needs the defining polynomial,
                # which does not require an integral polynomial and which
                # has no problems with floating-point precision.
                G = list(f.factornf(R.pari_polynomial("y")))
            # PARI's nffactor() ignores the unit, _factor_pari_helper()
            # adds back the unit of the factorization.
            return self._factor_pari_helper(G)

        if G is None:
            # See if we can do this as a singular polynomial as a fallback
            # This was copied from the general multivariate implementation
            try:
                if R.is_finite():
                    if R.characteristic() > 1<<29:
                        raise NotImplementedError("Factorization of multivariate polynomials over prime fields with characteristic > 2^29 is not implemented.")

                P = self.parent()
                P._singular_().set_ring()
                S = self._singular_().factorize()
                factors = S[1]
                exponents = S[2]
                v = sorted([( P(factors[i+1]),
                              sage.rings.integer.Integer(exponents[i+1]))
                            for i in range(len(factors))])
                unit = P.one()
                for i in range(len(v)):
                    if v[i][0].is_unit():
                        unit = unit * v[i][0]
                        del v[i]
                        break
                F = Factorization(v, unit=unit)
                F.sort()
                return F
            except (TypeError, AttributeError):
                raise NotImplementedError

        return self._factor_pari_helper(G, n)

    def _factor_pari_helper(self, G, n=None, unit=None):
        """
        Fix up and normalize a factorization that came from PARI.

        TESTS::

            sage: R.<x>=PolynomialRing(ZZ)
            sage: f = (2*x + 1) * (3*x^2 - 5)^2
            sage: f._factor_pari_helper(pari(f).factor())
            (2*x + 1) * (3*x^2 - 5)^2
            sage: f._factor_pari_helper(pari(f).factor(), unit=11)
            11 * (2*x + 1) * (3*x^2 - 5)^2
            sage: (8*f)._factor_pari_helper(pari(f).factor())
            8 * (2*x + 1) * (3*x^2 - 5)^2
            sage: (8*f)._factor_pari_helper(pari(f).factor(), unit=11)
            88 * (2*x + 1) * (3*x^2 - 5)^2
            sage: QQ['x'](f)._factor_pari_helper(pari(f).factor())
            (18) * (x + 1/2) * (x^2 - 5/3)^2
            sage: QQ['x'](f)._factor_pari_helper(pari(f).factor(), unit=11)
            (198) * (x + 1/2) * (x^2 - 5/3)^2

            sage: f = prod((k^2*x^k + k)^(k-1) for k in primes(10))
            sage: F = f._factor_pari_helper(pari(f).factor()); F
            1323551250 * (2*x^2 + 1) * (3*x^3 + 1)^2 * (5*x^5 + 1)^4 * (7*x^7 + 1)^6
            sage: F.prod() == f
            True
            sage: QQ['x'](f)._factor_pari_helper(pari(f).factor())
            (1751787911376562500) * (x^2 + 1/2) * (x^3 + 1/3)^2 * (x^5 + 1/5)^4 * (x^7 + 1/7)^6

            sage: g = GF(19)['x'](f)
            sage: G = g._factor_pari_helper(pari(g).factor()); G
            (4) * (x + 3) * (x + 16)^5 * (x + 11)^6 * (x^2 + 7*x + 9)^4 * (x^2 + 15*x + 9)^4 * (x^3 + 13)^2 * (x^6 + 8*x^5 + 7*x^4 + 18*x^3 + 11*x^2 + 12*x + 1)^6
            sage: G.prod() == g
            True
        """
        pols = G[0]
        exps = G[1]
        R = self.parent()
        F = [(R(f), int(e)) for f, e in zip(pols, exps)]

        if unit is None:
            unit = self.leading_coefficient()
        else:
            unit *= self.leading_coefficient()

        if R.base_ring().is_field():
            # When the base ring is a field we normalize
            # the irreducible factors so they have leading
            # coefficient 1.
            for i, (f, e) in enumerate(F):
                if not f.is_monic():
                    F[i] = (f.monic(), e)

        else:
            # Otherwise we have to adjust for
            # the content ignored by PARI.
            content_fix = R.base_ring().one()
            for f, e in F:
                if not f.is_monic():
                    content_fix *= f.leading_coefficient()**e
            unit //= content_fix
            if not unit.is_unit():
                F.append((R(unit), ZZ(1)))
                unit = R.base_ring().one()

        if not n is None:
            pari.set_real_precision(n)  # restore precision
        return Factorization(F, unit)

    @coerce_binop
    def gcd(self, other):
        """
        Compute a greatest common divisor of ``self`` and ``other``.

        INPUT:

            - ``other`` -- a polynomial in the same ring as ``self``

        OUTPUT:

            A greatest common divisor of ``self`` and ``other`` as a polynomial
            in the same ring as ``self``. Over a field, the return value will
            be a monic polynomial.

        .. NOTE::

            The actual algorithm for computing greatest common divisors depends
            on the base ring underlying the polynomial ring. If the base ring
            defines a method ``_gcd_univariate_polynomial``, then this method
            will be called (see examples below).

        EXAMPLES::

            sage: R.<x> = QQ[]
            sage: (2*x^2).gcd(2*x)
            x
            sage: R.zero().gcd(0)
            0
            sage: (2*x).gcd(0)
            x

            One can easily add gcd functionality to new rings by providing a
            method ``_gcd_univariate_polynomial``::

            sage: R.<x> = QQ[]
            sage: S.<y> = R[]
            sage: h1 = y*x
            sage: h2 = y^2*x^2
            sage: h1.gcd(h2)
            Traceback (most recent call last):
            ...
            NotImplementedError: Univariate Polynomial Ring in x over Rational Field does not provide a gcd implementation for univariate polynomials
            sage: T.<x,y> = QQ[]
            sage: R._gcd_univariate_polynomial = lambda f,g: S(T(f).gcd(g))
            sage: h1.gcd(h2)
            x*y
            sage: del R._gcd_univariate_polynomial

        """
        if hasattr(self.base_ring(), '_gcd_univariate_polynomial'):
            return self.base_ring()._gcd_univariate_polynomial(self, other)
        else:
            raise NotImplementedError("%s does not provide a gcd implementation for univariate polynomials"%self.base_ring())
    def splitting_field(self, names, map=False, **kwds):
        """
        Compute the absolute splitting field of a given polynomial.

        INPUT:

        - ``names`` -- a variable name for the splitting field.

        - ``map`` -- (default: ``False``) also return an embedding of
          ``self`` into the resulting field.

        - ``kwds`` -- additional keywords depending on the type.
          Currently, only number fields are implemented. See
          :func:`sage.rings.number_field.splitting_field.splitting_field`
          for the documentation of these keywords.

        OUTPUT:

        If ``map`` is ``False``, the splitting field as an absolute field.
        If ``map`` is ``True``, a tuple ``(K, phi)`` where ``phi`` is an
        embedding of the base field of ``self`` in ``K``.

        EXAMPLES::

            sage: R.<x> = PolynomialRing(ZZ)
            sage: K.<a> = (x^3 + 2).splitting_field(); K
            Number Field in a with defining polynomial x^6 + 3*x^5 + 6*x^4 + 11*x^3 + 12*x^2 - 3*x + 1
            sage: K.<a> = (x^3 - 3*x + 1).splitting_field(); K
            Number Field in a with defining polynomial x^3 - 3*x + 1

        Relative situation::

            sage: R.<x> = PolynomialRing(QQ)
            sage: K.<a> = NumberField(x^3 + 2)
            sage: S.<t> = PolynomialRing(K)
            sage: L.<b> = (t^2 - a).splitting_field()
            sage: L
            Number Field in b with defining polynomial t^6 + 2

        With ``map=True``, we also get the embedding of the base field
        into the splitting field::

            sage: L.<b>, phi = (t^2 - a).splitting_field(map=True)
            sage: phi
            Ring morphism:
              From: Number Field in a with defining polynomial x^3 + 2
              To:   Number Field in b with defining polynomial t^6 + 2
              Defn: a |--> b^2

        An example over a finite field::

            sage: P.<x> = PolynomialRing(GF(7))
            sage: t = x^2 + 1
            sage: t.splitting_field('b')
            Finite Field in b of size 7^2

            sage: P.<x> = PolynomialRing(GF(7^3, 'a'))
            sage: t = x^2 + 1
            sage: t.splitting_field('b', map=True)
            (Finite Field in b of size 7^6,
             Ring morphism:
               From: Finite Field in a of size 7^3
               To:   Finite Field in b of size 7^6
               Defn: a |--> 2*b^4 + 6*b^3 + 2*b^2 + 3*b + 2)

        If the extension is trivial and the generators have the same
        name, the map will be the identity::

            sage: t = 24*x^13 + 2*x^12 + 14
            sage: t.splitting_field('a', map=True)
            (Finite Field in a of size 7^3,
             Identity endomorphism of Finite Field in a of size 7^3)

            sage: t = x^56 - 14*x^3
            sage: t.splitting_field('b', map=True)
            (Finite Field in b of size 7^3,
             Ring morphism:
             From: Finite Field in a of size 7^3
               To:   Finite Field in b of size 7^3
               Defn: a |--> b)

        .. SEEALSO::

            :func:`sage.rings.number_field.splitting_field.splitting_field` for more examples over number fields

        TESTS::

            sage: K.<a,b> = x.splitting_field()
            Traceback (most recent call last):
            ...
            IndexError: the number of names must equal the number of generators
            sage: polygen(RR).splitting_field('x')
            Traceback (most recent call last):
            ...
            NotImplementedError: splitting_field() is only implemented over number fields and finite fields

            sage: P.<x> = PolynomialRing(GF(11^5, 'a'))
            sage: t = x^2 + 1
            sage: t.splitting_field('b')
            Finite Field in b of size 11^10
            sage: t = 24*x^13 + 2*x^12 + 14
            sage: t.splitting_field('b')
            Finite Field in b of size 11^30
            sage: t = x^56 - 14*x^3
            sage: t.splitting_field('b')
            Finite Field in b of size 11^130

            sage: P.<x> = PolynomialRing(GF(19^6, 'a'))
            sage: t = -x^6 + x^2 + 1
            sage: t.splitting_field('b')
            Finite Field in b of size 19^6
            sage: t = 24*x^13 + 2*x^12 + 14
            sage: t.splitting_field('b')
            Finite Field in b of size 19^18
            sage: t = x^56 - 14*x^3
            sage: t.splitting_field('b')
            Finite Field in b of size 19^156

            sage: P.<x> = PolynomialRing(GF(83^6, 'a'))
            sage: t = 2*x^14 - 5 + 6*x
            sage: t.splitting_field('b')
            Finite Field in b of size 83^84
            sage: t = 24*x^13 + 2*x^12 + 14
            sage: t.splitting_field('b')
            Finite Field in b of size 83^78
            sage: t = x^56 - 14*x^3
            sage: t.splitting_field('b')
            Finite Field in b of size 83^12

            sage: P.<x> = PolynomialRing(GF(401^13, 'a'))
            sage: t = 2*x^14 - 5 + 6*x
            sage: t.splitting_field('b')
            Finite Field in b of size 401^104
            sage: t = 24*x^13 + 2*x^12 + 14
            sage: t.splitting_field('b')
            Finite Field in b of size 401^156
            sage: t = x^56 - 14*x^3
            sage: t.splitting_field('b')
            Finite Field in b of size 401^52

        """
        name = sage.structure.parent_gens.normalize_names(1, names)[0]

        from sage.rings.number_field.number_field_base import is_NumberField
        from sage.rings.finite_rings.finite_field_base import is_FiniteField

        f = self.monic()            # Given polynomial, made monic
        F = f.parent().base_ring()  # Base field
        if not F.is_field():
            F = F.fraction_field()
            f = self.change_ring(F)

        if is_NumberField(F):
            from sage.rings.number_field.splitting_field import splitting_field
            return splitting_field(f, name, map, **kwds)
        elif is_FiniteField(F):
            degree = sage.rings.arith.lcm([f.degree() for f, _ in self.factor()])
            return F.extension(degree, name, map=map, **kwds)

        raise NotImplementedError("splitting_field() is only implemented over number fields and finite fields")

    @coerce_binop
    def gcd(self, other):
        """
        Return a greatest common divisor of this polynomial and ``other``.

        INPUT:

        - ``other`` -- a polynomial in the same ring as this polynomial

        OUTPUT:

        A greatest common divisor as a polynomial in the same ring as
        this polynomial. If the base ring is a field, the return value
        is a monic polynomial.

        .. NOTE::

            The actual algorithm for computing greatest common divisors depends
            on the base ring underlying the polynomial ring. If the base ring
            defines a method ``_gcd_univariate_polynomial``, then this method
            will be called (see examples below).

        EXAMPLES::

            sage: R.<x> = QQ[]
            sage: (2*x^2).gcd(2*x)
            x
            sage: R.zero().gcd(0)
            0
            sage: (2*x).gcd(0)
            x

            One can easily add gcd functionality to new rings by providing a
            method ``_gcd_univariate_polynomial``::

            sage: R.<x> = QQ[]
            sage: S.<y> = R[]
            sage: h1 = y*x
            sage: h2 = y^2*x^2
            sage: h1.gcd(h2)
            Traceback (most recent call last):
            ...
            NotImplementedError: Univariate Polynomial Ring in x over Rational Field does not provide a gcd implementation for univariate polynomials
            sage: T.<x,y> = QQ[]
            sage: R._gcd_univariate_polynomial = lambda f,g: S(T(f).gcd(g))
            sage: h1.gcd(h2)
            x*y
            sage: del R._gcd_univariate_polynomial

        """
        if hasattr(self.base_ring(), '_gcd_univariate_polynomial'):
            return self.base_ring()._gcd_univariate_polynomial(self, other)
        else:
            raise NotImplementedError("%s does not provide a gcd implementation for univariate polynomials"%self.base_ring())

    @coerce_binop
    def lcm(self, other):
        """
        Let f and g be two polynomials. Then this function returns the
        monic least common multiple of f and g.
        """
        f = self*other
        g = self.gcd(other)
        q = f//g
        return ~(q.leading_coefficient())*q

    def _lcm(self, other):
        """
        Let f and g be two polynomials. Then this function returns the
        monic least common multiple of f and g.
        """
        f = self*other
        g = self.gcd(other)
        q = f//g
        return ~(q.leading_coefficient())*q  # make monic  (~ is inverse in python)

    def is_primitive(self, n=None, n_prime_divs=None):
        """
        Returns ``True`` if the polynomial is primitive.  The semantics of
        "primitive" depend on the polynomial coefficients.

        - (field theory) A polynomial of degree `m` over a finite field
          `\GF{q}` is primitive if it is irreducible and its root in
          `\GF{q^m}` generates the multiplicative group `\GF{q^m}^*`.

        - (ring theory) A polynomial over a ring is primitive if its
          coefficients generate the unit ideal.

        Calling `is_primitive` on a polynomial over an infinite field will
        raise an error.

        The additional inputs to this function are to speed up computation for
        field semantics (see note).

        INPUTS:

          - ``n`` (default: ``None``) - if provided, should equal
            `q-1` where ``self.parent()`` is the field with `q`
            elements;  otherwise it will be computed.

          - ``n_prime_divs`` (default: ``None``) - if provided, should
            be a list of the prime divisors of ``n``; otherwise it
            will be computed.

        .. note::

          Computation of the prime divisors of ``n`` can dominate the running
          time of this method, so performing this computation externally
          (e.g. ``pdivs=n.prime_divisors()``) is a good idea for repeated calls
          to is_primitive for polynomials of the same degree.

          Results may be incorrect if the wrong ``n`` and/or factorization are
          provided.

        EXAMPLES::

          Field semantics examples.

          ::

            sage: R.<x> = GF(2)['x']
            sage: f = x^4+x^3+x^2+x+1
            sage: f.is_irreducible(), f.is_primitive()
            (True, False)
            sage: f = x^3+x+1
            sage: f.is_irreducible(), f.is_primitive()
            (True, True)
            sage: R.<x> = GF(3)[]
            sage: f = x^3-x+1
            sage: f.is_irreducible(), f.is_primitive()
            (True, True)
            sage: f = x^2+1
            sage: f.is_irreducible(), f.is_primitive()
            (True, False)
            sage: R.<x> = GF(5)[]
            sage: f = x^2+x+1
            sage: f.is_primitive()
            False
            sage: f = x^2-x+2
            sage: f.is_primitive()
            True
            sage: x=polygen(QQ); f=x^2+1
            sage: f.is_primitive()
            Traceback (most recent call last):
            ...
            NotImplementedError: is_primitive() not defined for polynomials over infinite fields.

          Ring semantics examples.

          ::

            sage: x=polygen(ZZ)
            sage: f = 5*x^2+2
            sage: f.is_primitive()
            True
            sage: f = 5*x^2+5
            sage: f.is_primitive()
            False

            sage: K=NumberField(x^2+5,'a')
            sage: R=K.ring_of_integers()
            sage: a=R.gen(1)
            sage: a^2
            -5
            sage: f=a*x+2
            sage: f.is_primitive()
            True
            sage: f=(1+a)*x+2
            sage: f.is_primitive()
            False

            sage: x=polygen(Integers(10));
            sage: f=5*x^2+2
            sage: #f.is_primitive()  #BUG:: elsewhere in Sage, should return True
            sage: f=4*x^2+2
            sage: #f.is_primitive()  #BUG:: elsewhere in Sage, should return False

        TESTS::

            sage: R.<x> = GF(2)['x']
            sage: f = x^4+x^3+x^2+x+1
            sage: f.is_primitive(15)
            False
            sage: f.is_primitive(15, [3,5])
            False
            sage: f.is_primitive(n_prime_divs=[3,5])
            False
            sage: f = x^3+x+1
            sage: f.is_primitive(7, [7])
            True
            sage: R.<x> = GF(3)[]
            sage: f = x^3-x+1
            sage: f.is_primitive(26, [2,13])
            True
            sage: f = x^2+1
            sage: f.is_primitive(8, [2])
            False
            sage: R.<x> = GF(5)[]
            sage: f = x^2+x+1
            sage: f.is_primitive(24, [2,3])
            False
            sage: f = x^2-x+2
            sage: f.is_primitive(24, [2,3])
            True
            sage: x=polygen(Integers(103)); f=x^2+1
            sage: f.is_primitive()
            False
        """
        R = self.base_ring()
        if R.is_field():
            if not R.is_finite():
                raise NotImplementedError("is_primitive() not defined for polynomials over infinite fields.")

            if not self.is_irreducible():
                return False
            if n is None:
                q = self.base_ring().order()
                n = q ** self.degree() - 1
            y = self.parent().quo(self).gen()
            from sage.groups.generic import order_from_multiple
            return n == order_from_multiple(y, n, n_prime_divs, operation="*")
        else:
            return R.ideal(self.coefficients())==R.ideal(1)

    def is_constant(self):
        """
        Return True if this is a constant polynomial.

        OUTPUT:


        -  ``bool`` - True if and only if this polynomial is
           constant


        EXAMPLES::

            sage: R.<x> = ZZ[]
            sage: x.is_constant()
            False
            sage: R(2).is_constant()
            True
            sage: R(0).is_constant()
            True
        """
        return self.degree() <= 0

    def is_monomial(self):
        """
        Returns True if self is a monomial, i.e., a power of the generator.

        EXAMPLES::

            sage: R.<x> = QQ[]
            sage: x.is_monomial()
            True
            sage: (x+1).is_monomial()
            False
            sage: (x^2).is_monomial()
            True
            sage: R(1).is_monomial()
            True

        The coefficient must be 1::

            sage: (2*x^5).is_monomial()
            False

        To allow a non-1 leading coefficient, use is_term()::

            sage: (2*x^5).is_term()
            True

        .. warning::

           The definition of is_monomial in Sage up to 4.7.1 was the
           same as is_term, i.e., it allowed a coefficient not equal
           to 1.
        """
        return len(self.exponents()) == 1 and self.leading_coefficient() == 1

    def is_term(self):
        """
        Return True if self is an element of the base ring times a
        power of the generator.

        EXAMPLES::

            sage: R.<x> = QQ[]
            sage: x.is_term()
            True
            sage: R(1).is_term()
            True
            sage: (3*x^5).is_term()
            True
            sage: (1+3*x^5).is_term()
            False

        To require that the coefficient is 1, use is_monomial() instead::

            sage: (3*x^5).is_monomial()
            False
        """
        return len(self.exponents()) == 1

    def root_field(self, names, check_irreducible=True):
        """
        Return the field generated by the roots of the irreducible
        polynomial self. The output is either a number field, relative
        number field, a quotient of a polynomial ring over a field, or the
        fraction field of the base ring.

        EXAMPLES::

            sage: R.<x> = QQ['x']
            sage: f = x^3 + x + 17
            sage: f.root_field('a')
            Number Field in a with defining polynomial x^3 + x + 17

        ::

            sage: R.<x> = QQ['x']
            sage: f = x - 3
            sage: f.root_field('b')
            Rational Field

        ::

            sage: R.<x> = ZZ['x']
            sage: f = x^3 + x + 17
            sage: f.root_field('b')
            Number Field in b with defining polynomial x^3 + x + 17

        ::

            sage: y = QQ['x'].0
            sage: L.<a> = NumberField(y^3-2)
            sage: R.<x> = L['x']
            sage: f = x^3 + x + 17
            sage: f.root_field('c')
            Number Field in c with defining polynomial x^3 + x + 17 over its base field

        ::

            sage: R.<x> = PolynomialRing(GF(9,'a'))
            sage: f = x^3 + x^2 + 8
            sage: K.<alpha> = f.root_field(); K
            Univariate Quotient Polynomial Ring in alpha over Finite Field in a of size 3^2 with modulus x^3 + x^2 + 2
            sage: alpha^2 + 1
            alpha^2 + 1
            sage: alpha^3 + alpha^2
            1

        ::

            sage: R.<x> = QQ[]
            sage: f = x^2
            sage: K.<alpha> = f.root_field()
            Traceback (most recent call last):
            ...
            ValueError: polynomial must be irreducible

        TESTS::

            sage: (PolynomialRing(Integers(31),name='x').0+5).root_field('a')
            Ring of integers modulo 31
        """
        from sage.rings.number_field.number_field import is_NumberField, NumberField

        R = self.base_ring()
        if not R.is_integral_domain():
            raise ValueError("the base ring must be a domain")

        if check_irreducible and not self.is_irreducible():
            raise ValueError("polynomial must be irreducible")

        if self.degree() <= 1:
            return R.fraction_field()

        if sage.rings.integer_ring.is_IntegerRing(R):
            return NumberField(self, names)

        if sage.rings.rational_field.is_RationalField(R) or is_NumberField(R):
            return NumberField(self, names)

        return R.fraction_field()[self.parent().variable_name()].quotient(self, names)

    def sylvester_matrix(self, right, variable = None):
        """
        Returns the Sylvester matrix of self and right.

        Note that the Sylvester matrix is not defined if one of the polynomials
        is zero.

        INPUT:

        - right: a polynomial in the same ring as self.
        - variable: optional, included for compatibility with the multivariate
          case only. The variable of the polynomials.

        EXAMPLES::

            sage: R.<x> = PolynomialRing(ZZ)
            sage: f = (6*x + 47)*(7*x^2 - 2*x + 38)
            sage: g = (6*x + 47)*(3*x^3 + 2*x + 1)
            sage: M = f.sylvester_matrix(g)
            sage: M
            [  42  317  134 1786    0    0    0]
            [   0   42  317  134 1786    0    0]
            [   0    0   42  317  134 1786    0]
            [   0    0    0   42  317  134 1786]
            [  18  141   12  100   47    0    0]
            [   0   18  141   12  100   47    0]
            [   0    0   18  141   12  100   47]

        If the polynomials share a non-constant common factor then the
        determinant of the Sylvester matrix will be zero::

            sage: M.determinant()
            0

        If self and right are polynomials of positive degree, the determinant
        of the Sylvester matrix is the resultant of the polynomials.::

            sage: h1 = R.random_element()
            sage: h2 = R.random_element()
            sage: M1 = h1.sylvester_matrix(h2)
            sage: M1.determinant() == h1.resultant(h2)
            True

        The rank of the Sylvester matrix is related to the degree of the
        gcd of self and right::

            sage: f.gcd(g).degree() == f.degree() + g.degree() - M.rank()
            True
            sage: h1.gcd(h2).degree() == h1.degree() + h2.degree() - M1.rank()
            True

        TESTS:

        The variable is optional, but must be the same in both rings::

            sage: K.<x> = QQ['x']
            sage: f = x+1
            sage: g = QQ['y']([1, 0, 1])
            sage: f.sylvester_matrix(f, x)
            [1 1]
            [1 1]
            sage: f.sylvester_matrix(g, x)
            Traceback (most recent call last):
            ...
            TypeError: no common canonical parent for objects with parents: 'Univariate Polynomial Ring in x over Rational Field' and 'Univariate Polynomial Ring in y over Rational Field'

        Polynomials must be defined over compatible base rings::

            sage: f = QQ['x']([1, 0, 1])
            sage: g = ZZ['x']([1, 0, 1])
            sage: h = GF(25, 'a')['x']([1, 0, 1])
            sage: f.sylvester_matrix(g)
            [1 0 1 0]
            [0 1 0 1]
            [1 0 1 0]
            [0 1 0 1]
            sage: g.sylvester_matrix(h)
            [1 0 1 0]
            [0 1 0 1]
            [1 0 1 0]
            [0 1 0 1]
            sage: f.sylvester_matrix(h)
            Traceback (most recent call last):
            ...
            TypeError: no common canonical parent for objects with parents: 'Univariate Polynomial Ring in x over Rational Field' and 'Univariate Polynomial Ring in x over Finite Field in a of size 5^2'

        We can compute the sylvester matrix of a univariate and multivariate
        polynomial::

            sage: K.<x,y> = QQ['x,y']
            sage: g = K.random_element()
            sage: f.sylvester_matrix(g) == K(f).sylvester_matrix(g,x)
            True

        Corner cases::

            sage: K.<x>=QQ[]
            sage: f = x^2+1
            sage: g = K(0)
            sage: f.sylvester_matrix(g)
            Traceback (most recent call last):
            ...
            ValueError: The Sylvester matrix is not defined for zero polynomials
            sage: g.sylvester_matrix(f)
            Traceback (most recent call last):
            ...
            ValueError: The Sylvester matrix is not defined for zero polynomials
            sage: g.sylvester_matrix(g)
            Traceback (most recent call last):
            ...
            ValueError: The Sylvester matrix is not defined for zero polynomials
            sage: K(3).sylvester_matrix(x^2)
            [3 0]
            [0 3]
            sage: K(3).sylvester_matrix(K(4))
            []
        """

        # This code is almost exactly the same as that of
        # sylvester_matrix() in multi_polynomial.pyx.

        if self.parent() != right.parent():
            coercion_model = sage.structure.element.get_coercion_model()
            a, b = coercion_model.canonical_coercion(self,right)
            variable = a.parent()(self.variables()[0])
            #We add the variable to cover the case that right is a multivariate
            #polynomial
            return a.sylvester_matrix(b, variable)

        if variable:
            if variable.parent() != self.parent():
                variable = self.parent()(variable)

        from sage.matrix.constructor import matrix

        # The dimension of the sage matrix is self.degree() + right.degree()

        if self.is_zero() or right.is_zero():
            raise ValueError("The Sylvester matrix is not defined for zero polynomials")

        m = self.degree()
        n = right.degree()

        M = matrix(self.base_ring(), n + m, n + m)

        r = 0
        offset = 0
        for _ in range(n):
            for c in range(m, -1, -1):
                M[r, m - c + offset] = self[c]
            offset += 1
            r += 1

        offset = 0
        for _ in range(m):
            for c in range(n, -1, -1):
                M[r, n - c + offset] = right[c]
            offset += 1
            r += 1

        return M

    cpdef constant_coefficient(self):
        """
        Return the constant coefficient of this polynomial.

        OUTPUT: element of base ring

        EXAMPLES::

            sage: R.<x> = QQ[]
            sage: f = -2*x^3 + 2*x - 1/3
            sage: f.constant_coefficient()
            -1/3
        """
        return self[0]

    cpdef Polynomial _new_constant_poly(self, a, Parent P):
        """
        Create a new constant polynomial from a in P, which MUST be an
        element of the base ring of P (this is not checked).

        EXAMPLE::

            sage: R.<w> = PolynomialRing(GF(9,'a'), sparse=True)
            sage: a = w._new_constant_poly(0, R); a
            0
            sage: a.coefficients()
            []
        """
        if a:
            return self.__class__(P,[a], check=False) #P._element_constructor(a, check=False)
        return self.__class__(P,[], check=False)

    def is_monic(self):
        """
        Returns True if this polynomial is monic. The zero polynomial is by
        definition not monic.

        EXAMPLES::

            sage: x = QQ['x'].0
            sage: f = x + 33
            sage: f.is_monic()
            True
            sage: f = 0*x
            sage: f.is_monic()
            False
            sage: f = 3*x^3 + x^4 + x^2
            sage: f.is_monic()
            True
            sage: f = 2*x^2 + x^3 + 56*x^5
            sage: f.is_monic()
            False

        AUTHORS:

        - Naqi Jaffery (2006-01-24): examples
        """
        return not self.is_zero() and self[self.degree()] == 1

    def is_unit(self):
        r"""
        Return True if this polynomial is a unit.

        EXAMPLES::

            sage: a = Integers(90384098234^3)
            sage: b = a(2*191*236607587)
            sage: b.is_nilpotent()
            True
            sage: R.<x> = a[]
            sage: f = 3 + b*x + b^2*x^2
            sage: f.is_unit()
            True
            sage: f = 3 + b*x + b^2*x^2 + 17*x^3
            sage: f.is_unit()
            False

        EXERCISE (Atiyah-McDonald, Ch 1): Let `A[x]` be a
        polynomial ring in one variable. Then
        `f=\sum a_i x^i \in A[x]` is a unit if and only if
        `a_0` is a unit and `a_1,\ldots, a_n` are
        nilpotent.
        """
        if self.degree() > 0:
            for i in range(1,self.degree()+1):
                if not self[i].is_nilpotent():
                    return False
        return self[0].is_unit()

    def is_nilpotent(self):
        r"""
        Return True if this polynomial is nilpotent.

        EXAMPLES::

            sage: R = Integers(12)
            sage: S.<x> = R[]
            sage: f = 5 + 6*x
            sage: f.is_nilpotent()
            False
            sage: f = 6 + 6*x^2
            sage: f.is_nilpotent()
            True
            sage: f^2
            0

        EXERCISE (Atiyah-McDonald, Ch 1): Let `A[x]` be a
        polynomial ring in one variable. Then
        `f=\sum a_i x^i \in A[x]` is nilpotent if and only if
        every `a_i` is nilpotent.
        """
        for i in range(self.degree()+1):
            if not self[i].is_nilpotent():
                return False
        return True

    def is_gen(self):
        r"""
        Return True if this polynomial is the distinguished generator of
        the parent polynomial ring.

        EXAMPLES::

            sage: R.<x> = QQ[]
            sage: R(1).is_gen()
            False
            sage: R(x).is_gen()
            True

        Important - this function doesn't return True if self equals the
        generator; it returns True if self *is* the generator.

        ::

            sage: f = R([0,1]); f
            x
            sage: f.is_gen()
            False
            sage: f is x
            False
            sage: f == x
            True
        """
        return bool(self._is_gen)

    def leading_coefficient(self):
        """
        Return the leading coefficient of this polynomial.

        OUTPUT: element of the base ring

        EXAMPLES::

            sage: R.<x> = QQ[]
            sage: f = (-2/5)*x^3 + 2*x - 1/3
            sage: f.leading_coefficient()
            -2/5
        """
        return self[self.degree()]

    def monic(self):
        """
        Return this polynomial divided by its leading coefficient. Does not
        change this polynomial.

        EXAMPLES::

            sage: x = QQ['x'].0
            sage: f = 2*x^2 + x^3 + 56*x^5
            sage: f.monic()
            x^5 + 1/56*x^3 + 1/28*x^2
            sage: f = (1/4)*x^2 + 3*x + 1
            sage: f.monic()
            x^2 + 12*x + 4

        The following happens because `f = 0` cannot be made into a
        monic polynomial

        ::

            sage: f = 0*x
            sage: f.monic()
            Traceback (most recent call last):
            ...
            ZeroDivisionError: rational division by zero

        Notice that the monic version of a polynomial over the integers is
        defined over the rationals.

        ::

            sage: x = ZZ['x'].0
            sage: f = 3*x^19 + x^2 - 37
            sage: g = f.monic(); g
            x^19 + 1/3*x^2 - 37/3
            sage: g.parent()
            Univariate Polynomial Ring in x over Rational Field

        AUTHORS:

        - Naqi Jaffery (2006-01-24): examples
        """
        if self.is_monic():
            return self
        a = ~self.leading_coefficient()
        R = self.parent()
        if a.parent() != R.base_ring():
            S = R.base_extend(a.parent())
            return a*S(self)
        else:
            return a*self

    def coefficients(self, sparse=True):
        """
        Return the coefficients of the monomials appearing in self.
        If ``sparse=True`` (the default), it returns only the non-zero coefficients.
        Otherwise, it returns the same value as ``self.list()``.
        (In this case, it may be slightly faster to invoke ``self.list()`` directly.)

        EXAMPLES::

            sage: _.<x> = PolynomialRing(ZZ)
            sage: f = x^4+2*x^2+1
            sage: f.coefficients()
            [1, 2, 1]
            sage: f.coefficients(sparse=False)
            [1, 0, 2, 0, 1]
        """
        zero = self.parent().base_ring().zero()
        if (sparse):
          return [c for c in self.list() if c != zero]
        else:
          return self.list()

    def exponents(self):
        """
        Return the exponents of the monomials appearing in self.

        EXAMPLES::

            sage: _.<x> = PolynomialRing(ZZ)
            sage: f = x^4+2*x^2+1
            sage: f.exponents()
            [0, 2, 4]
        """
        zero = self.parent().base_ring().zero()
        l = self.list()
        return [i for i in range(len(l)) if l[i] != zero]

    def list(self):
        """
        Return a new copy of the list of the underlying elements of self.

        EXAMPLES::

            sage: R.<x> = QQ[]
            sage: f = (-2/5)*x^3 + 2*x - 1/3
            sage: v = f.list(); v
            [-1/3, 2, 0, -2/5]

        Note that v is a list, it is mutable, and each call to the list
        method returns a new list::

            sage: type(v)
            <type 'list'>
            sage: v[0] = 5
            sage: f.list()
            [-1/3, 2, 0, -2/5]

        Here is an example with a generic polynomial ring::

            sage: R.<x> = QQ[]
            sage: S.<y> = R[]
            sage: f = y^3 + x*y -3*x; f
            y^3 + x*y - 3*x
            sage: type(f)
            <type 'sage.rings.polynomial.polynomial_element.Polynomial_generic_dense'>
            sage: v = f.list(); v
            [-3*x, x, 0, 1]
            sage: v[0] = 10
            sage: f.list()
            [-3*x, x, 0, 1]
        """
        raise NotImplementedError

    def prec(self):
        """
        Return the precision of this polynomial. This is always infinity,
        since polynomials are of infinite precision by definition (there is
        no big-oh).

        EXAMPLES::

            sage: x = polygen(ZZ)
            sage: (x^5 + x + 1).prec()
            +Infinity
            sage: x.prec()
            +Infinity
        """
        return infinity.infinity

    def padded_list(self, n=None):
        """
        Return list of coefficients of self up to (but not including)
        `q^n`.

        Includes 0's in the list on the right so that the list has length
        `n`.

        INPUT:


        -  ``n`` - (default: None); if given, an integer that
           is at least 0


        EXAMPLES::

            sage: x = polygen(QQ)
            sage: f = 1 + x^3 + 23*x^5
            sage: f.padded_list()
            [1, 0, 0, 1, 0, 23]
            sage: f.padded_list(10)
            [1, 0, 0, 1, 0, 23, 0, 0, 0, 0]
            sage: len(f.padded_list(10))
            10
            sage: f.padded_list(3)
            [1, 0, 0]
            sage: f.padded_list(0)
            []
            sage: f.padded_list(-1)
            Traceback (most recent call last):
            ...
            ValueError: n must be at least 0
        """
        v = self.list()
        if n is None:
            return v
        if n < 0:
            raise ValueError("n must be at least 0")
        if len(v) < n:
            z = self._parent.base_ring().zero()
            return v + [z]*(n - len(v))
        else:
            return v[:int(n)]

    def coeffs(self):
        r"""
        Using ``coeffs()`` is now deprecated (:trac:`17518`).
        Returns ``self.list()``.

        (It is potentially slightly faster to use
        ``self.list()`` directly.)

        EXAMPLES::

            sage: x = QQ['x'].0
            sage: f = 10*x^3 + 5*x + 2/17
            sage: f.coeffs()
            doctest:...: DeprecationWarning: The use of coeffs() is now deprecated in favor of coefficients(sparse=False).
            See http://trac.sagemath.org/17518 for details.
            [2/17, 5, 0, 10]
        """
        deprecation(17518, 'The use of coeffs() is now deprecated in favor of coefficients(sparse=False).')
        return self.list()

    def newton_raphson(self, n, x0):
        """
        Return a list of n iterative approximations to a root of this
        polynomial, computed using the Newton-Raphson method.

        The Newton-Raphson method is an iterative root-finding algorithm.
        For f(x) a polynomial, as is the case here, this is essentially the
        same as Horner's method.

        INPUT:


        -  ``n`` - an integer (=the number of iterations),

        -  ``x0`` - an initial guess x0.


        OUTPUT: A list of numbers hopefully approximating a root of
        f(x)=0.

        If one of the iterates is a critical point of f then a
        ZeroDivisionError exception is raised.

        EXAMPLES::

            sage: x = PolynomialRing(RealField(), 'x').gen()
            sage: f = x^2 - 2
            sage: f.newton_raphson(4, 1)
            [1.50000000000000, 1.41666666666667, 1.41421568627451, 1.41421356237469]

        AUTHORS:

        - David Joyner and William Stein (2005-11-28)
        """
        n = sage.rings.integer.Integer(n)
        df = self.derivative()
        K = self.parent().base_ring()
        a = K(x0)
        L = []
        for i in range(n):
            a -= self(a) / df(a)
            L.append(a)
        return L

    def polynomial(self, var):
        r"""
        Let var be one of the variables of the parent of self. This returns
        self viewed as a univariate polynomial in var over the polynomial
        ring generated by all the other variables of the parent.

        For univariate polynomials, if var is the generator of the parent
        ring, we return this polynomial, otherwise raise an error.

        EXAMPLES::

            sage: R.<x> = QQ[]
            sage: (x+1).polynomial(x)
            x + 1

        TESTS::

            sage: x.polynomial(1)
            Traceback (most recent call last):
            ...
            ValueError: given variable is not the generator of parent.
        """
        if self._parent.ngens() == 1:
            if self._parent.gen() == var:
                return self
            raise ValueError("given variable is not the generator of parent.")
        raise NotImplementedError

    def newton_slopes(self, p):
        """
        Return the `p`-adic slopes of the Newton polygon of self,
        when this makes sense.

        OUTPUT: list of rational numbers

        EXAMPLES::

            sage: x = QQ['x'].0
            sage: f = x^3 + 2
            sage: f.newton_slopes(2)
            [1/3, 1/3, 1/3]

        ALGORITHM: Uses PARI.
        """
        f = self._pari_()
        v = list(f.newtonpoly(p))
        return [sage.rings.rational.Rational(x) for x in v]

    #####################################################################
    # Conversions to other systems
    #####################################################################
    def _pari_(self):
        r"""
        Return polynomial as a PARI object.

        Sage does not handle PARI's variable ordering requirements
        gracefully at this time. In practice, this means that the variable
        ``x`` needs to be the topmost variable, as in the
        example.

        EXAMPLES::

            sage: f = QQ['x']([0,1,2/3,3])
            sage: pari(f)
            3*x^3 + 2/3*x^2 + x

        ::

            sage: S.<a> = QQ['a']
            sage: R.<x> = S['x']
            sage: f = R([0, a]) + R([0, 0, 2/3])
            sage: pari(f)
            2/3*x^2 + a*x

        Polynomials over a number field work, provided that the variable is
        called 'x'::

            sage: x = polygen(QQ)
            sage: K.<b> = NumberField(x^2 + x + 1)
            sage: R.<x> = PolynomialRing(K)
            sage: pol = (b + x)^3; pol
            x^3 + 3*b*x^2 + (-3*b - 3)*x + 1
            sage: pari(pol)
            Mod(1, y^2 + y + 1)*x^3 + Mod(3*y, y^2 + y + 1)*x^2 + Mod(-3*y - 3, y^2 + y + 1)*x + Mod(1, y^2 + y + 1)

        TESTS:

        Unfortunately, variable names matter::

            sage: R.<x, y> = QQ[]
            sage: S.<a> = R[]
            sage: f = x^2 + a; g = y^3 + a
            sage: pari(f)
            Traceback (most recent call last):
            ...
            PariError: incorrect priority in gtopoly: variable x <= a

        Stacked polynomial rings, first with a univariate ring on the
        bottom::

            sage: S.<a> = QQ['a']
            sage: R.<x> = S['x']
            sage: pari(x^2 + 2*x)
            x^2 + 2*x
            sage: pari(a*x + 2*x^3)
            2*x^3 + a*x

        Stacked polynomial rings, second with a multivariate ring on the
        bottom::

            sage: S.<a, b> = ZZ['a', 'b']
            sage: R.<x> = S['x']
            sage: pari(x^2 + 2*x)
            x^2 + 2*x
            sage: pari(a*x + 2*b*x^3)
            2*b*x^3 + a*x

        Stacked polynomial rings with exotic base rings::

            sage: S.<a, b> = GF(7)['a', 'b']
            sage: R.<x> = S['x']
            sage: pari(x^2 + 9*x)
            x^2 + 2*x
            sage: pari(a*x + 9*b*x^3)
            2*b*x^3 + a*x

        ::

            sage: S.<a> = Integers(8)['a']
            sage: R.<x> = S['x']
            sage: pari(x^2 + 2*x)
            Mod(1, 8)*x^2 + Mod(2, 8)*x
            sage: pari(a*x + 10*x^3)
            Mod(2, 8)*x^3 + Mod(1, 8)*a*x
        """
        return self._pari_with_name(self.parent().variable_name())

    def _pari_or_constant(self, name=None):
        r"""
        Convert ``self`` to PARI.  This behaves identical to :meth:`_pari_`
        or :meth:`_pari_with_name` except for constant polynomials:
        then the constant is returned instead of a constant polynomial.

        INPUT:

        - ``name`` -- (default: None) Variable name.  If not given, use
          ``self.parent().variable_name()``.  This argument is irrelevant
          for constant polynomials.

        EXAMPLES::

            sage: R.<x> = PolynomialRing(ZZ)
            sage: pol = 2*x^2 + 7*x - 5
            sage: pol._pari_or_constant()
            2*x^2 + 7*x - 5
            sage: pol._pari_or_constant('a')
            2*a^2 + 7*a - 5
            sage: pol = R(7)
            sage: pol._pari_or_constant()
            7
            sage: pol._pari_or_constant().type()
            't_INT'
            sage: pol._pari_().type()
            't_POL'
            sage: PolynomialRing(IntegerModRing(101), 't')()._pari_or_constant()
            Mod(0, 101)
        """
        if self.is_constant():
            return self[0]._pari_()
        if name is None:
            name = self.parent().variable_name()
        return self._pari_with_name(name)

    def _pari_with_name(self, name='x'):
        r"""
        Return polynomial as a PARI object with topmost variable
        ``name``.  By default, use 'x' for the variable name.

        For internal use only.

        EXAMPLES:

            sage: R.<a> = PolynomialRing(ZZ)
            sage: (2*a^2 + a)._pari_with_name()
            2*x^2 + x
            sage: (2*a^2 + a)._pari_with_name('y')
            2*y^2 + y
        """
        vals = [x._pari_() for x in self.list()]
        return pari(vals).Polrev(name)

    def _pari_init_(self):
        return repr(self._pari_())

    def _magma_init_(self, magma):
        """
        Return a string that evaluates in Magma to this polynomial.

        EXAMPLES::

            sage: magma = Magma()  # new session
            sage: R.<y> = ZZ[]
            sage: f = y^3 - 17*y + 5
            sage: f._magma_init_(magma)        # optional - magma
            '_sage_[...]![5,-17,0,1]'
            sage: g = magma(f); g              # optional - magma
            y^3 - 17*y + 5

        Note that in Magma there is only one polynomial ring over each
        base, so if we make the polynomial ring over ZZ with variable
        `z`, then this changes the variable name of the polynomial
        we already defined::

            sage: R.<z> = ZZ[]
            sage: magma(R)                     # optional - magma
            Univariate Polynomial Ring in z over Integer Ring
            sage: g                            # optional - magma
            z^3 - 17*z + 5

        In Sage the variable name does not change::

            sage: f
            y^3 - 17*y + 5

        A more complicated nested example::

            sage: k.<a> = GF(9); R.<s,t> = k[]; S.<W> = R[]
            sage: magma(a*W^20 + s*t/a)        # optional - magma
            a*W^20 + a^7*s*t
        """
        # Get a reference to Magma version of parent.
        R = magma(self.parent())
        # Get list of coefficients.
        v = ','.join([a._magma_init_(magma) for a in self.list()])
        return '%s![%s]'%(R.name(), v)

    def _gap_init_(self):
        return repr(self)

    def _gap_(self, G):
        """
        EXAMPLES::

            sage: R.<y> = ZZ[]
            sage: f = y^3 - 17*y + 5
            sage: g = gap(f); g
            y^3-17*y+5
            sage: f._gap_init_()
            'y^3 - 17*y + 5'
            sage: R.<z> = ZZ[]
            sage: gap(R)
            PolynomialRing( Integers, ["z"] )
            sage: g
            y^3-17*y+5
            sage: gap(z^2 + z)
            z^2+z

        We coerce a polynomial with coefficients in a finite field::

            sage: R.<y> = GF(7)[]
            sage: f = y^3 - 17*y + 5
            sage: g = gap(f); g
            y^3+Z(7)^4*y+Z(7)^5
            sage: g.Factors()
            [ y+Z(7)^0, y+Z(7)^0, y+Z(7)^5 ]
            sage: f.factor()
            (y + 5) * (y + 1)^2
        """
        if G is None:
            import sage.interfaces.gap
            G = sage.interfaces.gap.gap
        self.parent()._gap_(G)
        return G(self._gap_init_())

    ######################################################################

    @coerce_binop
    def resultant(self, other):
        r"""
        Return the resultant of ``self`` and ``other``.

        INPUT:

        - ``other`` -- a polynomial

        OUTPUT: an element of the base ring of the polynomial ring

        ALGORITHM:

        Uses PARI's ``polresultant`` function.  For base rings that
        are not supported by PARI, the resultant is computed as the
        determinant of the Sylvester matrix.

        EXAMPLES::

            sage: R.<x> = QQ[]
            sage: f = x^3 + x + 1;  g = x^3 - x - 1
            sage: r = f.resultant(g); r
            -8
            sage: r.parent() is QQ
            True

        We can compute resultants over univariate and multivariate
        polynomial rings::

            sage: R.<a> = QQ[]
            sage: S.<x> = R[]
            sage: f = x^2 + a; g = x^3 + a
            sage: r = f.resultant(g); r
            a^3 + a^2
            sage: r.parent() is R
            True

        ::

            sage: R.<a, b> = QQ[]
            sage: S.<x> = R[]
            sage: f = x^2 + a; g = x^3 + b
            sage: r = f.resultant(g); r
            a^3 + b^2
            sage: r.parent() is R
            True

        TESTS::

            sage: R.<x, y> = QQ[]
            sage: S.<a> = R[]
            sage: f = x^2 + a; g = y^3 + a
            sage: h = f.resultant(g); h
            y^3 - x^2
            sage: h.parent() is R
            True

        Check that :trac:`13672` is fixed::

            sage: R.<t> = GF(2)[]
            sage: S.<x> = R[]
            sage: f = (t^2 + t)*x + t^2 + t
            sage: g = (t + 1)*x + t^2
            sage: f.resultant(g)
            t^4 + t

        Check that :trac:`15061` is fixed::

            sage: R.<T> = PowerSeriesRing(QQ)
            sage: F = R([1,1],2)
            sage: RP.<x> = PolynomialRing(R)
            sage: P = x^2 - F
            sage: P.resultant(P.derivative())
            -4 - 4*T + O(T^2)

        Check that :trac:`16360` is fixed::

            sage: K.<x> = FunctionField(QQ)
            sage: R.<y> = K[]
            sage: y.resultant(y+x)
            x

            sage: K.<a> = FunctionField(QQ)
            sage: R.<b> = K[]
            sage: L.<b> = K.extension(b^2-a)
            sage: R.<x> = L[]
            sage: f=x^2-a
            sage: g=x-b
            sage: f.resultant(g)
            0

        Check that :trac:`17817` is fixed::

            sage: A.<a,b,c> = Frac(PolynomialRing(QQ,'a,b,c'))
            sage: B.<d,e,f> = PolynomialRing(A,'d,e,f')
            sage: R.<x>= PolynomialRing(B,'x')
            sage: S.<y> = PolynomialRing(R,'y')
            sage: p = ((1/b^2*d^2+1/a)*x*y^2+a*b/c*y+e+x^2)
            sage: q = -4*c^2*y^3+1
            sage: p.resultant(q)
            16*c^4*x^6 + 48*c^4*e*x^4 + (1/b^6*d^6 + 3/(a*b^4)*d^4 + ((-12*a^3*b*c + 3)/(a^2*b^2))*d^2 + (-12*a^3*b*c + 1)/a^3)*x^3 + 48*c^4*e^2*x^2 + (((-12*a*c)/b)*d^2*e + (-12*b*c)*e)*x + 16*c^4*e^3 + 4*a^3*b^3/c

        """
        variable = self.variable_name()
        try:
            res = self._pari_().polresultant(other._pari_(), variable)
            return self.parent().base_ring()(res)
        except (TypeError, ValueError, PariError, NotImplementedError):
            return self.sylvester_matrix(other).det()

    def discriminant(self):
        r"""
        Returns the discriminant of self.

        The discriminant is

        .. math::

            R_n := a_n^{2 n-2} \prod_{1<i<j<n} (r_i-r_j)^2,

        where `n` is the degree of self, `a_n` is the
        leading coefficient of self and the roots of self are
        `r_1, \ldots, r_n`.

        OUTPUT: An element of the base ring of the polynomial ring.

        ALGORITHM:

        Uses the identity `R_n(f) := (-1)^{n (n-1)/2} R(f, f')
        a_n^{n-k-2}`, where `n` is the degree of self, `a_n` is the
        leading coefficient of self, `f'` is the derivative of `f`,
        and `k` is the degree of `f'`. Calls :meth:`.resultant`.

        EXAMPLES:

        In the case of elliptic curves in special form, the discriminant is
        easy to calculate::

            sage: R.<x> = QQ[]
            sage: f = x^3 + x + 1
            sage: d = f.discriminant(); d
            -31
            sage: d.parent() is QQ
            True
            sage: EllipticCurve([1, 1]).discriminant()/16
            -31

        ::

            sage: R.<x> = QQ[]
            sage: f = 2*x^3 + x + 1
            sage: d = f.discriminant(); d
            -116

        We can compute discriminants over univariate and multivariate
        polynomial rings::

            sage: R.<a> = QQ[]
            sage: S.<x> = R[]
            sage: f = a*x + x + a + 1
            sage: d = f.discriminant(); d
            1
            sage: d.parent() is R
            True

        ::

            sage: R.<a, b> = QQ[]
            sage: S.<x> = R[]
            sage: f = x^2 + a + b
            sage: d = f.discriminant(); d
            -4*a - 4*b
            sage: d.parent() is R
            True

        TESTS::

            sage: R.<x, y> = QQ[]
            sage: S.<a> = R[]
            sage: f = x^2 + a
            sage: f.discriminant()
            1

        Check that :trac:`13672` is fixed::

            sage: R.<t> = GF(5)[]
            sage: S.<x> = R[]
            sage: f = x^10 + 2*x^6 + 2*x^5 + x + 2
            sage: (f-t).discriminant()
            4*t^5

        The following examples show that :trac:`11782` has been fixed::

            sage: ZZ.quo(81)[x](3*x^2 + 3*x + 3).discriminant()
            54
            sage: ZZ.quo(9)[x](2*x^3 + x^2 + x).discriminant()
            2

        This was fixed by :trac:`15422`::

            sage: R.<s> = PolynomialRing(Qp(2))
            sage: (s^2).discriminant()
            0

        TESTS:

        This was fixed by :trac:`16014`::

            sage: PR.<b,t1,t2,x1,y1,x2,y2> = QQ[]
            sage: PRmu.<mu> = PR[]
            sage: E1 = diagonal_matrix(PR, [1, b^2, -b^2])
            sage: M = matrix(PR, [[1,-t1,x1-t1*y1],[t1,1,y1+t1*x1],[0,0,1]])
            sage: E1 = M.transpose()*E1*M
            sage: E2 = E1.subs(t1=t2, x1=x2, y1=y2)
            sage: det(mu*E1 + E2).discriminant().degrees()
            (24, 12, 12, 8, 8, 8, 8)

        This addresses an issue raised by :trac:`15061`::

            sage: R.<T> = PowerSeriesRing(QQ)
            sage: F = R([1,1],2)
            sage: RP.<x> = PolynomialRing(R)
            sage: P = x^2 - F
            sage: P.discriminant()
            4 + 4*T + O(T^2)
        """
        # Late import to avoid cyclic dependencies:
        from sage.rings.power_series_ring import is_PowerSeriesRing
        if self.is_zero():
            return self.parent().zero()
        n = self.degree()
        base_ring = self.parent().base_ring()
        if (is_MPolynomialRing(base_ring) or
            is_PowerSeriesRing(base_ring)):
            # It is often cheaper to compute discriminant of simple
            # multivariate polynomial and substitute the real
            # coefficients into that result (see #16014).
            return universal_discriminant(n)(list(self))
        d = self.derivative()
        k = d.degree()

        r = n % 4
        u = -1 # (-1)**(n*(n-1)/2)
        if r == 0 or r == 1:
            u = 1
        try:
            an = self[n]**(n - k - 2)
        except ZeroDivisionError:
            assert(n-k-2 == -1)
            # Rather than dividing the resultant by the leading coefficient,
            # we alter the Sylvester matrix (see #11782).
            mat = self.sylvester_matrix(d)
            mat[0, 0] = self.base_ring()(1)
            mat[n - 1, 0] = self.base_ring()(n)
            return u * mat.determinant()
        else:
            return self.base_ring()(u * self.resultant(d) * an)

    def reverse(self, degree=None):
        """
        Return polynomial but with the coefficients reversed.

        If an optional degree argument is given the coefficient list will be
        truncated or zero padded as necessary and the reverse polynomial will
        have the specified degree.

        EXAMPLES::

            sage: R.<x> = ZZ[]; S.<y> = R[]
            sage: f = y^3 + x*y -3*x; f
            y^3 + x*y - 3*x
            sage: f.reverse()
            -3*x*y^3 + x*y^2 + 1
            sage: f.reverse(degree=2)
            -3*x*y^2 + x*y
            sage: f.reverse(degree=5)
            -3*x*y^5 + x*y^4 + y^2

        TESTS::

            sage: f.reverse(degree=1.5r)
            Traceback (most recent call last):
            ...
            ValueError: degree argument must be a non-negative integer, got 1.5
        """
        v = list(self.list())

        cdef unsigned long d
        if degree:
            d = degree
            if d != degree:
                raise ValueError("degree argument must be a non-negative integer, got %s"%(degree))
            if len(v) < degree+1:
                v.reverse()
                v = [0]*(degree+1-len(v)) + v
            elif len(v) > degree+1:
                v = v[:degree+1]
                v.reverse()
            else: # len(v) == degree + 1
                v.reverse()
        else:
            v.reverse()

        return self.parent()(v)

    def roots(self, ring=None, multiplicities=True, algorithm=None):
        """
        Return the roots of this polynomial (by default, in the base ring
        of this polynomial).

        INPUT:


        -  ``ring`` - the ring to find roots in

        -  ``multiplicities`` - bool (default: True) if True
           return list of pairs (r, n), where r is the root and n is the
           multiplicity. If False, just return the unique roots, with no
           information about multiplicities.

        -  ``algorithm`` - the root-finding algorithm to use.
           We attempt to select a reasonable algorithm by default, but this
           lets the caller override our choice.


        By default, this finds all the roots that lie in the base ring of
        the polynomial. However, the ring parameter can be used to specify
        a ring to look for roots in.

        If the polynomial and the output ring are both exact (integers,
        rationals, finite fields, etc.), then the output should always be
        correct (or raise an exception, if that case is not yet handled).

        If the output ring is approximate (floating-point real or complex
        numbers), then the answer will be estimated numerically, using
        floating-point arithmetic of at least the precision of the output
        ring. If the polynomial is ill-conditioned, meaning that a small
        change in the coefficients of the polynomial will lead to a
        relatively large change in the location of the roots, this may give
        poor results. Distinct roots may be returned as multiple roots,
        multiple roots may be returned as distinct roots, real roots may be
        lost entirely (because the numerical estimate thinks they are
        complex roots). Note that polynomials with multiple roots are
        always ill-conditioned; there's a footnote at the end of the
        docstring about this.

        If the output ring is a RealIntervalField or ComplexIntervalField
        of a given precision, then the answer will always be correct (or an
        exception will be raised, if a case is not implemented). Each root
        will be contained in one of the returned intervals, and the
        intervals will be disjoint. (The returned intervals may be of
        higher precision than the specified output ring.)

        At the end of this docstring (after the examples) is a description
        of all the cases implemented in this function, and the algorithms
        used. That section also describes the possibilities for
        "algorithm=", for the cases where multiple algorithms exist.

        EXAMPLES::

            sage: x = QQ['x'].0
            sage: f = x^3 - 1
            sage: f.roots()
            [(1, 1)]
            sage: f.roots(ring=CC)   # note -- low order bits slightly different on ppc.
            [(1.00000000000000, 1), (-0.500000000000000 - 0.86602540378443...*I, 1), (-0.500000000000000 + 0.86602540378443...*I, 1)]
            sage: f = (x^3 - 1)^2
            sage: f.roots()
            [(1, 2)]

        ::

            sage: f = -19*x + 884736
            sage: f.roots()
            [(884736/19, 1)]
            sage: (f^20).roots()
            [(884736/19, 20)]

        ::

            sage: K.<z> = CyclotomicField(3)
            sage: f = K.defining_polynomial()
            sage: f.roots(ring=GF(7))
            [(4, 1), (2, 1)]
            sage: g = f.change_ring(GF(7))
            sage: g.roots()
            [(4, 1), (2, 1)]
            sage: g.roots(multiplicities=False)
            [4, 2]

        A new ring.  In the example below, we add the special method
        _roots_univariate_polynomial to the base ring, and observe
        that this method is called instead to find roots of
        polynomials over this ring.  This facility can be used to
        easily extend root finding to work over new rings you
        introduce::

             sage: R.<x> = QQ[]
             sage: (x^2 + 1).roots()
             []
             sage: g = lambda f, *args, **kwds: f.change_ring(CDF).roots()
             sage: QQ._roots_univariate_polynomial = g
             sage: (x^2 + 1).roots()  # abs tol 1e-14
             [(2.7755575615628914e-17 - 1.0*I, 1), (0.9999999999999997*I, 1)]
             sage: del QQ._roots_univariate_polynomial

        An example over RR, which illustrates that only the roots in RR are
        returned::

            sage: x = RR['x'].0
            sage: f = x^3 -2
            sage: f.roots()
            [(1.25992104989487, 1)]
            sage: f.factor()
            (x - 1.25992104989487) * (x^2 + 1.25992104989487*x + 1.58740105196820)
            sage: x = RealField(100)['x'].0
            sage: f = x^3 -2
            sage: f.roots()
            [(1.2599210498948731647672106073, 1)]

        ::

            sage: x = CC['x'].0
            sage: f = x^3 -2
            sage: f.roots()
            [(1.25992104989487, 1), (-0.62996052494743... - 1.09112363597172*I, 1), (-0.62996052494743... + 1.09112363597172*I, 1)]
            sage: f.roots(algorithm='pari')
            [(1.25992104989487, 1), (-0.629960524947437 - 1.09112363597172*I, 1), (-0.629960524947437 + 1.09112363597172*I, 1)]

        Another example showing that only roots in the base ring are
        returned::

            sage: x = polygen(ZZ)
            sage: f = (2*x-3) * (x-1) * (x+1)
            sage: f.roots()
            [(1, 1), (-1, 1)]
            sage: f.roots(ring=QQ)
            [(3/2, 1), (1, 1), (-1, 1)]

        An example involving large numbers::

            sage: x = RR['x'].0
            sage: f = x^2 - 1e100
            sage: f.roots()
            [(-1.00000000000000e50, 1), (1.00000000000000e50, 1)]
            sage: f = x^10 - 2*(5*x-1)^2
            sage: f.roots(multiplicities=False)
            [-1.6772670339941..., 0.19995479628..., 0.20004530611..., 1.5763035161844...]

        ::

            sage: x = CC['x'].0
            sage: i = CC.0
            sage: f = (x - 1)*(x - i)
            sage: f.roots(multiplicities=False)
            [1.00000000000000, 1.00000000000000*I]
            sage: g=(x-1.33+1.33*i)*(x-2.66-2.66*i)
            sage: g.roots(multiplicities=False)
            [1.33000000000000 - 1.33000000000000*I, 2.66000000000000 + 2.66000000000000*I]

        Describing roots using radical expressions::

            sage: x = QQ['x'].0
            sage: f = x^2 + 2
            sage: f.roots(SR)
            [(-I*sqrt(2), 1), (I*sqrt(2), 1)]
            sage: f.roots(SR, multiplicities=False)
            [-I*sqrt(2), I*sqrt(2)]

        The roots of some polynomials can't be described using radical
        expressions::

            sage: (x^5 - x + 1).roots(SR)
            []

        For some other polynomials, no roots can be found at the moment
        due to the way roots are computed. :trac:`17516` addresses
        these defecits. Until that gets implemented, one such example
        is the following::

            sage: f = x^6-300*x^5+30361*x^4-1061610*x^3+1141893*x^2-915320*x+101724
            sage: f.roots()
            []

        A purely symbolic roots example::

            sage: X = var('X')
            sage: f = expand((X-1)*(X-I)^3*(X^2 - sqrt(2))); f
            X^6 - (3*I + 1)*X^5 - sqrt(2)*X^4 + (3*I - 3)*X^4 + (3*I + 1)*sqrt(2)*X^3 + (I + 3)*X^3 - (3*I - 3)*sqrt(2)*X^2 - I*X^2 - (I + 3)*sqrt(2)*X + I*sqrt(2)
            sage: f.roots()
            [(I, 3), (-2^(1/4), 1), (2^(1/4), 1), (1, 1)]

        The same operation, performed over a polynomial ring
        with symbolic coefficients::

            sage: X = SR['X'].0
            sage: f = (X-1)*(X-I)^3*(X^2 - sqrt(2)); f
            X^6 + (-3*I - 1)*X^5 + (-sqrt(2) + 3*I - 3)*X^4 + ((3*I + 1)*sqrt(2) + I + 3)*X^3 + (-(3*I - 3)*sqrt(2) - I)*X^2 + (-(I + 3)*sqrt(2))*X + I*sqrt(2)
            sage: f.roots()
            [(I, 3), (-2^(1/4), 1), (2^(1/4), 1), (1, 1)]
            sage: f.roots(multiplicities=False)
            [I, -2^(1/4), 2^(1/4), 1]

        A couple of examples where the base ring doesn't have a
        factorization algorithm (yet). Note that this is currently done via
        naive enumeration, so could be very slow::

            sage: R = Integers(6)
            sage: S.<x> = R['x']
            sage: p = x^2-1
            sage: p.roots()
            Traceback (most recent call last):
            ...
            NotImplementedError: root finding with multiplicities for this polynomial not implemented (try the multiplicities=False option)
            sage: p.roots(multiplicities=False)
            [1, 5]
            sage: R = Integers(9)
            sage: A = PolynomialRing(R, 'y')
            sage: y = A.gen()
            sage: f = 10*y^2 - y^3 - 9
            sage: f.roots(multiplicities=False)
            [0, 1, 3, 6]

        An example over the complex double field (where root finding is
        fast, thanks to NumPy)::

            sage: R.<x> = CDF[]
            sage: f = R.cyclotomic_polynomial(5); f
            x^4 + x^3 + x^2 + x + 1.0
            sage: f.roots(multiplicities=False)  # abs tol 1e-9
            [-0.8090169943749469 - 0.5877852522924724*I, -0.8090169943749473 + 0.5877852522924724*I, 0.30901699437494773 - 0.951056516295154*I, 0.30901699437494756 + 0.9510565162951525*I]
            sage: [z^5 for z in f.roots(multiplicities=False)]  # abs tol 1e-14
            [0.9999999999999957 - 1.2864981197413038e-15*I, 0.9999999999999976 + 3.062854959141552e-15*I, 1.0000000000000024 + 1.1331077795295987e-15*I, 0.9999999999999953 - 2.0212861992297117e-15*I]
            sage: f = CDF['x']([1,2,3,4]); f
            4.0*x^3 + 3.0*x^2 + 2.0*x + 1.0
            sage: r = f.roots(multiplicities=False)
            sage: [f(a).abs() for a in r]  # abs tol 1e-14
            [2.574630599127759e-15, 1.457101633618084e-15, 1.1443916996305594e-15]

        Another example over RDF::

            sage: x = RDF['x'].0
            sage: ((x^3 -1)).roots()  # abs tol 4e-16
            [(1.0000000000000002, 1)]
            sage: ((x^3 -1)).roots(multiplicities=False)  # abs tol 4e-16
            [1.0000000000000002]

        More examples involving the complex double field::

            sage: x = CDF['x'].0
            sage: i = CDF.0
            sage: f = x^3 + 2*i; f
            x^3 + 2.0*I
            sage: f.roots()  # abs tol 1e-14
            [(-1.0911236359717227 - 0.6299605249474374*I, 1), (3.885780586188048e-16 + 1.2599210498948734*I, 1), (1.0911236359717211 - 0.6299605249474363*I, 1)]
            sage: f.roots(multiplicities=False)  # abs tol 1e-14
            [-1.0911236359717227 - 0.6299605249474374*I, 3.885780586188048e-16 + 1.2599210498948734*I, 1.0911236359717211 - 0.6299605249474363*I]
            sage: [abs(f(z)) for z in f.roots(multiplicities=False)]  # abs tol 1e-14
            [8.95090418262362e-16, 8.728374398092689e-16, 1.0235750533041806e-15]
            sage: f = i*x^3 + 2; f
            I*x^3 + 2.0
            sage: f.roots()  # abs tol 1e-14
            [(-1.0911236359717227 + 0.6299605249474374*I, 1), (3.885780586188048e-16 - 1.2599210498948734*I, 1), (1.0911236359717211 + 0.6299605249474363*I, 1)]
            sage: abs(f(f.roots()[0][0]))  # abs tol 1e-13
            1.1102230246251565e-16

        Examples using real root isolation::

            sage: x = polygen(ZZ)
            sage: f = x^2 - x - 1
            sage: f.roots()
            []
            sage: f.roots(ring=RIF)
            [(-0.6180339887498948482045868343657?, 1), (1.6180339887498948482045868343657?, 1)]
            sage: f.roots(ring=RIF, multiplicities=False)
            [-0.6180339887498948482045868343657?, 1.6180339887498948482045868343657?]
            sage: f.roots(ring=RealIntervalField(150))
            [(-0.6180339887498948482045868343656381177203091798057628621354486227?, 1), (1.618033988749894848204586834365638117720309179805762862135448623?, 1)]
            sage: f.roots(ring=AA)
            [(-0.618033988749895?, 1), (1.618033988749895?, 1)]
            sage: f = f^2 * (x - 1)
            sage: f.roots(ring=RIF)
            [(-0.6180339887498948482045868343657?, 2), (1.0000000000000000000000000000000?, 1), (1.6180339887498948482045868343657?, 2)]
            sage: f.roots(ring=RIF, multiplicities=False)
            [-0.6180339887498948482045868343657?, 1.0000000000000000000000000000000?, 1.6180339887498948482045868343657?]

        Examples using complex root isolation::

            sage: x = polygen(ZZ)
            sage: p = x^5 - x - 1
            sage: p.roots()
            []
            sage: p.roots(ring=CIF)
            [(1.167303978261419?, 1), (-0.764884433600585? - 0.352471546031727?*I, 1), (-0.764884433600585? + 0.352471546031727?*I, 1), (0.181232444469876? - 1.083954101317711?*I, 1), (0.181232444469876? + 1.083954101317711?*I, 1)]
            sage: p.roots(ring=ComplexIntervalField(200))
            [(1.167303978261418684256045899854842180720560371525489039140082?, 1), (-0.76488443360058472602982318770854173032899665194736756700778? - 0.35247154603172624931794709140258105439420648082424733283770?*I, 1), (-0.76488443360058472602982318770854173032899665194736756700778? + 0.35247154603172624931794709140258105439420648082424733283770?*I, 1), (0.18123244446987538390180023778112063996871646618462304743774? - 1.08395410131771066843034449298076657427364024315511565430114?*I, 1), (0.18123244446987538390180023778112063996871646618462304743774? + 1.08395410131771066843034449298076657427364024315511565430114?*I, 1)]
            sage: rts = p.roots(ring=QQbar); rts
            [(1.167303978261419?, 1), (-0.7648844336005847? - 0.3524715460317263?*I, 1), (-0.7648844336005847? + 0.3524715460317263?*I, 1), (0.1812324444698754? - 1.083954101317711?*I, 1), (0.1812324444698754? + 1.083954101317711?*I, 1)]
            sage: p.roots(ring=AA)
            [(1.167303978261419?, 1)]
            sage: p = (x - rts[4][0])^2 * (3*x^2 + x + 1)
            sage: p.roots(ring=QQbar)
            [(-0.1666666666666667? - 0.552770798392567?*I, 1), (-0.1666666666666667? + 0.552770798392567?*I, 1), (0.1812324444698754? + 1.083954101317711?*I, 2)]
            sage: p.roots(ring=CIF)
            [(-0.1666666666666667? - 0.552770798392567?*I, 1), (-0.1666666666666667? + 0.552770798392567?*I, 1), (0.1812324444698754? + 1.083954101317711?*I, 2)]

        Note that coefficients in a number field with defining polynomial
        `x^2 + 1` are considered to be Gaussian rationals (with the
        generator mapping to +I), if you ask for complex roots.

        ::

            sage: K.<im> = NumberField(x^2 + 1)
            sage: y = polygen(K)
            sage: p = y^4 - 2 - im
            sage: p.roots(ring=CC)
            [(-1.2146389322441... - 0.14142505258239...*I, 1), (-0.14142505258239... + 1.2146389322441...*I, 1), (0.14142505258239... - 1.2146389322441...*I, 1), (1.2146389322441... + 0.14142505258239...*I, 1)]
            sage: p = p^2 * (y^2 - 2)
            sage: p.roots(ring=CIF)
            [(-1.414213562373095?, 1), (1.414213562373095?, 1), (-1.214638932244183? - 0.141425052582394?*I, 2), (-0.141425052582394? + 1.214638932244183?*I, 2), (0.141425052582394? - 1.214638932244183?*I, 2), (1.214638932244183? + 0.141425052582394?*I, 2)]

        Note that one should not use NumPy when wanting high precision
        output as it does not support any of the high precision types::

            sage: R.<x> = RealField(200)[]
            sage: f = x^2 - R(pi)
            sage: f.roots()
            [(-1.7724538509055160272981674833411451827975494561223871282138, 1), (1.7724538509055160272981674833411451827975494561223871282138, 1)]
            sage: f.roots(algorithm='numpy')
            doctest... UserWarning: NumPy does not support arbitrary precision arithmetic.  The roots found will likely have less precision than you expect.
            [(-1.77245385090551..., 1), (1.77245385090551..., 1)]

        We can also find roots over number fields::

            sage: K.<z> = CyclotomicField(15)
            sage: R.<x> = PolynomialRing(K)
            sage: (x^2 + x + 1).roots()
            [(z^5, 1), (-z^5 - 1, 1)]

        There are many combinations of floating-point input and output
        types that work. (Note that some of them are quite pointless like using
        ``algorithm='numpy'`` with high-precision types.)

        ::

            sage: rflds = (RR, RDF, RealField(100))
            sage: cflds = (CC, CDF, ComplexField(100))
            sage: def cross(a, b):
            ....:     return list(cartesian_product_iterator([a, b]))
            sage: flds = cross(rflds, rflds) + cross(rflds, cflds) + cross(cflds, cflds)
            sage: for (fld_in, fld_out) in flds:
            ....:     x = polygen(fld_in)
            ....:     f = x^3 - fld_in(2)
            ....:     x2 = polygen(fld_out)
            ....:     f2 = x2^3 - fld_out(2)
            ....:     for algo in (None, 'pari', 'numpy'):
            ....:         rts = f.roots(ring=fld_out, multiplicities=False)
            ....:         if fld_in == fld_out and algo is None:
            ....:             print fld_in, rts
            ....:         for rt in rts:
            ....:             assert(abs(f2(rt)) <= 1e-10)
            ....:             assert(rt.parent() == fld_out)
            Real Field with 53 bits of precision [1.25992104989487]
            Real Double Field [1.25992104989...]
            Real Field with 100 bits of precision [1.2599210498948731647672106073]
            Complex Field with 53 bits of precision [1.25992104989487, -0.62996052494743... - 1.09112363597172*I, -0.62996052494743... + 1.09112363597172*I]
            Complex Double Field [1.25992104989..., -0.629960524947... - 1.0911236359717...*I, -0.629960524947... + 1.0911236359717...*I]
            Complex Field with 100 bits of precision [1.2599210498948731647672106073, -0.62996052494743658238360530364 - 1.0911236359717214035600726142*I, -0.62996052494743658238360530364 + 1.0911236359717214035600726142*I]

        Note that we can find the roots of a polynomial with algebraic
        coefficients::

            sage: rt2 = sqrt(AA(2))
            sage: rt3 = sqrt(AA(3))
            sage: x = polygen(AA)
            sage: f = (x - rt2) * (x - rt3); f
                x^2 - 3.146264369941973?*x + 2.449489742783178?
            sage: rts = f.roots(); rts
            [(1.414213562373095?, 1), (1.732050807568878?, 1)]
            sage: rts[0][0] == rt2
            True
            sage: f.roots(ring=RealIntervalField(150))
            [(1.414213562373095048801688724209698078569671875376948073176679738?, 1), (1.732050807568877293527446341505872366942805253810380628055806980?, 1)]

        We can handle polynomials with huge coefficients.

        This number doesn't even fit in an IEEE double-precision float, but
        RR and CC allow a much larger range of floating-point numbers::

            sage: bigc = 2^1500
            sage: CDF(bigc)
            +infinity
            sage: CC(bigc)
            3.50746621104340e451

        Polynomials using such large coefficients can't be handled by
        numpy, but pari can deal with them::

            sage: x = polygen(QQ)
            sage: p = x + bigc
            sage: p.roots(ring=RR, algorithm='numpy')
            Traceback (most recent call last):
            ...
            LinAlgError: Array must not contain infs or NaNs
            sage: p.roots(ring=RR, algorithm='pari')
            [(-3.50746621104340e451, 1)]
            sage: p.roots(ring=AA)
            [(-3.5074662110434039?e451, 1)]
            sage: p.roots(ring=QQbar)
            [(-3.5074662110434039?e451, 1)]
            sage: p = bigc*x + 1
            sage: p.roots(ring=RR)
            [(0.000000000000000, 1)]
            sage: p.roots(ring=AA)
            [(-2.8510609648967059?e-452, 1)]
            sage: p.roots(ring=QQbar)
            [(-2.8510609648967059?e-452, 1)]
            sage: p = x^2 - bigc
            sage: p.roots(ring=RR)
            [(-5.92238652153286e225, 1), (5.92238652153286e225, 1)]
            sage: p.roots(ring=QQbar)
            [(-5.9223865215328558?e225, 1), (5.9223865215328558?e225, 1)]

        Algorithms used:

        For brevity, we will use RR to mean any RealField of any precision;
        similarly for RIF, CC, and CIF. Since Sage has no specific
        implementation of Gaussian rationals (or of number fields with
        embedding, at all), when we refer to Gaussian rationals below we
        will accept any number field with defining polynomial
        `x^2+1`, mapping the field generator to +I.

        We call the base ring of the polynomial K, and the ring given by
        the ring= argument L. (If ring= is not specified, then L is the
        same as K.)

        If K and L are floating-point (RDF, CDF, RR, or CC), then a
        floating-point root-finder is used. If L is RDF or CDF then we
        default to using NumPy's roots(); otherwise, we use PARI's
        polroots(). This choice can be overridden with
        algorithm='pari' or algorithm='numpy'. If the algorithm is
        unspecified and NumPy's roots() algorithm fails, then we fall
        back to pari (numpy will fail if some coefficient is infinite,
        for instance).

        If L is SR, then the roots will be radical expressions,
        computed as the solutions of a symbolic polynomial expression.
        At the moment this delegates to
        :meth:`sage.symbolic.expression.Expression.solve`
        which in turn uses Maxima to find radical solutions.
        Some solutions may be lost in this approach.
        Once :trac:`17516` gets implemented, all possible radical
        solutions should become available.

        If L is AA or RIF, and K is ZZ, QQ, or AA, then the root isolation
        algorithm sage.rings.polynomial.real_roots.real_roots() is used.
        (You can call real_roots() directly to get more control than this
        method gives.)

        If L is QQbar or CIF, and K is ZZ, QQ, AA, QQbar, or the Gaussian
        rationals, then the root isolation algorithm
        sage.rings.polynomial.complex_roots.complex_roots() is used. (You
        can call complex_roots() directly to get more control than this
        method gives.)

        If L is AA and K is QQbar or the Gaussian rationals, then
        complex_roots() is used (as above) to find roots in QQbar, then
        these roots are filtered to select only the real roots.

        If L is floating-point and K is not, then we attempt to change the
        polynomial ring to L (using .change_ring()) (or, if L is complex
        and K is not, to the corresponding real field). Then we use either
        PARI or numpy as specified above.

        For all other cases where K is different than L, we just use
        .change_ring(L) and proceed as below.

        The next method, which is used if K is an integral domain, is to
        attempt to factor the polynomial. If this succeeds, then for every
        degree-one factor a\*x+b, we add -b/a as a root (as long as this
        quotient is actually in the desired ring).

        If factoring over K is not implemented (or K is not an integral
        domain), and K is finite, then we find the roots by enumerating all
        elements of K and checking whether the polynomial evaluates to zero
        at that value.

        .. note::

           We mentioned above that polynomials with multiple roots are
           always ill-conditioned; if your input is given to n bits of
           precision, you should not expect more than n/k good bits
           for a k-fold root. (You can get solutions that make the
           polynomial evaluate to a number very close to zero;
           basically the problem is that with a multiple root, there
           are many such numbers, and it's difficult to choose between
           them.)

           To see why this is true, consider the naive floating-point
           error analysis model where you just pretend that all
           floating-point numbers are somewhat imprecise - a little
           'fuzzy', if you will.  Then the graph of a floating-point
           polynomial will be a fuzzy line.  Consider the graph of
           `(x-1)^3`; this will be a fuzzy line with a
           horizontal tangent at `x=1`, `y=0`. If the
           fuzziness extends up and down by about j, then it will
           extend left and right by about cube_root(j).

        TESTS::

            sage: K.<zeta> = CyclotomicField(2)
            sage: R.<x> = K[]
            sage: factor(x^3-1)
            (x - 1) * (x^2 + x + 1)

        This shows that the issue from :trac:`6237` is fixed::

            sage: R.<u> = QQ[]
            sage: g = -27*u^14 - 32*u^9
            sage: g.roots(CDF, multiplicities=False)  # abs tol 2e-15
            [-1.0345637159435719, 0.0, -0.3196977699902601 - 0.9839285635706636*I, -0.3196977699902601 + 0.9839285635706636*I, 0.8369796279620465 - 0.6081012947885318*I, 0.8369796279620465 + 0.6081012947885318*I]
            sage: g.roots(CDF)  # abs tol 2e-15
            [(-1.0345637159435719, 1), (0.0, 9), (-0.3196977699902601 - 0.9839285635706636*I, 1), (-0.3196977699902601 + 0.9839285635706636*I, 1), (0.8369796279620465 - 0.6081012947885318*I, 1), (0.8369796279620465 + 0.6081012947885318*I, 1)]

        This shows that the issue at :trac:`2418` is fixed::

            sage: x = polygen(QQ)
            sage: p = (x^50/2^100 + x^10 + x + 1).change_ring(ComplexField(106))
            sage: rts = (p/2^100).roots(multiplicities=False)
            sage: eps = 2^(-50)   # we test the roots numerically
            sage: [abs(p(rt)) < eps for rt in rts] == [True]*50
            True

        This shows that the issue at :trac:`10901` is fixed::

            sage: a = var('a'); R.<x> = SR[]
            sage: f = x - a
            sage: f.roots(RR)
            Traceback (most recent call last):
            ...
            TypeError: Cannot evaluate symbolic expression to a numeric value.
            sage: f.roots(CC)
            Traceback (most recent call last):
            ...
            TypeError: Cannot evaluate symbolic expression to a numeric value.

        We can find roots of polynomials defined over `\ZZ` or `\QQ`
        over the `p`-adics, see :trac:`15422`::

            sage: R.<x> = ZZ[]
            sage: pol = (x - 1)^2
            sage: pol.roots(Qp(3,5))
            [(1 + O(3^5), 2)]

        This doesn't work if we first change coefficients to `\QQ_p`::

            sage: pol.change_ring(Qp(3,5)).roots()
            Traceback (most recent call last):
            ...
            PrecisionError: p-adic factorization not well-defined since the discriminant is zero up to the requestion p-adic precision

            sage: (pol - 3^6).roots(Qp(3,5))
            [(1 + 2*3^3 + 2*3^4 + O(3^5), 1), (1 + 3^3 + O(3^5), 1)]
            sage: r = pol.roots(Zp(3,5), multiplicities=False); r
            [1 + O(3^5)]
            sage: parent(r[0])
            3-adic Ring with capped relative precision 5

        Spurious crash with pari-2.5.5, see :trac:`16165`::

            sage: f=(1+x+x^2)^3
            sage: f.roots(ring=CC)
            [(-0.500000000000000 - 0.866025403784439*I, 3),
             (-0.500000000000000 + 0.866025403784439*I, 3)]
        """
        K = self.parent().base_ring()
        if hasattr(K, '_roots_univariate_polynomial'):
            return K._roots_univariate_polynomial(self, ring=ring, multiplicities=multiplicities, algorithm=algorithm)

        L = K if ring is None else ring

        late_import()

        input_fp = (is_RealField(K)
                    or is_ComplexField(K)
                    or is_RealDoubleField(K)
                    or is_ComplexDoubleField(K))
        output_fp = (is_RealField(L)
                     or is_ComplexField(L)
                     or is_RealDoubleField(L)
                     or is_ComplexDoubleField(L))
        input_complex = (is_ComplexField(K)
                         or is_ComplexDoubleField(K))
        output_complex = (is_ComplexField(L)
                          or is_ComplexDoubleField(L))
        input_gaussian = (isinstance(K, NumberField_quadratic)
                          and list(K.polynomial()) == [1, 0, 1])

        if input_fp and output_fp:
            # allow for possibly using a fast but less reliable
            # floating point algorithm from numpy
            low_prec = is_RealDoubleField(K) or is_ComplexDoubleField(K)
            if algorithm is None:
                if low_prec:
                    algorithm = 'either'
                else:
                    algorithm = 'pari'

            if algorithm != 'numpy' and algorithm != 'either' and algorithm != 'pari':
                raise ValueError("Unknown algorithm '%s'" % algorithm)

            # We should support GSL, too.  We could also support PARI's
            # old Newton-iteration algorithm.

            input_arbprec = (is_RealField(K) or
                             is_ComplexField(K))

            if algorithm == 'numpy' or algorithm == 'either':
                if K.prec() > 53 and L.prec() > 53:
                    from warnings import warn
                    warn('NumPy does not support arbitrary precision arithmetic.  ' +
                         'The roots found will likely have less precision than ' +
                         'you expect.')

                import numpy
                from numpy.linalg.linalg import LinAlgError
                numpy_dtype = ('complex' if input_complex else 'double')
                ty = (complex if input_complex else float)
                coeffs = self.list()
                numpy_array = numpy.array([ty(c) for c in reversed(coeffs)], dtype=numpy_dtype)
                try:
                    ext_rts1 = numpy.roots(numpy_array)
                    rts = []
                    for rt in ext_rts1:
                        rts.append(CDF(rt))
                    rts.sort()
                    ext_rts = rts
                except (ValueError, LinAlgError):
                    if algorithm == 'either':
                        algorithm = 'pari'
                    else:
                        raise

            if algorithm == 'pari':
                if not input_arbprec:
                    self = self.change_ring(CC if input_complex else RR)
                ext_rts = pari(self.monic()).polroots(precision = L.prec())

            if output_complex:
                rts = sort_complex_numbers_for_display([L(root) for root in ext_rts])
            else:
                rts = sorted([L(root.real()) for root in ext_rts if root.imag() == 0])

            rts_mult = []
            j = 0
            while j < len(rts):
                rt = rts[j]
                mult = rts.count(rt)
                rts_mult.append((rt, mult))
                j += mult

            if multiplicities:
                return rts_mult
            else:
                return [rt for (rt, mult) in rts_mult]

        from sage.symbolic.ring import SR
        if L is SR:
            vname = 'do_not_use_this_name_in_a_polynomial_coefficient'
            var = SR(vname)
            expr = self(var)
            rts = expr.solve(var,
                             explicit_solutions=True,
                             multiplicities=multiplicities)
            if multiplicities:
                return [(rt.rhs(), mult) for rt, mult in zip(*rts)]
            else:
                return [rt.rhs() for rt in rts]

        if L != K or is_AlgebraicField_common(L):
            # So far, the only "special" implementations are for real
            # and complex root isolation and for p-adic factorization
            if (is_IntegerRing(K) or is_RationalField(K)
                or is_AlgebraicRealField(K)) and \
                (is_AlgebraicRealField(L) or is_RealIntervalField(L)):

                from sage.rings.polynomial.real_roots import real_roots

                if is_AlgebraicRealField(L):
                    rts = real_roots(self, retval='algebraic_real')
                else:
                    diam = ~(ZZ(1) << L.prec())
                    rts1 = real_roots(self, retval='interval', max_diameter=diam)

                    # We (essentially) promise in the docstring above
                    # that returned intervals will be at least the precision
                    # of the given ring.  But real_roots() does not guarantee
                    # this; for instance, if it returns exactly zero,
                    # it may return this with a low-precision
                    # RealIntervalFieldElement.

                    rts = []
                    for (rt, mult) in rts1:
                        if rt.prec() < L.prec():
                            rt = L(rt)
                        rts.append((rt, mult))

                if multiplicities:
                    return rts
                else:
                    return [rt for (rt, mult) in rts]

            if (is_IntegerRing(K) or is_RationalField(K)
                or is_AlgebraicField_common(K) or input_gaussian) and \
                (is_ComplexIntervalField(L) or is_AlgebraicField_common(L)):

                from sage.rings.polynomial.complex_roots import complex_roots

                if is_ComplexIntervalField(L):
                    rts = complex_roots(self, min_prec=L.prec())
                elif is_AlgebraicField(L):
                    rts = complex_roots(self, retval='algebraic')
                else:
                    rts = complex_roots(self, retval='algebraic_real')

                if multiplicities:
                    return rts
                else:
                    return [rt for (rt, mult) in rts]

            if output_fp and output_complex and not input_gaussian:
                # If we want the complex roots, and the input is not
                # floating point, we convert to a real polynomial
                # (except when the input coefficients are Gaussian rationals).
                if is_ComplexDoubleField(L):
                    real_field = RDF
                else:
                    real_field = RealField(L.prec())

                return self.change_ring(real_field).roots(ring=L, multiplicities=multiplicities, algorithm=algorithm)
            elif is_pAdicRing(L) or is_pAdicField(L):
                p = L.prime()
                n = L.precision_cap()
                try:
                    F = self.factor_padic(p, n)
                except AttributeError:
                    pass
                else:
                    return self.change_ring(L)._roots_from_factorization(F, multiplicities)

            return self.change_ring(L).roots(multiplicities=multiplicities, algorithm=algorithm)

        try:
            if K.is_integral_domain():
                if not K.is_field():
                    try:
                        # get rid of the content of self since we don't need it
                        # and we really don't want to factor it if it's a huge
                        # integer
                        c = self.content()
                        self = self//c
                    except AttributeError:
                        pass
                return self._roots_from_factorization(self.factor(), multiplicities)
            else:
                raise NotImplementedError
        except NotImplementedError:
            if K.is_finite():
                if multiplicities:
                    raise NotImplementedError("root finding with multiplicities for this polynomial not implemented (try the multiplicities=False option)")
                else:
                    return [a for a in K if not self(a)]

            raise NotImplementedError("root finding for this polynomial not implemented")

    def _roots_from_factorization(self, F, multiplicities):
        """
        Given a factorization ``F`` of the polynomial ``self``, return
        the roots of ``self``.

        EXAMPLES::

            sage: R.<x> = ZZ[]
            sage: pol = 20*x^3 - 50*x^2 + 20*x
            sage: F = pol.factor(); F
            2 * 5 * (x - 2) * x * (2*x - 1)
            sage: pol._roots_from_factorization(F, multiplicities=True)
            [(2, 1), (0, 1)]
            sage: pol.change_ring(QQ)._roots_from_factorization(F, multiplicities=False)
            [2, 0, 1/2]
        """
        seq = []
        K = self.parent().base_ring()
        for fac in F:
            g = fac[0]
            if g.degree() == 1:
                rt = -g[0]/g[1]
                # We need to check that this root is actually in K;
                # otherwise we'd return roots in the fraction field of K.
                if rt in K:
                    rt = K(rt)
                    if multiplicities:
                        seq.append((rt,fac[1]))
                    else:
                        seq.append(rt)
        return seq

    def real_roots(self):
        """
        Return the real roots of this polynomial, without multiplicities.

        Calls self.roots(ring=RR), unless this is a polynomial with
        floating-point real coefficients, in which case it calls
        self.roots().

        EXAMPLES::

            sage: x = polygen(ZZ)
            sage: (x^2 - x - 1).real_roots()
            [-0.618033988749895, 1.61803398874989]

        TESTS::

            sage: x = polygen(RealField(100))
            sage: (x^2 - x - 1).real_roots()[0].parent()
                Real Field with 100 bits of precision
            sage: x = polygen(RDF)
            sage: (x^2 - x - 1).real_roots()[0].parent()
            Real Double Field

            sage: x=polygen(ZZ,'x'); v=(x^2-x-1).real_roots()
            sage: v[0].parent() is RR
            True
        """
        K = self.base_ring()
        if is_RealField(K) or is_RealDoubleField(K):
            return self.roots(multiplicities=False)

        return self.roots(ring=RR, multiplicities=False)

    def complex_roots(self):
        """
        Return the complex roots of this polynomial, without
        multiplicities.

        Calls self.roots(ring=CC), unless this is a polynomial with
        floating-point coefficients, in which case it is uses the
        appropriate precision from the input coefficients.

        EXAMPLES::

            sage: x = polygen(ZZ)
            sage: (x^3 - 1).complex_roots()   # note: low order bits slightly different on ppc.
            [1.00000000000000, -0.500000000000000 - 0.86602540378443...*I, -0.500000000000000 + 0.86602540378443...*I]

        TESTS::

            sage: x = polygen(RR)
            sage: (x^3 - 1).complex_roots()[0].parent()
            Complex Field with 53 bits of precision
            sage: x = polygen(RDF)
            sage: (x^3 - 1).complex_roots()[0].parent()
            Complex Double Field
            sage: x = polygen(RealField(200))
            sage: (x^3 - 1).complex_roots()[0].parent()
            Complex Field with 200 bits of precision
            sage: x = polygen(CDF)
            sage: (x^3 - 1).complex_roots()[0].parent()
            Complex Double Field
            sage: x = polygen(ComplexField(200))
            sage: (x^3 - 1).complex_roots()[0].parent()
            Complex Field with 200 bits of precision
            sage: x=polygen(ZZ,'x'); v=(x^2-x-1).complex_roots()
            sage: v[0].parent() is CC
            True
        """
        K = self.base_ring()
        if is_RealField(K):
            return self.roots(ring=ComplexField(K.prec()), multiplicities=False)
        if is_RealDoubleField(K):
            return self.roots(ring=CDF, multiplicities=False)
        if is_ComplexField(K) or is_ComplexDoubleField(K):
            return self.roots(multiplicities=False)

        return self.roots(ring=CC, multiplicities=False)

    def variable_name(self):
        """
        Return name of variable used in this polynomial as a string.

        OUTPUT: string

        EXAMPLES::

            sage: R.<t> = QQ[]
            sage: f = t^3 + 3/2*t + 5
            sage: f.variable_name()
            't'
        """
        return self.parent().variable_name()

    @coerce_binop
    def xgcd(self, other):
        r"""
<<<<<<< HEAD
        Compute an extended gcd for ``self`` and ``other``.

        INPUT:

            - ``other`` -- a polynomial in the same ring as ``self``

        OUTPUT:

            A tuple ``(r,s,t)`` where ``r`` is a greatest common divisor of
            ``self`` and ``other``, and ``s`` and ``t`` are such that ``r =
            s*self + t*other`` holds.
=======
        Return an extended gcd of this polynomial and ``other``.

        INPUT:

        - ``other`` -- a polynomial in the same ring as this polynomial

        OUTPUT:

        A tuple ``(r, s, t)`` where ``r`` is a greatest common divisor
        of this polynomial and ``other``, and ``s`` and ``t`` are such
        that ``r = s*self + t*other`` holds.
>>>>>>> 83bef8d5

        .. NOTE::

            The actual algorithm for computing the extended gcd depends on the
            base ring underlying the polynomial ring. If the base ring defines
            a method ``_xgcd_univariate_polynomial``, then this method will be
            called (see examples below).

        EXAMPLES::

            sage: R.<x> = QQbar[]
            sage: (2*x^2).gcd(2*x)
            x
            sage: R.zero().gcd(0)
            0
            sage: (2*x).gcd(0)
            x

        One can easily add xgcd functionality to new rings by providing a
        method ``_xgcd_univariate_polynomial``::

            sage: R.<x> = QQ[]
            sage: S.<y> = R[]
            sage: h1 = y*x
            sage: h2 = y^2*x^2
            sage: h1.xgcd(h2)
            Traceback (most recent call last):
            ...
            NotImplementedError: Univariate Polynomial Ring in x over Rational Field does not provide an xgcd implementation for univariate polynomials
            sage: T.<x,y> = QQ[]
            sage: def poor_xgcd(f,g):
<<<<<<< HEAD
            ...       ret = S(T(f).gcd(g))
            ...       if ret == f: return ret,S.one(),S.zero()
            ...       if ret == g: return ret,S.zero(),S.one()
            ...       raise NotImplementedError
=======
            ....:     ret = S(T(f).gcd(g))
            ....:     if ret == f: return ret,S.one(),S.zero()
            ....:     if ret == g: return ret,S.zero(),S.one()
            ....:     raise NotImplementedError
>>>>>>> 83bef8d5
            sage: R._xgcd_univariate_polynomial = poor_xgcd
            sage: h1.xgcd(h2)
            (x*y, 1, 0)
            sage: del R._xgcd_univariate_polynomial

        """
        if hasattr(self.base_ring(), '_xgcd_univariate_polynomial'):
            return self.base_ring()._xgcd_univariate_polynomial(self, other)
        else:
            raise NotImplementedError("%s does not provide an xgcd implementation for univariate polynomials"%self.base_ring())

    def variables(self):
        """
        Returns the tuple of variables occurring in this polynomial.

        EXAMPLES::

            sage: R.<x> = QQ[]
            sage: x.variables()
            (x,)

        A constant polynomial has no variables.

        ::

            sage: R(2).variables()
            ()
        """
        if self.is_constant():
            return ()
        else:
            return self._parent.gens()

    def args(self):
        """
        Returns the generator of this polynomial ring, which is the (only)
        argument used when calling self.

        EXAMPLES::

            sage: R.<x> = QQ[]
            sage: x.args()
            (x,)

        A constant polynomial has no variables, but still takes a single
        argument.

        ::

            sage: R(2).args()
            (x,)
        """
        return self._parent.gens()

    def valuation(self, p=None):
        r"""
        If `f = a_r x^r + a_{r+1}x^{r+1} + \cdots`, with
        `a_r` nonzero, then the valuation of `f` is
        `r`. The valuation of the zero polynomial is
        `\infty`.

        If a prime (or non-prime) `p` is given, then the valuation
        is the largest power of `p` which divides self.

        The valuation at `\infty` is -self.degree().

        EXAMPLES::

            sage: P.<x> = ZZ[]
            sage: (x^2+x).valuation()
            1
            sage: (x^2+x).valuation(x+1)
            1
            sage: (x^2+1).valuation()
            0
            sage: (x^3+1).valuation(infinity)
            -3
            sage: P(0).valuation()
            +Infinity
        """
        cdef int k

        if not self:
            return infinity.infinity

        if p is infinity.infinity:
            return -self.degree()

        if p is None:
            for k from 0 <= k <= self.degree():
                if self[k]:
                    return ZZ(k)
        if isinstance(p, Polynomial):
            p = self.parent().coerce(p)
        elif is_Ideal(p) and p.ring() is self.parent(): # eventually need to handle fractional ideals in the fraction field
            if self.parent().base_ring().is_field(): # common case
                p = p.gen()
            else:
                raise NotImplementedError
        else:
            from sage.rings.fraction_field import is_FractionField
            if is_FractionField(p.parent()) and self.parent().has_coerce_map_from(p.parent().ring()):
                p = self.parent().coerce(p.parent().ring()(p)) # here we require that p be integral.
            else:
                raise TypeError("The polynomial, p, must have the same parent as self.")

        if p.degree() == 0:
            raise ArithmeticError("The polynomial, p, must have positive degree.")
        k = 0
        while self % p == 0:
            k = k + 1
            self = self.__floordiv__(p)
        return sage.rings.integer.Integer(k)

    def ord(self, p=None):
        r"""
        This is the same as the valuation of self at p. See the
        documentation for ``self.valuation``.

        EXAMPLES::

            sage: R.<x> = ZZ[]
            sage: (x^2+x).ord(x+1)
            1
        """
        return self.valuation(p)

    def add_bigoh(self, prec):
        r"""
        Returns the power series of precision at most prec got by adding
        `O(q^\text{prec})` to self, where q is its variable.

        EXAMPLES::

            sage: R.<x> = ZZ[]
            sage: f = 1 + 4*x + x^3
            sage: f.add_bigoh(7)
            1 + 4*x + x^3 + O(x^7)
            sage: f.add_bigoh(2)
            1 + 4*x + O(x^2)
            sage: f.add_bigoh(2).parent()
            Power Series Ring in x over Integer Ring
        """
        return self.parent().completion(self.parent().gen())(self).add_bigoh(prec)

    def is_irreducible(self):
        """
        Return True precisely if this polynomial is irreducible over its
        base ring.

        Testing irreducibility over `\ZZ/n\ZZ` for composite `n` is not
        implemented.

        EXAMPLES::

            sage: R.<x> = ZZ[]
            sage: (x^3 + 1).is_irreducible()
            False
            sage: (x^2 - 1).is_irreducible()
            False
            sage: (x^3 + 2).is_irreducible()
            True
            sage: R(0).is_irreducible()
            False

        See :trac:`5140`,

        ::

            sage: R(1).is_irreducible()
            False
            sage: R(4).is_irreducible()
            False
            sage: R(5).is_irreducible()
            True

        The base ring does matter:  for example, 2x is irreducible as a
        polynomial in QQ[x], but not in ZZ[x],

        ::

            sage: R.<x> = ZZ[]
            sage: R(2*x).is_irreducible()
            False
            sage: R.<x> = QQ[]
            sage: R(2*x).is_irreducible()
            True

        TESTS::

            sage: F.<t> = NumberField(x^2-5)
            sage: Fx.<xF> = PolynomialRing(F)
            sage: f = Fx([2*t - 5, 5*t - 10, 3*t - 6, -t, -t + 2, 1])
            sage: f.is_irreducible()
            False
            sage: f = Fx([2*t - 3, 5*t - 10, 3*t - 6, -t, -t + 2, 1])
            sage: f.is_irreducible()
            True
        """
        if self.is_zero():
            return False
        if self.is_unit():
            return False
        if self.degree() == 0:
            return self.base_ring()(self).is_irreducible()

        F = self.factor()
        if len(F) > 1 or F[0][1] > 1:
            return False
        return True

    def shift(self, n):
        r"""
        Returns this polynomial multiplied by the power `x^n`. If
        `n` is negative, terms below `x^n` will be
        discarded. Does not change this polynomial (since polynomials are
        immutable).

        EXAMPLES::

            sage: R.<x> = QQ[]
            sage: p = x^2 + 2*x + 4
            sage: p.shift(0)
             x^2 + 2*x + 4
            sage: p.shift(-1)
             x + 2
            sage: p.shift(-5)
             0
            sage: p.shift(2)
             x^4 + 2*x^3 + 4*x^2

        One can also use the infix shift operator::

            sage: f = x^3 + x
            sage: f >> 2
            x
            sage: f << 2
            x^5 + x^3

        TESTS::

            sage: p = R(0)
            sage: p.shift(3).is_zero()
            True
            sage: p.shift(-3).is_zero()
            True

        AUTHORS:

        - David Harvey (2006-08-06)

        - Robert Bradshaw (2007-04-18): Added support for infix
          operator.
        """
        if n == 0 or self.degree() < 0:
            return self   # safe because immutable.
        if n > 0:
            output = [self.base_ring().zero()] * n
            output.extend(self.coefficients(sparse=False))
            return self._parent(output, check=False)
        if n < 0:
            if n > self.degree():
                return self._parent([])
            else:
                return self._parent(self.coefficients(sparse=False)[-int(n):], check=False)

    def __lshift__(self, k):
        return self.shift(k)

    def __rshift__(self, k):
        return self.shift(-k)

    cpdef Polynomial truncate(self, long n):
        r"""
        Returns the polynomial of degree ` < n` which is equivalent
        to self modulo `x^n`.

        EXAMPLES::

            sage: R.<x> = ZZ[]; S.<y> = PolynomialRing(R, sparse=True)
            sage: f = y^3 + x*y -3*x; f
            y^3 + x*y - 3*x
            sage: f.truncate(2)
            x*y - 3*x
            sage: f.truncate(1)
            -3*x
            sage: f.truncate(0)
            0
        """
        # __getitem__ already returns a polynomial!!
        # We must not have check=False, since 0 must not have __coeffs = [0].
        return <Polynomial>self._parent(self[:n])#, check=False)

    cdef _inplace_truncate(self, long prec):
        return self.truncate(prec)

    def is_nth_power(self, n):
        """
        Return whether this polynomial is an ``n``-th power in the polynomial ring.

        INPUT:

        - ``n`` -- an integer

        EXAMPLES::

            sage: R.<x> = GF(3)[]
            sage: x.is_nth_power(1)
            True
            sage: x.is_nth_power(2)
            False
            sage: (x^3).is_nth_power(3)
            True
            sage: R(2).is_nth_power(-3)
            True

        """
        if n == 0:
            return self.is_one()
        if n < 0:
            return self.is_unit() and (~(self[0])).is_nth_power(-n)
        return all([n.divides(e) for e in self.exponents()]) and all([c.is_nth_power(n) for c in self.coefficients()])

    def nth_root(self, n):
        """
        Return a polynomial ``a`` such that this polynomial equals ``a^n``.

        INPUT:

        - ``n`` -- an integer

        EXAMPLES::

            sage: R.<x> = GF(3)[]
            sage: x.nth_root(1)
            x
            sage: x.nth_root(2)
            Traceback (most recent call last):
            ...
            ValueError: element is not an n-th power.
            sage: (x^3).nth_root(3)
            x
            sage: R(2).nth_root(-3)
            2

        """
        if not self.is_nth_power(n):
            raise ValueError("element is not an n-th power.")

        if n < 0:
            return self.parent()(self[0].nth_root(-n))
        if n == 0:
            return self.parent().one()
        return self.parent()([c.nth_root(n) for c in self.coeffs()[::n]])

    def is_squarefree(self):
        """
        Return False if this polynomial is not square-free, i.e., if there is a
        non-unit `g` in the polynomial ring such that `g^2` divides ``self``.

        .. WARNING::

            This method is not consistent with
            :meth:`.squarefree_decomposition` since the latter does not factor
            the content of a polynomial. See the examples below.

        EXAMPLES::

            sage: R.<x> = QQ[]
            sage: f = (x-1)*(x-2)*(x^2-5)*(x^17-3); f
            x^21 - 3*x^20 - 3*x^19 + 15*x^18 - 10*x^17 - 3*x^4 + 9*x^3 + 9*x^2 - 45*x + 30
            sage: f.is_squarefree()
            True
            sage: (f*(x^2-5)).is_squarefree()
            False

        A generic implementation is available, which relies on gcd
        computations::

            sage: R.<x> = ZZ[]
            sage: (2*x).is_squarefree()
            True
            sage: (4*x).is_squarefree()
            False
            sage: (2*x^2).is_squarefree()
            False
            sage: R(0).is_squarefree()
            False

        This can obviously fail if the ring does not implement ``gcd()``::

            sage: S.<y> = QQ[]
            sage: R.<x> = S[]
            sage: (2*x*y).is_squarefree() # R does not provide a gcd implementation
            Traceback (most recent call last):
            ...
            NotImplementedError: Univariate Polynomial Ring in y over Rational Field does not provide a gcd implementation for univariate polynomials
            sage: (2*x*y^2).is_squarefree()
            False

        In positive characteristic, we compute the square-free
        decomposition or a full factorization, depending on which is
        available::

            sage: K.<t> = FunctionField(GF(3))
            sage: R.<x> = K[]
            sage: (x^3-x).is_squarefree()
            True
            sage: (x^3-1).is_squarefree()
            False
            sage: (x^3+t).is_squarefree()
            True
            sage: (x^3+t^3).is_squarefree()
            False

        In the following example, `t^2` is a unit in the base field::

            sage: R(t^2).is_squarefree()
            True

        This method is not consistent with :meth:`.squarefree_decomposition`::

            sage: R.<x> = ZZ[]
            sage: f = 4 * x
            sage: f.is_squarefree()
            False
            sage: f.squarefree_decomposition()
            (4) * x

        If you want this method equally not to consider the content, you can
        remove it as in the following example::

            sage: c = f.content()
            sage: (f/c).is_squarefree()
            True

        If the base ring is not an integral domain, the question is not
        mathematically well-defined::

            sage: R.<x> = IntegerModRing(9)[]
            sage: pol = (x + 3)*(x + 6); pol
            x^2
            sage: pol.is_squarefree()
            Traceback (most recent call last):
            ...
            TypeError: is_squarefree() is not defined for polynomials over Ring of integers modulo 9
        """
        B = self.parent().base_ring()
        if B not in sage.categories.integral_domains.IntegralDomains():
            raise TypeError("is_squarefree() is not defined for polynomials over {}".format(B))

        # a square-free polynomial has a square-free content
        if not B.is_field():
            content = self.content()
            if content not in self.parent().base_ring():
                content = content.gen()
            if not content.is_squarefree():
                return False

        # separable polynomials are square-free
        if self.derivative().gcd(self).is_constant():
            return True

        # for characteristic zero rings, square-free polynomials have to be separable
        if B.characteristic().is_zero():
            return False

        # over rings of positive characteristic, we rely on the square-free decomposition if available
        try:
            F = self.squarefree_decomposition()
        # We catch:
        # - NotImplementedError in case squarefree decomposition is not implemented
        # - AttributeError in case p-th roots are not (or do not exist)
        except (NotImplementedError, AttributeError):
            F = self.factor()
        return all([e<=1 for (f,e) in F])

    def radical(self):
        """
        Returns the radical of self; over a field, this is the product of
        the distinct irreducible factors of self. (This is also sometimes
        called the "square-free part" of self, but that term is ambiguous;
        it is sometimes used to mean the quotient of self by its maximal
        square factor.)

        EXAMPLES::

            sage: P.<x> = ZZ[]
            sage: t = (x^2-x+1)^3 * (3*x-1)^2
            sage: t.radical()
            3*x^3 - 4*x^2 + 4*x - 1
            sage: radical(12 * x^5)
            6*x

        If self has a factor of multiplicity divisible by the characteristic (see :trac:`8736`)::

            sage: P.<x> = GF(2)[]
            sage: (x^3 + x^2).radical()
            x^2 + x
        """
        P = self.parent()
        R = P.base_ring()
        p = R.characteristic()
        if p == 0 or p > self.degree():
            if R.is_field():
                return self // self.gcd(self.derivative())
            else:
                # Be careful with the content: return the
                # radical of the content times the radical of
                # (self/content)
                content = self.content()
                self_1 = (self//content)
                return (self_1 // self_1.gcd(self_1.derivative())) * content.radical()
        else:  # The above method is not always correct (see Trac 8736)
            return self.factor().radical_value()

    def content(self):
        """
        Return the content of ``self``, which is the ideal generated by the coefficients of ``self``.

        EXAMPLES::

            sage: R.<x> = IntegerModRing(4)[]
            sage: f = x^4 + 3*x^2 + 2
            sage: f.content()
            Ideal (2, 3, 1) of Ring of integers modulo 4
        """
        return self.base_ring().ideal(self.coefficients())

    def norm(self, p):
        r"""
        Return the `p`-norm of this polynomial.

        DEFINITION: For integer `p`, the `p`-norm of a
        polynomial is the `p`\th root of the sum of the
        `p`\th powers of the absolute values of the coefficients of
        the polynomial.

        INPUT:


        -  ``p`` - (positive integer or +infinity) the degree
           of the norm


        EXAMPLES::

            sage: R.<x> = RR[]
            sage: f = x^6 + x^2 + -x^4 - 2*x^3
            sage: f.norm(2)
            2.64575131106459
            sage: (sqrt(1^2 + 1^2 + (-1)^2 + (-2)^2)).n()
            2.64575131106459

        ::

            sage: f.norm(1)
            5.00000000000000
            sage: f.norm(infinity)
            2.00000000000000

        ::

            sage: f.norm(-1)
            Traceback (most recent call last):
            ...
            ValueError: The degree of the norm must be positive

        TESTS::

            sage: R.<x> = RR[]
            sage: f = x^6 + x^2 + -x^4 -x^3
            sage: f.norm(int(2))
            2.00000000000000

        AUTHORS:

        - Didier Deshommes

        - William Stein: fix bugs, add definition, etc.
        """
        if p <= 0 :
            raise ValueError("The degree of the norm must be positive")

        coeffs = self.coefficients(sparse=False)
        if p == infinity.infinity:
            return RR(max([abs(i) for i in coeffs]))

        p = sage.rings.integer.Integer(p)  # because we'll do 1/p below.

        if p == 1:
            return RR(sum([abs(i) for i in coeffs]))

        return RR(sum([abs(i)**p for i in coeffs]))**(1/p)

    def hamming_weight(self):
        """
        Returns the number of non-zero coefficients of self.

        EXAMPLES::

            sage: R.<x> = ZZ[]
            sage: f = x^3 - x
            sage: f.hamming_weight()
            2
            sage: R(0).hamming_weight()
            0
            sage: f = (x+1)^100
            sage: f.hamming_weight()
            101
            sage: S = GF(5)['y']
            sage: S(f).hamming_weight()
            5
            sage: cyclotomic_polynomial(105).hamming_weight()
            33
        """
        cdef long w = 0
        for a in self.coefficients(sparse=False):
            if a:
                w += 1
        return w

    def map_coefficients(self, f, new_base_ring = None):
        """
        Returns the polynomial obtained by applying ``f`` to the non-zero
        coefficients of self.

        If ``f`` is a :class:`sage.categories.map.Map`, then the resulting
        polynomial will be defined over the codomain of ``f``. Otherwise, the
        resulting polynomial will be over the same ring as self. Set
        ``new_base_ring`` to override this behaviour.

        INPUT:

        - ``f`` -- a callable that will be applied to the coefficients of self.

        - ``new_base_ring`` (optional) -- if given, the resulting polynomial
          will be defined over this ring.

        EXAMPLES::

            sage: R.<x> = SR[]
            sage: f = (1+I)*x^2 + 3*x - I
            sage: f.map_coefficients(lambda z: z.conjugate())
            (-I + 1)*x^2 + 3*x + I
            sage: R.<x> = ZZ[]
            sage: f = x^2 + 2
            sage: f.map_coefficients(lambda a: a + 42)
            43*x^2 + 44
            sage: R.<x> = PolynomialRing(SR, sparse=True)
            sage: f = (1+I)*x^(2^32) - I
            sage: f.map_coefficients(lambda z: z.conjugate())
            (-I + 1)*x^4294967296 + I
            sage: R.<x> = PolynomialRing(ZZ, sparse=True)
            sage: f = x^(2^32) + 2
            sage: f.map_coefficients(lambda a: a + 42)
            43*x^4294967296 + 44

        Examples with different base ring::

            sage: R.<x> = ZZ[]
            sage: k = GF(2)
            sage: residue = lambda x: k(x)
            sage: f = 4*x^2+x+3
            sage: g = f.map_coefficients(residue); g
            x + 1
            sage: g.parent()
            Univariate Polynomial Ring in x over Integer Ring
            sage: g = f.map_coefficients(residue, new_base_ring = k); g
            x + 1
            sage: g.parent()
            Univariate Polynomial Ring in x over Finite Field of size 2 (using NTL)
            sage: residue = k.coerce_map_from(ZZ)
            sage: g = f.map_coefficients(residue); g
            x + 1
            sage: g.parent()
            Univariate Polynomial Ring in x over Finite Field of size 2 (using NTL)
        """
        R = self.parent()
        if new_base_ring is not None:
            R = R.change_ring(new_base_ring)
        elif isinstance(f, Map):
            R = R.change_ring(f.codomain())
        return R(dict([(k,f(v)) for (k,v) in self.dict().items()]))

    def is_cyclotomic(self, certificate=False, algorithm="pari"):
        r"""
        Test if ``self`` is a cyclotomic polynomial.

        A *cyclotomic polynomial* is a monic, irreducible polynomial such that
        all roots are roots of unity.

        By default the answer is a boolean. But if ``certificate`` is ``True``,
        the result is a non-negative integer: it is ``0`` if ``self`` is not
        cyclotomic, and a positive integer ``n`` if ``self`` is the `n`-th
        cyclotomic polynomial.

        .. SEEALSO::

            :meth:`is_cyclotomic_product`

        INPUT:

        - ``certificate`` -- boolean, default to ``False``. Only works with
          ``algorithm`` set to "pari".

        - ``algorithm`` -- either "pari" or "sage" (default is "pari")

        ALGORITHM:

        The native algorithm implemented in Sage uses the first algorithm of
        [BD89]_. The algorithm in pari is more subtle since it does compute the
        inverse of the Euler `\phi` function to determine the `n` such that the
        polynomial is the `n`-th cyclotomic polynomial.

        EXAMPLES:

        Quick tests::

            sage: P.<x> = ZZ['x']
            sage: (x - 1).is_cyclotomic()
            True
            sage: (x + 1).is_cyclotomic()
            True
            sage: (x^2 - 1).is_cyclotomic()
            False
            sage: (x^2 + x + 1).is_cyclotomic(certificate=True)
            3
            sage: (x^2 + 2*x + 1).is_cyclotomic(certificate=True)
            0

        Test first 100 cyclotomic polynomials::

            sage: all(cyclotomic_polynomial(i).is_cyclotomic() for i in xrange(1,101))
            True

        Some more tests::

            sage: (x^16 + x^14 - x^10 + x^8 - x^6 + x^2 + 1).is_cyclotomic(algorithm="pari")
            False
            sage: (x^16 + x^14 - x^10 + x^8 - x^6 + x^2 + 1).is_cyclotomic(algorithm="sage")
            False

            sage: (x^16 + x^14 - x^10 - x^8 - x^6 + x^2 + 1).is_cyclotomic(algorithm="pari")
            True
            sage: (x^16 + x^14 - x^10 - x^8 - x^6 + x^2 + 1).is_cyclotomic(algorithm="sage")
            True

            sage: y = polygen(QQ)
            sage: (y/2 - 1/2).is_cyclotomic()
            False
            sage: (2*(y/2 - 1/2)).is_cyclotomic()
            True

        Invalid arguments::

            sage: (x - 3).is_cyclotomic(algorithm="sage", certificate=True)
            Traceback (most recent call last):
            ...
            ValueError: no implementation of the certificate within Sage

        Test using other rings::

            sage: z = polygen(GF(5))
            sage: (z - 1).is_cyclotomic()
            Traceback (most recent call last):
            ...
            NotImplementedError: not implemented in non-zero characteristic

        TESTS::

            sage: R = ZZ['x']
            sage: for _ in range(20):
            ....:     p = R.random_element(degree=randint(10,20))
            ....:     ans_pari = p.is_cyclotomic(algorithm="pari")
            ....:     ans_sage = p.is_cyclotomic(algorithm="sage")
            ....:     assert ans_pari == ans_sage, "problem with p={}".format(p)
            sage: for d in range(2,20):
            ....:     p = cyclotomic_polynomial(d)
            ....:     assert p.is_cyclotomic(algorithm="pari"), "pari problem with p={}".format(p)
            ....:     assert p.is_cyclotomic(algorithm="sage"), "sage problem with p={}".format(p)

        Test the output type when ``certificate=True``::

            sage: type((x^2 - 2).is_cyclotomic(certificate=True))
            <type 'sage.rings.integer.Integer'>
            sage: type((x -1).is_cyclotomic(certificate=True))
            <type 'sage.rings.integer.Integer'>

        Check that the arguments are forwarded when the input is not a
        polynomial with coefficients in `\ZZ`::

            sage: x = polygen(QQ)
            sage: (x-1).is_cyclotomic(certificate=True)
            1

        REFERENCES:

        .. [BD89] R. J. Bradford and J. H. Davenport, Effective tests
           for cyclotomic polynomials, Symbolic and Algebraic Computation (1989)
           pp. 244 -- 251, :doi:`10.1007/3-540-51084-2_22`
        """
        if self.base_ring().characteristic() != 0:
            raise NotImplementedError("not implemented in non-zero characteristic")
        if self.base_ring() != ZZ:
            try:
                f = self.change_ring(ZZ)
            except TypeError:
                return False
            return f.is_cyclotomic(certificate=certificate, algorithm=algorithm)

        if algorithm == "pari":
            ans = self._pari_().poliscyclo()
            return Integer(ans) if certificate else bool(ans)

        elif algorithm != "sage":
            raise ValueError("algorithm must be either 'pari' or 'sage'")

        elif certificate:
            raise ValueError("no implementation of the certificate within Sage")

        if not self.is_monic():
            return False

        P = self.parent()
        gen = P.gen()

        if self == gen - 1:  # the first cyc. pol. is treated apart
            return True

        if self.constant_coefficient() != 1:
            return False

        if not self.is_irreducible():
            return False

        coefs = self.coefficients(sparse=False)

        # compute the graeffe transform of self
        po_odd = P(coefs[1::2])
        po_even = P(coefs[0::2])
        f1  = po_even*po_even - gen*(po_odd*po_odd)

        # first case
        if f1 == self:
            return True

        # second case
        selfminus = self(-gen)
        if f1 == selfminus:
            if selfminus.leading_coefficient() < 0 and (-selfminus).is_cyclotomic(algorithm="sage"):
                return True
            elif selfminus.is_cyclotomic(algorithm="sage"):
                return True

        # third case, we need to take a square root
        ans, ff1 = f1.is_square(True)
        return ans and ff1.is_cyclotomic(algorithm="sage")

    def is_cyclotomic_product(self):
        r"""
        Test whether ``self`` is a product of cyclotomic polynomials.

        This method simply calls the function ``poliscycloprod`` from the Pari
        library.

        .. SEEALSO::

            :meth:`is_cyclotomic`

        EXAMPLES::

            sage: x = polygen(ZZ)
            sage: (x^5 - 1).is_cyclotomic_product()
            True
            sage: (x^5 + x^4 - x^2 + 1).is_cyclotomic_product()
            False

            sage: p = prod(cyclotomic_polynomial(i) for i in [2,5,7,12])
            sage: p.is_cyclotomic_product()
            True

            sage: (x^5 - 1/3).is_cyclotomic_product()
            False

            sage: x = polygen(Zmod(5))
            sage: (x-1).is_cyclotomic_product()
            Traceback (most recent call last):
            ...
            NotImplementedError: not implemented in non-zero characteristic
        """
        if self.base_ring().characteristic() != 0:
            raise NotImplementedError("not implemented in non-zero characteristic")
        if self.base_ring() != ZZ:
            try:
                f = self.change_ring(ZZ)
            except TypeError:
                return False
            return f.is_cyclotomic_product()

        return bool(self._pari_().poliscycloprod())

    def homogenize(self, var='h'):
        r"""
        Return the homogenization of this polynomial.

        The polynomial itself is returned if it homogeneous already. Otherwise,
        its monomials are multiplied with the smallest powers of ``var`` such
        that they all have the same total degree.

        INPUT:

        - ``var`` -- a variable in the polynomial ring (as a string, an element
          of the ring, or ``0``) or a name for a new variable (default:
          ``'h'``)

        OUTPUT:

        If ``var`` specifies the variable in the polynomial ring, then a
        homogeneous element in that ring is returned. Otherwise, a homogeneous
        element is returned in a polynomial ring with an extra last variable
        ``var``.

        EXAMPLES::

            sage: R.<x> = QQ[]
            sage: f = x^2 + 1
            sage: f.homogenize()
            x^2 + h^2

        The parameter ``var`` can be used to specify the name of the variable::

            sage: g = f.homogenize('z'); g
            x^2 + z^2
            sage: g.parent()
            Multivariate Polynomial Ring in x, z over Rational Field

        However, if the polynomial is homogeneous already, then that parameter
        is ignored and no extra variable is added to the polynomial ring::

            sage: f = x^2
            sage: g = f.homogenize('z'); g
            x^2
            sage: g.parent()
            Univariate Polynomial Ring in x over Rational Field

        For compatibility with the multivariate case, if ``var`` specifies the
        variable of the polynomial ring, then the monomials are multiplied with
        the smallest powers of ``var`` such that the result is homogeneous; in
        other words, we end up with a monomial whose leading coefficient is the
        sum of the coefficients of the polynomial::

            sage: f = x^2 + x + 1
            sage: f.homogenize('x')
            3*x^2

        In positive characterstic, the degree can drop in this case::

            sage: R.<x> = GF(2)[]
            sage: f = x + 1
            sage: f.homogenize(x)
            0

        For compatibility with the multivariate case, the parameter ``var`` can
        also be 0 to specify the variable in the polynomial ring::

            sage: R.<x> = QQ[]
            sage: f = x^2 + x + 1
            sage: f.homogenize(0)
            3*x^2

        """
        if self.is_homogeneous():
            return self

        x, = self.variables()

        if isinstance(var, int) or isinstance(var, Integer):
            if var:
                raise TypeError, "Variable index %d must be < 1."%var
            else:
                return sum(self.coefficients())*x**self.degree()

        x_name = self.variable_name()
        var = str(var)

        if var == x_name:
            return sum(self.coefficients())*x**self.degree()

        P = PolynomialRing(self.base_ring(), [x_name, var])
        return P(self)._homogenize(1)

    def is_homogeneous(self):
        r"""
        Return ``True`` if this polynomial is homogeneous.

        EXAMPLES::

            sage: P.<x> = PolynomialRing(QQ)
            sage: x.is_homogeneous()
            True
            sage: P(0).is_homogeneous()
            True
            sage: (x+1).is_homogeneous()
            False
        """
        return len(self.exponents()) < 2

# ----------------- inner functions -------------
# Cython can't handle function definitions inside other function

cdef do_schoolbook_product(x, y):
    """
    Compute the multiplication of two polynomials represented by lists, using
    the schoolbook algorithm.

    This is the core of _mul_generic and the code that is used by
    _mul_karatsuba bellow a threshold.

    TESTS:

    Doctested indirectly in _mul_generic and _mul_karatsuba. For the doctest we
    use a ring such that default multiplication calls external libraries::

        sage: K = ZZ['x']
        sage: f = K.random_element(8)
        sage: g = K.random_element(8)
        sage: f*g - f._mul_generic(g)
        0
    """
    cdef Py_ssize_t i, k, start, end
    cdef Py_ssize_t d1 = len(x)-1, d2 = len(y)-1
    if d1 == -1:
        return x
    elif d2 == -1:
        return y
    elif d1 == 0:
        c = x[0]
        return [c*a for a in y] # beware of noncommutative rings
    elif d2 == 0:
        c = y[0]
        return [a*c for a in x] # beware of noncommutative rings
    coeffs = []
    for k from 0 <= k <= d1+d2:
        start = 0 if k <= d2 else k-d2  # max(0, k-d2)
        end =   k if k <= d1 else d1    # min(k, d1)
        sum = x[start] * y[k-start]
        for i from start < i <= end:
            sum = sum + x[i] * y[k-i]
        coeffs.append(sum)
    return coeffs

cdef do_karatsuba_different_size(left, right, Py_ssize_t K_threshold):
    """
    Multiply two polynomials of different degrees by splitting the one of
    largest degree in chunks that are multiplied with the other using the
    Karatsuba algorithm, as explained in _mul_karatsuba.

    INPUT:

        - `left`: a list representing a polynomial
        - `right`: a list representing a polynomial
        - `K_threshold`: an Integer, a threshold to pass to the classical
          quadratic algorithm. During Karatsuba recursion, if one of the lists
          has length <= K_threshold the classical product is used instead.

    TESTS:

    This method is indirectly doctested in _mul_karatsuba.

    Here, we use Fibonacci numbers that need deepest recursion in this method.

        sage: K = ZZ['x']
        sage: f = K.random_element(21)
        sage: g = K.random_element(34)
        sage: f*g - f._mul_karatsuba(g,0)
        0
    """
    cdef Py_ssize_t n = len(left), m = len(right)
    cdef Py_ssize_t r, q, i, j, mi
    if n == 0 or m == 0:
        return []
    if n == 1:
        c = left[0]
        return [c*a for a in right]
    if m == 1:
        c = right[0]
        return [a*c for a in left] # beware of noncommutative rings
    if n <= K_threshold or m <= K_threshold:
        return do_schoolbook_product(left,right)
    if n == m:
        return do_karatsuba(left, right, K_threshold, 0, 0, n)
    if n > m:
        # left is the bigger list
        # n is the bigger number
        q = n // m
        r = n % m
        output = do_karatsuba(left, right, K_threshold, 0, 0, m)
        for i from 1 <= i < q:
            mi = m*i
            carry = do_karatsuba(left, right, K_threshold, mi, 0, m)
            for j from 0 <= j < m-1:
                output[mi+j] = output[mi+j] + carry[j]
            output.extend(carry[m-1:])
        if r:
            mi = m*q
            carry = do_karatsuba_different_size(left[mi:], right, K_threshold)
            for j from 0 <= j < m-1:
                output[mi+j] = output[mi+j] + carry[j]
            output.extend(carry[m-1:])
        return output
    else:
        # n < m, I need to repeat the code due to the case
        # of noncommutative rings.
        q = m // n
        r = m % n
        output = do_karatsuba(left, right, K_threshold, 0, 0, n)
        for i from 1 <= i < q:
            mi = n*i
            carry = do_karatsuba(left, right, K_threshold, 0, mi, n)
            for j from 0 <= j < n-1:
                output[mi+j] = output[mi+j] + carry[j]
            output.extend(carry[n-1:])
        if r:
            mi = n*q
            carry = do_karatsuba_different_size(left, right[mi:], K_threshold)
            for j from 0 <= j < n-1:
                output[mi+j] = output[mi+j] + carry[j]
            output.extend(carry[n-1:])
        return output

cdef do_karatsuba(left, right, Py_ssize_t K_threshold,Py_ssize_t start_l, Py_ssize_t start_r,Py_ssize_t num_elts):
    """
    Core routine for Karatsuba multiplication. This function works for two
    polynomials of the same degree.

    Input:

        - left: a list containing a slice representing a polynomial
        - right: a list containing the slice representing a polynomial with the
          same length as left
        - K_threshold: an integer. For lists of length <= K_threshold, the
          quadratic polynomial multiplication is used.
        - start_l: the index of left where the actual polynomial starts
        - start_r: the index of right where the actual polynomial starts
        - num_elts: the length of the polynomials.

    Thus, the actual polynomials we want to multiply are represented by the
    slices: left[ start_l: start_l+num_elts ], right[ right_l: right_l+num_elts ].
    We use this representation in order to avoid creating slices of lists and
    create smaller lists.

    Output:

        - a list representing the product of the polynomials

    Doctested indirectly in _mul_karatsuba

    TESTS::

        sage: K.<x> = ZZ[]
        sage: f = K.random_element(50) + x^51
        sage: g = K.random_element(50) + x^51
        sage: f*g - f._mul_karatsuba(g,0)
        0

    Notes on the local variables:

    - ac will always be a list of length lenac
    - bd will always be a list of length lenbd
    - a_m_b and c_m_d are lists of length ne, we only make necessary additions
    - tt1 has length lenac
    """
    cdef Py_ssize_t e, ne, lenac, lenbd, start_le, start_re, i
    if num_elts == 0:
        return []
    if num_elts == 1:
        return [left[start_l]*right[start_r]]
    if num_elts <= K_threshold:
        # Special case of degree 2, no loop, no function call
        if num_elts == 2:
            b = left[start_l]
            a = left[start_l+1]
            d = right[start_r]
            c = right[start_r+1]
            return [b*d, a*d+b*c, a*c]
        return do_schoolbook_product(left[start_l:start_l+num_elts], right[start_r:start_r+num_elts])
    if num_elts == 2:
        # beware of noncommutative rings
        b = left[start_l]
        a = left[start_l+1]
        d = right[start_r]
        c = right[start_r+1]
        ac = a*c
        bd = b*d
        return [bd, (a+b)*(c+d)-ac-bd, ac]
    e = num_elts//2
    ne = num_elts-e
    lenac = 2*ne-1
    lenbd = 2*e-1
    start_le = start_l+e
    start_re = start_r+e
    ac = do_karatsuba(left, right, K_threshold, start_le, start_re, ne)
    bd = do_karatsuba(left, right, K_threshold, start_l,  start_r,  e)
    a_m_b = left[start_le:start_le+ne]
    c_m_d = right[start_re:start_re+ne]
    for i from 0 <= i < e:
        a_m_b[i] = a_m_b[i] + left[start_l+i]
        c_m_d[i] = c_m_d[i] + right[start_r+i]
    tt1 = do_karatsuba(a_m_b, c_m_d, K_threshold, 0, 0, ne)
    # bd might be shorter than ac, we divide the operations in two loops
    for i from 0 <= i < lenbd:
        tt1[i] = tt1[i] - (ac[i]+bd[i])
    for i from lenbd <= i < lenac:
        tt1[i] = tt1[i] - ac[i]
    # Reconstruct the product from the lists bd, tt1, ac.
    for i from 0 <= i < e-1:
        bd[e+i] = bd[e+i] + tt1[i]
    bd.append(tt1[e-1])
    for i from 0 <= i < lenac -e:
        ac[i] = ac[i] + tt1[e+i]
    return bd + ac


cdef class Polynomial_generic_dense(Polynomial):
    """
    A generic dense polynomial.

    EXAMPLES::

        sage: R.<x> = PolynomialRing(PolynomialRing(QQ,'y'))
        sage: f = x^3 - x + 17
        sage: type(f)
        <type 'sage.rings.polynomial.polynomial_element.Polynomial_generic_dense'>
        sage: loads(f.dumps()) == f
        True
    """
    def __init__(self, parent, x=None, int check=1, is_gen=False, int construct=0, **kwds):
        Polynomial.__init__(self, parent, is_gen=is_gen)
        if x is None:
            self.__coeffs = []
            return

        R = parent.base_ring()
        if isinstance(x, list):
            if check:
                self.__coeffs = [R(t) for t in x]
                self.__normalize()
            else:
                self.__coeffs = x
            return

        if sage.rings.fraction_field_element.is_FractionFieldElement(x):
            if x.denominator() != 1:
                raise TypeError("denominator must be 1")
            else:
                x = x.numerator()

        if isinstance(x, Polynomial):
            if (<Element>x)._parent is self._parent:
                x = list(x.list())
            elif R.has_coerce_map_from((<Element>x)._parent):# is R or (<Element>x)._parent == R:
                try:
                    if x.is_zero():
                        self.__coeffs = []
                        return
                except (AttributeError, TypeError):
                    pass
                x = [x]
            else:
                self.__coeffs = [R(a, **kwds) for a in x.list()]
                if check:
                    self.__normalize()
                return

        elif isinstance(x, int) and x == 0:
            self.__coeffs = []
            return

        elif isinstance(x, dict):
            x = self._dict_to_list(x, R.zero())

        elif isinstance(x, pari_gen):
            x = [R(w, **kwds) for w in x.list()]
            check = 0
        elif not isinstance(x, list):
            # We trust that the element constructors do not send x=0
#            if x:
            x = [x]   # constant polynomials
#            else:
#                x = []    # zero polynomial
        if check:
            self.__coeffs = [R(z, **kwds) for z in x]
            self.__normalize()
        else:
            self.__coeffs = x

    cdef Polynomial_generic_dense _new_c(self, list coeffs, Parent P):
        cdef type t = type(self)
        cdef Polynomial_generic_dense f = <Polynomial_generic_dense>t.__new__(t)
        f._parent = P
        f.__coeffs = coeffs
        return f

    cpdef Polynomial _new_constant_poly(self, a, Parent P):
        """
        Create a new constant polynomial in P with value a.

        ASSUMPTION:

        The given value **must** be an element of the base ring. That
        assumption is not verified.

        EXAMPLES::

            sage: S.<y> = QQ[]
            sage: R.<x> = S[]
            sage: x._new_constant_poly(y+1, R)
            y + 1
            sage: parent(x._new_constant_poly(y+1, R))
            Univariate Polynomial Ring in x over Univariate Polynomial Ring in y over Rational Field
        """
        if a:
            return self._new_c([a],P)
        else:
            return self._new_c([],P)

    def __reduce__(self):
        """
        For pickling.

        TESTS::

            sage: R.<x> = QQ['a,b']['x']
            sage: f = x^3-x
            sage: loads(dumps(f)) == f
            True

        Make sure we're testing the right method::

            sage: type(f)
            <type 'sage.rings.polynomial.polynomial_element.Polynomial_generic_dense'>
        """
        return make_generic_polynomial, (self._parent, self.__coeffs)

    def __nonzero__(self):
        return len(self.__coeffs) > 0

    cdef int __normalize(self) except -1:
        """
        TESTS:

        Check that exceptions are propagated correctly (:trac:`18274`)::

            sage: class BrokenRational(Rational):
            ....:     def __nonzero__(self):
            ....:         raise NotImplementedError("cannot check whether number is non-zero")
            sage: z = BrokenRational()
            sage: R.<x> = QQ[]
            sage: from sage.rings.polynomial.polynomial_element import Polynomial_generic_dense
            sage: Polynomial_generic_dense(R, [z])
            Traceback (most recent call last):
            ...
            NotImplementedError: cannot check whether number is non-zero
        """
        cdef list x = self.__coeffs
        cdef Py_ssize_t n = len(x) - 1
        while n >= 0 and not x[n]:
            del x[n]
            n -= 1

    # you may have to replicate this boilerplate code in derived classes if you override
    # __richcmp__.  The python documentation at  http://docs.python.org/api/type-structs.html
    # explains how __richcmp__, __hash__, and __cmp__ are tied together.
    def __hash__(self):
        return self._hash_c()

    def __richcmp__(left, right, int op):
        return (<Element>left)._richcmp(right, op)

    def __getitem__(self, n):
        """
        EXAMPLES::

            sage: R.<x> = RDF[]
            sage: f = (1+2*x)^5; f
            32.0*x^5 + 80.0*x^4 + 80.0*x^3 + 40.0*x^2 + 10.0*x + 1.0
            sage: f[-1]
            0.0
            sage: f[2]
            40.0
            sage: f[6]
            0.0
            sage: f[:3]
            40.0*x^2 + 10.0*x + 1.0
            sage: f[2:5]
            80.0*x^4 + 80.0*x^3 + 40.0*x^2
            sage: f[2:]
            32.0*x^5 + 80.0*x^4 + 80.0*x^3 + 40.0*x^2
        """
        if isinstance(n, slice):
            start, stop = n.start, n.stop
            if start <= 0:
                start = 0
                zeros = []
            elif start > 0:
                zeros = [self._parent.base_ring().zero()] * start
            if stop is None:
                stop = len(self.__coeffs)
            return self._parent(zeros + self.__coeffs[start:stop])
        else:
            if n < 0 or n >= len(self.__coeffs):
                return self.base_ring().zero()
            return self.__coeffs[n]

    def _unsafe_mutate(self, n, value):
        """
        Never use this unless you really know what you are doing.

        .. warning::

           This could easily introduce subtle bugs, since Sage assumes
           everywhere that polynomials are immutable. It's OK to use
           this if you really know what you're doing.

        EXAMPLES::

            sage: R.<x> = ZZ[]
            sage: f = (1+2*x)^2; f
            4*x^2 + 4*x + 1
            sage: f._unsafe_mutate(1, -5)
            sage: f
            4*x^2 - 5*x + 1
        """
        n = int(n)
        value = self.base_ring()(value)
        if n >= 0 and n < len(self.__coeffs):
            self.__coeffs[n] = value
            if n == len(self.__coeffs) and value == 0:
                self.__normalize()
        elif n < 0:
            raise IndexError("polynomial coefficient index must be nonnegative")
        elif value != 0:
            zero = self.base_ring().zero()
            for _ in xrange(len(self.__coeffs), n):
                self.__coeffs.append(zero)
            self.__coeffs.append(value)

    def __floordiv__(self, right):
        """
        Return the quotient upon division (no remainder).

        EXAMPLES::

            sage: R.<x> = QQbar[]
            sage: f = (1+2*x)^3 + 3*x; f
            8*x^3 + 12*x^2 + 9*x + 1
            sage: g = f // (1+2*x); g
            4*x^2 + 4*x + 5/2
            sage: f - g * (1+2*x)
            -3/2
            sage: f.quo_rem(1+2*x)
            (4*x^2 + 4*x + 5/2, -3/2)

        TESTS:

        Check that #13048 has been fixed::

            sage: R.<x> = QQbar[]
            sage: x//x
            1
            sage: x//1
            x

        """
        P = (<Element>self)._parent
        if right.parent() == P:
            return Polynomial.__floordiv__(self, right)
        d = P.base_ring()(right)
        cdef Polynomial_generic_dense res = (<Polynomial_generic_dense>self)._new_c([c // d for c in (<Polynomial_generic_dense>self).__coeffs], P)
        res.__normalize()
        return res

    cpdef ModuleElement _add_(self, ModuleElement right):
        r"""
        Add two polynomials.

        EXAMPLES::

            sage: R.<y> = QQ[]
            sage: S.<x> = R[]
            sage: S([0,1,y,2*y]) + S([1,-2*y,3])   # indirect doctest
            2*y*x^3 + (y + 3)*x^2 + (-2*y + 1)*x + 1
        """
        cdef Polynomial_generic_dense res
        cdef Py_ssize_t check=0, i, min
        x = (<Polynomial_generic_dense>self).__coeffs
        y = (<Polynomial_generic_dense>right).__coeffs
        if len(x) > len(y):
            min = len(y)
            high = x[min:]
        elif len(x) < len(y):
            min = len(x)
            high = y[min:]
        else:
            min = len(x)
        cdef list low = [x[i] + y[i] for i from 0 <= i < min]
        if len(x) == len(y):
            res = self._new_c(low, self._parent)
            res.__normalize()
            return res
        else:
            return self._new_c(low + high, self._parent)

    cpdef ModuleElement _sub_(self, ModuleElement right):
        cdef Polynomial_generic_dense res
        cdef Py_ssize_t check=0, i, min
        x = (<Polynomial_generic_dense>self).__coeffs
        y = (<Polynomial_generic_dense>right).__coeffs
        if len(x) > len(y):
            min = len(y)
            high = x[min:]
        elif len(x) < len(y):
            min = len(x)
            high = [-y[i] for i from min <= i < len(y)]
        else:
            min = len(x)
        low = [x[i] - y[i] for i from 0 <= i < min]
        if len(x) == len(y):
            res = self._new_c(low, self._parent)
            res.__normalize()
            return res
        else:
            return self._new_c(low + high, self._parent)

    cpdef ModuleElement _rmul_(self, RingElement c):
        if len(self.__coeffs) == 0:
            return self
        if c._parent is not (<Element>self.__coeffs[0])._parent:
            c = (<Element>self.__coeffs[0])._parent._coerce_c(c)
        v = [c * a for a in self.__coeffs]
        cdef Polynomial_generic_dense res = self._new_c(v, self._parent)
        #if not v[len(v)-1]:
        # "normalize" checks this anyway...
        res.__normalize()
        return res

    cpdef ModuleElement _lmul_(self, RingElement c):
        if len(self.__coeffs) == 0:
            return self
        if c._parent is not (<Element>self.__coeffs[0])._parent:
            c = (<Element>self.__coeffs[0])._parent._coerce_c(c)
        v = [a * c for a in self.__coeffs]
        cdef Polynomial_generic_dense res = self._new_c(v, self._parent)
        #if not v[len(v)-1]:
        # "normalize" checks this anyway...
        res.__normalize()
        return res

    cpdef constant_coefficient(self):
        """
        Return the constant coefficient of this polynomial.

        OUTPUT:
            element of base ring

        EXAMPLES:
            sage: R.<t> = QQ[]
            sage: S.<x> = R[]
            sage: f = x*t + x + t
            sage: f.constant_coefficient()
            t
        """
        if len(self.__coeffs) == 0:
            return self.base_ring().zero()
        else:
            return self.__coeffs[0]

    def list(self, copy=True):
        """
        Return a new copy of the list of the underlying elements of self.

        EXAMPLES::

            sage: R.<x> = GF(17)[]
            sage: f = (1+2*x)^3 + 3*x; f
            8*x^3 + 12*x^2 + 9*x + 1
            sage: f.list()
            [1, 9, 12, 8]
        """
        if copy:
            return list(self.__coeffs)
        else:
            return self.__coeffs

    def degree(self, gen=None):
        """
        EXAMPLES::

            sage: R.<x> = RDF[]
            sage: f = (1+2*x^7)^5
            sage: f.degree()
            35

        TESTS:

        Check that :trac:`12552` is fixed::

            sage: type(f.degree())
            <type 'sage.rings.integer.Integer'>

        """
        return smallInteger(len(self.__coeffs) - 1)

    def shift(self, Py_ssize_t n):
        r"""
        Returns this polynomial multiplied by the power `x^n`. If
        `n` is negative, terms below `x^n` will be
        discarded. Does not change this polynomial.

        EXAMPLES::

            sage: R.<x> = PolynomialRing(PolynomialRing(QQ,'y'), 'x')
            sage: p = x^2 + 2*x + 4
            sage: type(p)
            <type 'sage.rings.polynomial.polynomial_element.Polynomial_generic_dense'>
            sage: p.shift(0)
             x^2 + 2*x + 4
            sage: p.shift(-1)
             x + 2
            sage: p.shift(2)
             x^4 + 2*x^3 + 4*x^2

        TESTS::

            sage: p = R(0)
            sage: p.shift(3).is_zero()
            True
            sage: p.shift(-3).is_zero()
            True

        AUTHORS:

        - David Harvey (2006-08-06)
        """
        if n == 0 or self.degree() < 0:
            return self
        if n > 0:
            output = [self.base_ring().zero()] * n
            output.extend(self.__coeffs)
            return self._new_c(output, self._parent)
        if n < 0:
            if n > len(self.__coeffs) - 1:
                return self._parent([])
            else:
                return self._new_c(self.__coeffs[-int(n):], self._parent)

    @coerce_binop
    def quo_rem(self, other):
        """
        Returns the quotient and remainder of the Euclidean division of
        ``self`` and ``other``.

        Raises ZerodivisionError if ``other`` is zero. Raises ArithmeticError if ``other`` has
        a nonunit leading coefficient.

        EXAMPLES::

            sage: P.<x> = QQ[]
            sage: R.<y> = P[]
            sage: f = R.random_element(10)
            sage: g = y^5+R.random_element(4)
            sage: q,r = f.quo_rem(g)
            sage: f == q*g + r
            True
            sage: g = x*y^5
            sage: f.quo_rem(g)
            Traceback (most recent call last):
            ...
            ArithmeticError: Nonunit leading coefficient
            sage: g = 0
            sage: f.quo_rem(g)
            Traceback (most recent call last):
            ...
            ZeroDivisionError: Division by zero polynomial
        """
        if other.is_zero():
            raise ZeroDivisionError("Division by zero polynomial")
        if not other.leading_coefficient().is_unit():
            raise ArithmeticError("Nonunit leading coefficient")
        if self.is_zero():
            return self, self

        R = self.parent().base_ring()
        x = (<Polynomial_generic_dense>self).__coeffs[:] # make a copy
        y = (<Polynomial_generic_dense>other).__coeffs
        m = len(x)  # deg(self)=m-1
        n = len(y)  # deg(other)=n-1
        if m < n:
            return self.parent()(0), self

        quo = list()
        for k from m-n >= k >= 0:
            q = x[n+k-1]/y[n-1]
            x[n+k-1] = R.zero()
            for j from n+k-2 >= j >= k:
                x[j] -= q * y[j-k]
            quo.insert(0,q)

        return self._new_c(quo,self._parent), self._new_c(x,self._parent)._inplace_truncate(n-1)

    cpdef Polynomial truncate(self, long n):
        r"""
        Returns the polynomial of degree ` < n` which is equivalent
        to self modulo `x^n`.

        EXAMPLES::

            sage: S.<q> = QQ['t']['q']
            sage: f = (1+q^10+q^11+q^12).truncate(11); f
            q^10 + 1
            sage: f = (1+q^10+q^100).truncate(50); f
            q^10 + 1
            sage: f.degree()
            10
            sage: f = (1+q^10+q^100).truncate(500); f
            q^100 + q^10 + 1

        TESTS:

        Make sure we're not actually testing a specialized
        implementation.

        ::

            sage: type(f)
            <type 'sage.rings.polynomial.polynomial_element.Polynomial_generic_dense'>
        """
        l = len(self.__coeffs)
        if n > l:
            n = l
        while n > 0 and not self.__coeffs[n-1]:
            n -= 1
        return self._new_c(self.__coeffs[:n], self._parent)

    cdef _inplace_truncate(self, long n):
        if n < len(self.__coeffs):
            while n > 0 and not self.__coeffs[n-1]:
                n -= 1
        self.__coeffs = self.__coeffs[:n]
        return self

def make_generic_polynomial(parent, coeffs):
    return parent(coeffs)

@cached_function
def universal_discriminant(n):
    r"""
    Return the discriminant of the 'universal' univariate polynomial
    `a_n x^n + \cdots + a_1 x + a_0` in `\ZZ[a_0, \ldots, a_n][x]`.

    INPUT:

    - ``n`` - degree of the polynomial

    OUTPUT:

    The discriminant as a polynomial in `n + 1` variables over `\ZZ`.
    The result will be cached, so subsequent computations of
    discriminants of the same degree will be faster.

    EXAMPLES::

        sage: from sage.rings.polynomial.polynomial_element import universal_discriminant
        sage: universal_discriminant(1)
        1
        sage: universal_discriminant(2)
        a1^2 - 4*a0*a2
        sage: universal_discriminant(3)
        a1^2*a2^2 - 4*a0*a2^3 - 4*a1^3*a3 + 18*a0*a1*a2*a3 - 27*a0^2*a3^2
        sage: universal_discriminant(4).degrees()
        (3, 4, 4, 4, 3)

    .. SEEALSO::
        :meth:`Polynomial.discriminant`
    """
    pr1 = PolynomialRing(ZZ, n + 1, 'a')
    pr2 = PolynomialRing(pr1, 'x')
    p = pr2(list(pr1.gens()))
    return (1 - (n&2))*p.resultant(p.derivative())//pr1.gen(n)

cdef class ConstantPolynomialSection(Map):
    """
    This class is used for conversion from a polynomial ring to its base ring.

    Since :trac:`9944`, it calls the constant_coefficient method,
    which can be optimized for a particular polynomial type.

    EXAMPLES::

        sage: P0.<y_1> = GF(3)[]
        sage: P1.<y_2,y_1,y_0> = GF(3)[]
        sage: P0(-y_1)    # indirect doctest
        2*y_1

        sage: phi = GF(3).convert_map_from(P0); phi
        Generic map:
          From: Univariate Polynomial Ring in y_1 over Finite Field of size 3
          To:   Finite Field of size 3
        sage: type(phi)
        <type 'sage.rings.polynomial.polynomial_element.ConstantPolynomialSection'>
        sage: phi(P0.one())
        1
        sage: phi(y_1)
        Traceback (most recent call last):
        ...
        TypeError: not a constant polynomial
    """
    cpdef Element _call_(self, x):
        """
        TESTS:
            sage: from sage.rings.polynomial.polynomial_element import ConstantPolynomialSection
            sage: R.<x> = QQ[]
            sage: m = ConstantPolynomialSection(R, QQ); m
            Generic map:
              From: Univariate Polynomial Ring in x over Rational Field
              To:   Rational Field
            sage: m(x-x+1/2) # implicit
            1/2
            sage: m(x-x)
            0
            sage: m(x)
            Traceback (most recent call last):
            ...
            TypeError: not a constant polynomial
        """
        if x.degree() <= 0:
            try:
                return <Element>(x.constant_coefficient())
            except AttributeError:
                return <Element>((<Polynomial>x).constant_coefficient())
        else:
            raise TypeError("not a constant polynomial")

cdef class PolynomialBaseringInjection(Morphism):
    """
    This class is used for conversion from a ring to a polynomial
    over that ring.

    It calls the _new_constant_poly method on the generator,
    which should be optimized for a particular polynomial type.

    Technically, it should be a method of the polynomial ring, but
    few polynomial rings are cython classes, and so, as a method
    of a cython polynomial class, it is faster.

    EXAMPLES:

    We demonstrate that most polynomial ring classes use
    polynomial base injection maps for coercion. They are
    supposed to be the fastest maps for that purpose. See
    :trac:`9944`. ::

        sage: R.<x> = Qp(3)[]
        sage: R.coerce_map_from(R.base_ring())
        Polynomial base injection morphism:
          From: 3-adic Field with capped relative precision 20
          To:   Univariate Polynomial Ring in x over 3-adic Field with capped relative precision 20
        sage: R.<x,y> = Qp(3)[]
        sage: R.coerce_map_from(R.base_ring())
        Polynomial base injection morphism:
          From: 3-adic Field with capped relative precision 20
          To:   Multivariate Polynomial Ring in x, y over 3-adic Field with capped relative precision 20
        sage: R.<x,y> = QQ[]
        sage: R.coerce_map_from(R.base_ring())
        Polynomial base injection morphism:
          From: Rational Field
          To:   Multivariate Polynomial Ring in x, y over Rational Field
        sage: R.<x> = QQ[]
        sage: R.coerce_map_from(R.base_ring())
        Polynomial base injection morphism:
          From: Rational Field
          To:   Univariate Polynomial Ring in x over Rational Field

    By :trac:`9944`, there are now only very few exceptions::

        sage: PolynomialRing(QQ,names=[]).coerce_map_from(QQ)
        Generic morphism:
          From: Rational Field
          To:   Multivariate Polynomial Ring in no variables over Rational Field
    """

    cdef RingElement _an_element
    cdef object _new_constant_poly_

    def __init__(self, domain, codomain):
        """
        TESTS::

            sage: from sage.rings.polynomial.polynomial_element import PolynomialBaseringInjection
            sage: PolynomialBaseringInjection(QQ, QQ['x'])
            Polynomial base injection morphism:
              From: Rational Field
              To:   Univariate Polynomial Ring in x over Rational Field
            sage: PolynomialBaseringInjection(ZZ, QQ['x'])
            Traceback (most recent call last):
            ...
            AssertionError: domain must be basering

        ::

            sage: R.<t> = Qp(2)[]
            sage: f = R.convert_map_from(R.base_ring())    # indirect doctest
            sage: f(Qp(2).one()*3)
            (1 + 2 + O(2^20))
            sage: (Qp(2).one()*3)*t
            (1 + 2 + O(2^20))*t
        """
        assert codomain.base_ring() is domain, "domain must be basering"
        Morphism.__init__(self, domain, codomain)
        self._an_element = codomain.gen()
        self._repr_type_str = "Polynomial base injection"
        self._new_constant_poly_ = self._an_element._new_constant_poly

    cdef dict _extra_slots(self, dict _slots):
        """
        EXAMPLES::

            sage: phi = QQ['x'].coerce_map_from(QQ)   # indirect doctest
            sage: phi
            Polynomial base injection morphism:
              From: Rational Field
              To:   Univariate Polynomial Ring in x over Rational Field
            sage: phi(3/1)
            3
        """
        _slots['_an_element'] = self._an_element
        _slots['_new_constant_poly_'] = self._new_constant_poly_
        return Morphism._extra_slots(self, _slots)

    cdef _update_slots(self, dict _slots):
        """
        EXAMPLES::

            sage: phi = QQ['x'].coerce_map_from(QQ)  # indirect doctest
            sage: phi
            Polynomial base injection morphism:
              From: Rational Field
              To:   Univariate Polynomial Ring in x over Rational Field
            sage: phi(3/1)
            3
        """
        Morphism._update_slots(self, _slots)
        self._an_element = _slots['_an_element']
        self._new_constant_poly_ = _slots['_new_constant_poly_']

    cpdef Element _call_(self, x):
        """
        TESTS:
            sage: from sage.rings.polynomial.polynomial_element import PolynomialBaseringInjection
            sage: m = PolynomialBaseringInjection(ZZ, ZZ['x']); m
            Polynomial base injection morphism:
              From: Integer Ring
              To:   Univariate Polynomial Ring in x over Integer Ring
            sage: m(2) # indirect doctest
            2
            sage: parent(m(2))
            Univariate Polynomial Ring in x over Integer Ring
        """
        return self._new_constant_poly_(x, self._codomain)

    cpdef Element _call_with_args(self, x, args=(), kwds={}):
        """
        TESTS:
            sage: from sage.rings.polynomial.polynomial_element import PolynomialBaseringInjection
            sage: m = PolynomialBaseringInjection(Qp(5), Qp(5)['x'])
            sage: m(1 + O(5^11), absprec = 5)   # indirect doctest
            (1 + O(5^11))
        """
        try:
            return self._codomain._element_constructor_(x, *args, **kwds)
        except AttributeError:
            # if there is no element constructor,
            # there is a custom call method.
            return self._codomain(x, *args, **kwds)

    def section(self):
        """
        TESTS::

            sage: from sage.rings.polynomial.polynomial_element import PolynomialBaseringInjection
            sage: m = PolynomialBaseringInjection(RDF, RDF['x'])
            sage: m.section()
            Generic map:
              From: Univariate Polynomial Ring in x over Real Double Field
              To:   Real Double Field
            sage: type(m.section())
            <type 'sage.rings.polynomial.polynomial_element.ConstantPolynomialSection'>
        """
        return ConstantPolynomialSection(self._codomain, self.domain())<|MERGE_RESOLUTION|>--- conflicted
+++ resolved
@@ -6452,19 +6452,6 @@
     @coerce_binop
     def xgcd(self, other):
         r"""
-<<<<<<< HEAD
-        Compute an extended gcd for ``self`` and ``other``.
-
-        INPUT:
-
-            - ``other`` -- a polynomial in the same ring as ``self``
-
-        OUTPUT:
-
-            A tuple ``(r,s,t)`` where ``r`` is a greatest common divisor of
-            ``self`` and ``other``, and ``s`` and ``t`` are such that ``r =
-            s*self + t*other`` holds.
-=======
         Return an extended gcd of this polynomial and ``other``.
 
         INPUT:
@@ -6476,7 +6463,6 @@
         A tuple ``(r, s, t)`` where ``r`` is a greatest common divisor
         of this polynomial and ``other``, and ``s`` and ``t`` are such
         that ``r = s*self + t*other`` holds.
->>>>>>> 83bef8d5
 
         .. NOTE::
 
@@ -6508,17 +6494,10 @@
             NotImplementedError: Univariate Polynomial Ring in x over Rational Field does not provide an xgcd implementation for univariate polynomials
             sage: T.<x,y> = QQ[]
             sage: def poor_xgcd(f,g):
-<<<<<<< HEAD
-            ...       ret = S(T(f).gcd(g))
-            ...       if ret == f: return ret,S.one(),S.zero()
-            ...       if ret == g: return ret,S.zero(),S.one()
-            ...       raise NotImplementedError
-=======
             ....:     ret = S(T(f).gcd(g))
             ....:     if ret == f: return ret,S.one(),S.zero()
             ....:     if ret == g: return ret,S.zero(),S.one()
             ....:     raise NotImplementedError
->>>>>>> 83bef8d5
             sage: R._xgcd_univariate_polynomial = poor_xgcd
             sage: h1.xgcd(h2)
             (x*y, 1, 0)
