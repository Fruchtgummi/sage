--- conflicted
+++ resolved
@@ -795,14 +795,11 @@
             sage: zero.xgcd(zero)
             (0, 0, 0)
         """
-<<<<<<< HEAD
         if hasattr(self.base_ring(),"_xgcd_univariate_polynomial"):
             return self.base_ring()._xgcd_univariate_polynomial(self, other)
-=======
         R = self.parent()
         zero = R.zero()
         one = R.one()
->>>>>>> 6c5572a1
         if other.is_zero():
             if self.is_zero():
                 return (zero, zero, zero)
