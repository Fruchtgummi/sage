r"""
Elements of Laurent polynomial rings
"""

#*****************************************************************************
# This program is free software: you can redistribute it and/or modify
# it under the terms of the GNU General Public License as published by
# the Free Software Foundation, either version 2 of the License, or
# (at your option) any later version.
#                  http://www.gnu.org/licenses/
#*****************************************************************************
from __future__ import print_function
from six import iterkeys, iteritems

from sage.rings.integer cimport Integer
from sage.structure.element import is_Element, coerce_binop
from sage.misc.misc import union
from sage.structure.factorization import Factorization
from sage.misc.derivative import multi_derivative
from sage.rings.polynomial.polynomial_element import Polynomial
from sage.structure.sage_object cimport richcmp, rich_to_bool


cdef class LaurentPolynomial_generic(CommutativeAlgebraElement):
    """
    A generic Laurent polynomial.
    """

    def _integer_(self, ZZ):
        r"""
<<<<<<< HEAD
        Convert this laurent polynomial to an integer.

        This is only possible if the laurent polynomial is constant.
=======
        Convert this Laurent polynomial to an integer.

        This is only possible if the Laurent polynomial is constant.
>>>>>>> 80eea436

        OUTPUT:

        An integer.

        TESTS::

            sage: L.<a> = LaurentPolynomialRing(QQ)
            sage: L(42)._integer_(ZZ)
            42
            sage: a._integer_(ZZ)
            Traceback (most recent call last):
            ...
<<<<<<< HEAD
            ValueError: a is not constant.
=======
            ValueError: a is not constant
>>>>>>> 80eea436
            sage: L(2/3)._integer_(ZZ)
            Traceback (most recent call last):
            ...
            TypeError: no conversion of this rational to integer
            sage: ZZ(L(42))
            42

        ::

            sage: L.<a, b> = LaurentPolynomialRing(QQ)
            sage: L(42)._integer_(ZZ)
            42
            sage: a._integer_(ZZ)
            Traceback (most recent call last):
            ...
<<<<<<< HEAD
            ValueError: a is not constant.
=======
            ValueError: a is not constant
>>>>>>> 80eea436
            sage: L(2/3)._integer_(ZZ)
            Traceback (most recent call last):
            ...
            TypeError: no conversion of this rational to integer
            sage: ZZ(L(42))
            42
        """
        if not self.is_constant():
<<<<<<< HEAD
            raise ValueError('{} is not constant.'.format(self))
=======
            raise ValueError('{} is not constant'.format(self))
>>>>>>> 80eea436
        return ZZ(self.constant_coefficient())

    def _rational_(self):
        r"""
<<<<<<< HEAD
        Convert this laurent polynomial to a rational.

        This is only possible if the laurent polynomial is constant.
=======
        Convert this Laurent polynomial to a rational.

        This is only possible if the Laurent polynomial is constant.
>>>>>>> 80eea436

        OUTPUT:

        A rational.

        TESTS::

            sage: L.<a> = LaurentPolynomialRing(QQ)
            sage: L(42)._rational_()
            42
            sage: a._rational_()
            Traceback (most recent call last):
            ...
<<<<<<< HEAD
            ValueError: a is not constant.
=======
            ValueError: a is not constant
>>>>>>> 80eea436
            sage: QQ(L(2/3))
            2/3

        ::

            sage: L.<a, b> = LaurentPolynomialRing(QQ)
            sage: L(42)._rational_()
            42
            sage: a._rational_()
            Traceback (most recent call last):
            ...
<<<<<<< HEAD
            ValueError: a is not constant.
=======
            ValueError: a is not constant
>>>>>>> 80eea436
            sage: QQ(L(2/3))
            2/3
        """
        if not self.is_constant():
<<<<<<< HEAD
            raise ValueError('{} is not constant.'.format(self))
=======
            raise ValueError('{} is not constant'.format(self))
>>>>>>> 80eea436
        from sage.rings.rational_field import QQ
        return QQ(self.constant_coefficient())


cdef class LaurentPolynomial_univariate(LaurentPolynomial_generic):
    """
    A univariate Laurent polynomial in the form of `t^n \cdot f`
    where `f` is a polynomial in `t`.

    INPUT:

    - ``parent`` -- a Laurent polynomial ring

    - ``f`` -- a polynomial (or something can be coerced to one)

    - ``n`` -- (default: 0) an integer

    AUTHORS:

    - Tom Boothby (2011) copied this class almost verbatim from
      ``laurent_series_ring_element.pyx``, so most of the credit goes to
      William Stein, David Joyner, and Robert Bradshaw
    - Travis Scrimshaw (09-2013): Cleaned-up and added a few extra methods
    """
    def __init__(self, parent, f, n=0):
        r"""
        Create the Laurent polynomial `t^n \cdot f`.

        EXAMPLES::

            sage: R.<q> = LaurentPolynomialRing(ZZ)
            sage: R([1,2,3])
            1 + 2*q + 3*q^2
            sage: TestSuite(q^-3 + 3*q + 2).run()

        ::

            sage: S.<s> = LaurentPolynomialRing(GF(5))
            sage: T.<t> = PolynomialRing(pAdicRing(5))
            sage: S(t)
            s
            sage: parent(S(t))
            Univariate Laurent Polynomial Ring in s over Finite Field of size 5
            sage: parent(S(t)[1])
            Finite Field of size 5

        ::

            sage: R({})
            0
        """
        CommutativeAlgebraElement.__init__(self, parent)

        if isinstance(f, LaurentPolynomial_univariate):
            n += (<LaurentPolynomial_univariate>f).__n
            if (<LaurentPolynomial_univariate>f).__u._parent is parent.polynomial_ring():
                f = (<LaurentPolynomial_univariate>f).__u
            else:
                f = parent.polynomial_ring()((<LaurentPolynomial_univariate>f).__u)
        elif (not isinstance(f, Polynomial)) or (parent is not f.parent()):
            if isinstance(f, dict):
                v = min(f) if f else 0
                f = dict((i-v,c) for i,c in f.items())
                n += v
            f = parent.polynomial_ring()(f)

        # self is that t^n * u:
        self.__u = f
        self.__n = n
        self.__normalize()

    def __reduce__(self):
        """
        Used in pickling.

        EXAMPLES::

            sage: R.<q> = LaurentPolynomialRing(ZZ)
            sage: elt = q^-3 + 2 + q
            sage: loads(dumps(elt)) == elt
            True
        """
        return LaurentPolynomial_univariate, (self._parent, self.__u, self.__n)

    def change_ring(self, R):
        """
        Return a copy of this Laurent polynomial, with coefficients in ``R``.

        EXAMPLES::

            sage: R.<x> = LaurentPolynomialRing(QQ)
            sage: a = x^2 + 3*x^3 + 5*x^-1
            sage: a.change_ring(GF(3))
            2*x^-1 + x^2
        """
        return self.parent().change_ring(R)(self)

    def is_unit(self):
        """
        Return ``True`` if this Laurent polynomial is a unit in this ring.

        EXAMPLES::

            sage: R.<t> = LaurentPolynomialRing(QQ)
            sage: (2+t).is_unit()
            False
            sage: f = 2*t
            sage: f.is_unit()
            True
            sage: 1/f
            1/2*t^-1
            sage: R(0).is_unit()
            False
            sage: R.<s> = LaurentPolynomialRing(ZZ)
            sage: g = 2*s
            sage: g.is_unit()
            False
            sage: 1/g
            1/2*s^-1

        ALGORITHM: A Laurent polynomial is a unit if and only if its "unit
        part" is a unit.
        """
        return self.__u.is_term() and self.__u.coefficients()[0].is_unit()

    def is_zero(self):
        """
        Return ``1`` if ``self`` is 0, else return ``0``.

        EXAMPLES::

            sage: R.<x> = LaurentPolynomialRing(QQ)
            sage: f = 1/x + x + x^2 + 3*x^4
            sage: f.is_zero()
            0
            sage: z = 0*f
            sage: z.is_zero()
            1
        """
        return self.__u.is_zero()

    def __nonzero__(self):
        """
        Check if ``self`` is non-zero.

        EXAMPLES::

            sage: R.<x> = LaurentPolynomialRing(QQ)
            sage: f = 1/x + x + x^2 + 3*x^4
            sage: not f
            False
            sage: z = 0*f
            sage: not z
            True
        """
        return not self.__u.is_zero()

    def _im_gens_(self, codomain, im_gens):
        """
        Return the image of ``self`` under the morphism defined by
        ``im_gens`` in ``codomain``.

        EXAMPLES::

            sage: R.<t> = LaurentPolynomialRing(QQ)
            sage: H = Hom(R, QQ)
            sage: mor = H(2)
            sage: mor(t^2 + t^-2)
            17/4
            sage: 4 + 1/4
            17/4
        """
        return codomain(self(im_gens[0]))

    def __normalize(self):
        r"""
        A Laurent series is a pair `(u(t), n)`, where either `u = 0`
        (to some precision) or `u` is a unit. This pair corresponds to
        `t^n \cdot u(t)`.

        EXAMPLES::

            sage: R.<t> = LaurentPolynomialRing(QQ)
            sage: elt = t^2 + t^4 # indirect doctest
            sage: elt.polynomial_construction()
            (t^2 + 1, 2)

        Check that :trac:`21272` is fixed::

            sage: (t - t).polynomial_construction()
            (0, 0)
        """
        if self.__u[0]:
            return
        elif self.__u.is_zero():
            self.__n = 0
            return
        # we already caught the infinity and zero cases
        cdef long v = <long> self.__u.valuation()
        self.__n += v
        self.__u = self.__u >> v

    def _repr_(self):
        """
        Return a string representation of ``self``.

        EXAMPLES::

            sage: R.<t> = LaurentPolynomialRing(QQ)
            sage: 2 + (2/3)*t^3
            2 + 2/3*t^3
        """
        if self.is_zero():
            return "0"
        s = " "
        v = self.__u.list()
        valuation = self.__n
        m = len(v)
        X = self._parent.variable_name()
        atomic_repr = self._parent.base_ring()._repr_option('element_is_atomic')
        first = True
        for n in xrange(m):
            x = v[n]
            e = n + valuation
            x = str(x)
            if x != '0':
                if not first:
                    s += " + "
                if not atomic_repr and (x[1:].find("+") != -1 or x[1:].find("-") != -1):
                    x = "({})".format(x)
                if e == 1:
                    var = "*{}".format(X)
                elif e == 0:
                    var = ""
                else:
                    var = "*{}^{}".format(X,e)
                s += "{}{}".format(x,var)
                first = False
        s = s.replace(" + -", " - ")
        s = s.replace(" 1*"," ")
        s = s.replace(" -1*", " -")
        return s[1:]

    def _latex_(self):
        r"""
        EXAMPLES::

            sage: R.<x> = LaurentPolynomialRing(QQ)
            sage: f = (17/2)*x^-2 + x + x^2 + 3*x^4
            sage: latex(f)
            \frac{\frac{17}{2}}{x^{2}} + x + x^{2} + 3x^{4}

        Verify that :trac:`6656` has been fixed::

            sage: R.<a,b>=PolynomialRing(QQ)
            sage: T.<x>=LaurentPolynomialRing(R)
            sage: y = a*x+b*x
            sage: y._latex_()
            '\\left(a + b\\right)x'
            sage: latex(y)
            \left(a + b\right)x

        TESTS::

            sage: L.<lambda2> = LaurentPolynomialRing(QQ)
            sage: latex(L.an_element())
            \lambda_{2}
            sage: L.<y2> = LaurentPolynomialRing(QQ)
            sage: latex(L.an_element())
            y_{2}
        """
        from sage.misc.latex import latex

        if self.is_zero():
            return "0"
        s = " "
        v = self.__u.list()
        valuation = self.__n
        m = len(v)
        X = self._parent.latex_variable_names()[0]
        atomic_repr = self._parent.base_ring()._repr_option('element_is_atomic')
        first = True
        for n in xrange(m):
            x = v[n]
            e = n + valuation
            x = latex(x)
            if x != '0':
                if not first:
                    s += " + "
                if not atomic_repr and e > 0 and (x[1:].find("+") != -1 or x[1:].find("-") != -1):
                    x = "\\left({}\\right)".format(x)
                if e == 1:
                    var = "|{}".format(X)
                elif e == 0:
                    var = ""
                elif e > 0:
                    var = "|{}^{{{}}}".format(X,e)
                if e >= 0:
                    s += "{}{}".format(x,var)
                else: # negative e
                    if e == -1:
                        s += "\\frac{{{}}}{{{}}}".format(x, X)
                    else:
                        s += "\\frac{{{}}}{{{}^{{{}}}}}".format(x, X,-e)
                first = False
        s = s.replace(" + -", " - ")
        s = s.replace(" 1|"," ")
        s = s.replace(" -1|", " -")
        s = s.replace("|","")

        return s[1:]

    def __hash__(self):
        """
        Return the hash of ``self``.

        TESTS::

            sage: R = LaurentPolynomialRing(QQ, 't')

            sage: assert hash(R.zero()) == 0
            sage: assert hash(R.one()) == 1
            sage: assert hash(QQ['t'].gen()) == hash(R.gen())

            sage: for _ in range(20):
            ....:     p = QQ.random_element()
            ....:     assert hash(R(p)) == hash(p), "p = {}".format(p)

            sage: S.<t> = QQ[]
            sage: for _ in range(20):
            ....:     p = S.random_element()
            ....:     assert hash(R(p)) == hash(p), "p = {}".format(p)
            ....:     assert hash(R(t*p)) == hash(t*p), "p = {}".format(p)

        Check that :trac:`21272` is fixed::

            sage: R.<t> = LaurentPolynomialRing(QQ)
            sage: hash(R.zero()) == hash(t - t)
            True
        """
        if self.__n == 0:
            return hash(self.__u)

        # we reimplement below the hash of polynomials to handle negative
        # degrees
        cdef long result = 0
        cdef long result_mon
        cdef int i,j
        cdef long var_hash_name = hash(self.__u._parent._names[0])
        for i in range(self.__u.degree()+1):
            result_mon = hash(self.__u[i])
            if result_mon:
                j = i + self.__n
                result_mon = (1000003 * result_mon) ^ var_hash_name
                if j > 0:
                    result_mon = (1000003 * result_mon) ^ j
                elif j < 0:
                    result_mon = (700005 * result_mon) ^ j
                result += result_mon
        return result

    def __getitem__(self, i):
        """
        Return the `i`-th coefficient of ``self``.

        EXAMPLES::

            sage: R.<t> = LaurentPolynomialRing(QQ)
            sage: f = -5/t^(10) + t + t^2 - 10/3*t^3; f
            -5*t^-10 + t + t^2 - 10/3*t^3
            sage: f[-10]
            -5
            sage: f[1]
            1
            sage: f[3]
            -10/3
            sage: f[-9]
            0
            sage: f = -5/t^(10) + 1/3 + t + t^2 - 10/3*t^3; f
            -5*t^-10 + 1/3 + t + t^2 - 10/3*t^3

        Slicing is deprecated::

            sage: f[-10:2]
            doctest:...: DeprecationWarning: polynomial slicing with a start index is deprecated, use list() and slice the resulting list instead
            See http://trac.sagemath.org/18940 for details.
            -5*t^-10 + 1/3 + t
            sage: f[0:]
            1/3 + t + t^2 - 10/3*t^3
            sage: f[:3]
            -5*t^-10 + 1/3 + t + t^2
            sage: f[-14:5:2]
            Traceback (most recent call last):
            ...
            NotImplementedError: polynomial slicing with a step is not defined
        """
        if isinstance(i, slice):
            start = i.start - self.__n if i.start is not None else 0
            stop = i.stop - self.__n if i.stop is not None else self.__u.degree() + 1
            f = self.__u[start:stop:i.step]  # deprecation(18940)
            return LaurentPolynomial_univariate(self._parent, f, self.__n)

        return self.__u[i - self.__n]

    cpdef long number_of_terms(self):
        """
        Return the number of non-zero coefficients of self. Also called weight,
        hamming weight or sparsity.

        EXAMPLES::

            sage: R.<x> = LaurentPolynomialRing(ZZ)
            sage: f = x^3 - 1
            sage: f.number_of_terms()
            2
            sage: R(0).number_of_terms()
            0
            sage: f = (x+1)^100
            sage: f.number_of_terms()
            101

        The method :meth:`hamming_weight` is an alias::

            sage: f.hamming_weight()
            101
        """
        return self.__u.number_of_terms()

    hamming_weight = number_of_terms

    def __iter__(self):
        """
        Iterate through the coefficients from the first nonzero one to the
        last nonzero one.

        EXAMPLES::

            sage: R.<t> = LaurentPolynomialRing(QQ)
            sage: f = -5/t^(2) + t + t^2 - 10/3*t^3; f
            -5*t^-2 + t + t^2 - 10/3*t^3
            sage: for a in f: print(a)
            -5
            0
            0
            1
            1
            -10/3
        """
        return iter(self.__u)

    def _symbolic_(self, R):
        """
        EXAMPLES::

            sage: R.<x> = LaurentPolynomialRing(QQ)
            sage: f = x^3 + 2/x
            sage: g = f._symbolic_(SR); g
            (x^4 + 2)/x
            sage: g(x=2)
            9

            sage: g = SR(f)
            sage: g(x=2)
            9

        The polynomial does not have to be over a field of
        characteristic 0::

            sage: R.<w> = LaurentPolynomialRing(GF(7))
            sage: f = SR(2*w^3 + 1); f
            2*w^3 + 1
            sage: f.variables()
            (w,)
        """
        d = dict([(repr(g), R.var(g)) for g in self.parent().gens()])
        return self.subs(**d)

    def dict(self):
        """
        Return a dictionary representing ``self``.

        EXAMPLES::
            sage: R.<x,y> = ZZ[]
            sage: Q.<t> = LaurentPolynomialRing(R)
            sage: f = (x^3 + y/t^3)^3 + t^2; f
            y^3*t^-9 + 3*x^3*y^2*t^-6 + 3*x^6*y*t^-3 + x^9 + t^2
            sage: f.dict()
            {-9: y^3, -6: 3*x^3*y^2, -3: 3*x^6*y, 0: x^9, 2: 1}
        """
        return dict(zip(self.exponents(), self.coefficients()))

    def coefficients(self):
        """
        Return the nonzero coefficients of ``self``.

        EXAMPLES::

            sage: R.<t> = LaurentPolynomialRing(QQ)
            sage: f = -5/t^(2) + t + t^2 - 10/3*t^3
            sage: f.coefficients()
            [-5, 1, 1, -10/3]
        """
        return self.__u.coefficients()

    def exponents(self):
        """
        Return the exponents appearing in ``self`` with nonzero coefficients.

        EXAMPLES::

            sage: R.<t> = LaurentPolynomialRing(QQ)
            sage: f = -5/t^(2) + t + t^2 - 10/3*t^3
            sage: f.exponents()
            [-2, 1, 2, 3]
        """
        return [i+self.__n for i in self.__u.exponents()]

    def __setitem__(self, n, value):
        """
        EXAMPLES::

            sage: R.<t> = LaurentPolynomialRing(QQ)
            sage: f = t^2 + t^-3
            sage: f[2] = 5
            Traceback (most recent call last):
            ...
            IndexError: Laurent polynomials are immutable
        """
        raise IndexError("Laurent polynomials are immutable")

    def _unsafe_mutate(self, i, value):
        """
        Sage assumes throughout that commutative ring elements are
        immutable. This is relevant for caching, etc. But sometimes you
        need to change a Laurent polynomial and you really know what you're
        doing. That's when this function is for you.

        EXAMPLES::

            sage: R.<t> = LaurentPolynomialRing(QQ)
            sage: f = t^2 + t^-3
            sage: f._unsafe_mutate(2, 3)
            sage: f
            t^-3 + 3*t^2
        """
        j = i - self.__n
        if j >= 0:
            self.__u._unsafe_mutate(j, value)
        else: # off to the left
            if value != 0:
                self.__n = self.__n + j
                R = self._parent.base_ring()
                coeffs = [value] + [R(0) for _ in range(1,-j)] + self.__u.list()
                self.__u = self.__u._parent(coeffs)
        self.__normalize()

    cpdef _add_(self, right_m):
        """
        Add two Laurent polynomials with the same parent.

        EXAMPLES::

            sage: R.<t> = LaurentPolynomialRing(QQ)
            sage: t + t
            2*t
            sage: f = 1/t + t^2 + t^3 - 17/3 * t^4
            sage: g = 2/t + t^3
            sage: f + g
            3*t^-1 + t^2 + 2*t^3 - 17/3*t^4
            sage: f + 0
            t^-1 + t^2 + t^3 - 17/3*t^4
            sage: 0 + f
            t^-1 + t^2 + t^3 - 17/3*t^4
            sage: R(0) + R(0)
            0
            sage: t^3 + t^-3
            t^-3 + t^3

        ALGORITHM: Shift the unit parts to align them, then add.
        """
        cdef LaurentPolynomial_univariate right = <LaurentPolynomial_univariate>right_m
        cdef long m

        # 1. Special case when one or the other is 0.
        if not right:
            return self
        if not self:
            return right

        # 2. Align the unit parts.
        if self.__n < right.__n:
            m = self.__n
            f1 = self.__u
            f2 = right.__u << right.__n - m
        elif self.__n > right.__n:
            m = right.__n
            f1 = self.__u << self.__n - m
            f2 = right.__u
        else:
            m = self.__n
            f1 = self.__u
            f2 = right.__u
        # 3. Add
        return LaurentPolynomial_univariate(self._parent, f1 + f2, m)

    cpdef _sub_(self, right_m):
        """
        Subtract two Laurent polynomials with the same parent.

        EXAMPLES::

            sage: R.<t> = LaurentPolynomialRing(QQ)
            sage: t - t
            0
            sage: t^5 + 2 * t^-5
            2*t^-5 + t^5

        ALGORITHM: Shift the unit parts to align them, then subtract.
        """
        cdef LaurentPolynomial_univariate right = <LaurentPolynomial_univariate>right_m
        cdef long m

        # 1. Special case when one or the other is 0.
        if not right:
            return self
        if not self:
            return -right

        # 2. Align the unit parts.
        if self.__n < right.__n:
            m = self.__n
            f1 = self.__u
            f2 = right.__u << right.__n - m
        else:
            m = right.__n
            f1 = self.__u << self.__n - m
            f2 = right.__u
        # 3. Subtract
        return LaurentPolynomial_univariate(self._parent, f1 - f2, m)

    def degree(self):
        """
        Return the degree of this polynomial.

        EXAMPLES::

            sage: R.<x> = LaurentPolynomialRing(ZZ)
            sage: g = x^2 - x^4
            sage: g.degree()
            4
            sage: g = -10/x^5 + x^2 - x^7
            sage: g.degree()
            7
        """
        return self.__u.degree() + self.__n

    def __neg__(self):
        """
        Return the negative of ``self``.

        EXAMPLES::

            sage: R.<t> = LaurentPolynomialRing(ZZ)
            sage: -(1+t^5)
            -1 - t^5
        """
        return LaurentPolynomial_univariate(self._parent, -self.__u, self.__n)

    cpdef _mul_(self, right_r):
        """
        EXAMPLES::

            sage: R.<x> = LaurentPolynomialRing(GF(2))
            sage: f = 1/x^3 + x + x^2 + 3*x^4
            sage: g = 1 - x + x^2 - x^4
            sage: f*g
            x^-3 + x^-2 + x^-1 + x^8
        """
        cdef LaurentPolynomial_univariate right = <LaurentPolynomial_univariate>right_r
        return LaurentPolynomial_univariate(self._parent,
                             self.__u * right.__u,
                             self.__n + right.__n)

    cpdef _rmul_(self, RingElement c):
        """
        EXAMPLES::

            sage: R.<x> = LaurentPolynomialRing(ZZ)
            sage: f = 1/x^3 + x + x^2 + 3*x^4
            sage: 3 * f
            3*x^-3 + 3*x + 3*x^2 + 9*x^4
        """
        return LaurentPolynomial_univariate(self._parent, self.__u._rmul_(c), self.__n)

    cpdef _lmul_(self, RingElement c):
        """
        EXAMPLES::

            sage: R.<x> = LaurentPolynomialRing(ZZ)
            sage: f = 1/x^3 + x + x^2 + 3*x^4
            sage: f * 3
            3*x^-3 + 3*x + 3*x^2 + 9*x^4
        """
        return LaurentPolynomial_univariate(self._parent, self.__u._lmul_(c), self.__n)

    def is_monomial(self):
        """
        Return True if this element is a monomial.  That is, if self is
        `x^n` for some integer `n`.

        EXAMPLES::

            sage: k.<z> = LaurentPolynomialRing(QQ)
            sage: z.is_monomial()
            True
            sage: k(1).is_monomial()
            True
            sage: (z+1).is_monomial()
            False
            sage: (z^-2909).is_monomial()
            True
            sage: (38*z^-2909).is_monomial()
            False
        """

        return self.__u.is_monomial()

    def __pow__(_self, r, dummy):
        """
        EXAMPLES::

            sage: x = LaurentPolynomialRing(QQ,'x').0
            sage: f = x + x^2 + 3*x^4
            sage: g = 1/x^10 - x
            sage: f^3
            x^3 + 3*x^4 + 3*x^5 + 10*x^6 + 18*x^7 + 9*x^8 + 27*x^9 + 27*x^10 + 27*x^12
            sage: g^4
            x^-40 - 4*x^-29 + 6*x^-18 - 4*x^-7 + x^4
        """
        cdef LaurentPolynomial_univariate self = _self
        right = int(r)
        if right != r:
            raise ValueError("exponent must be an integer")
        return LaurentPolynomial_univariate(self._parent, self.__u**right, self.__n*right)

    cpdef _floordiv_(self, rhs):
        """
        Perform division with remainder and return the quotient.

        EXAMPLES::

            sage: L.<x> = LaurentPolynomialRing(QQ)
            sage: f = x^3 + x^-3
            sage: g = x^-1 + x
            sage: f // g
            x^-2 - 1 + x^2
            sage: g * (f // g) == f
            True
            sage: f // 1
            x^-3 + x^3
            sage: 1 // f
            0
        """
        cdef LaurentPolynomial_univariate right = <LaurentPolynomial_univariate> rhs
        return LaurentPolynomial_univariate(self._parent,
                                            self.__u // right.__u,
                                            self.__n - right.__n)

    def shift(self, k):
        r"""
        Return this Laurent polynomial multiplied by the power `t^n`.
        Does not change this polynomial.

        EXAMPLES::

            sage: R.<t> = LaurentPolynomialRing(QQ['y'])
            sage: f = (t+t^-1)^4; f
            t^-4 + 4*t^-2 + 6 + 4*t^2 + t^4
            sage: f.shift(10)
            t^6 + 4*t^8 + 6*t^10 + 4*t^12 + t^14
            sage: f >> 10
            t^-14 + 4*t^-12 + 6*t^-10 + 4*t^-8 + t^-6
            sage: f << 4
            1 + 4*t^2 + 6*t^4 + 4*t^6 + t^8
        """
        return LaurentPolynomial_univariate(self._parent, self.__u, self.__n + k)

    def __lshift__(LaurentPolynomial_univariate self, k):
        """
        Return the left shift of ``self``.

        EXAMPLES::

            sage: R.<t> = LaurentPolynomialRing(QQ)
            sage: f = (t+t^-1)^4; f
            t^-4 + 4*t^-2 + 6 + 4*t^2 + t^4
            sage: f << 4
            1 + 4*t^2 + 6*t^4 + 4*t^6 + t^8
        """
        return LaurentPolynomial_univariate(self._parent, self.__u, self.__n + k)

    def __rshift__(LaurentPolynomial_univariate self, k):
        """
        Return the right shift of ``self``.

        EXAMPLES::

            sage: R.<t> = LaurentPolynomialRing(QQ)
            sage: f = (t+t^-1)^4; f
            t^-4 + 4*t^-2 + 6 + 4*t^2 + t^4
            sage: f >> 10
            t^-14 + 4*t^-12 + 6*t^-10 + 4*t^-8 + t^-6
        """
        return LaurentPolynomial_univariate(self._parent, self.__u, self.__n - k)

    cpdef _div_(self, rhs):
        """
        EXAMPLES::

            sage: R.<x> = LaurentPolynomialRing(QQ)
            sage: f = x + x^2 + 3*x^4
            sage: g = 1/x^7 - x + x^2 - x^4
            sage: f / x
            1 + x + 3*x^3
            sage: f / g
            (3*x^11 + x^9 + x^8)/(-x^11 + x^9 - x^8 + 1)
            sage: (x^-2 + x)*(x^-2 + 1) / ((x^5 + x^8)*(x + 2))
            (x^2 + 1)/(x^10 + 2*x^9)
            sage: (x^-2 + x)*(x^-2 + 1) / ((x^-5 + x^-8)*(x + 2))
            (x^6 + x^4)/(x + 2)
        """
        cdef LaurentPolynomial_univariate right = <LaurentPolynomial_univariate> rhs
        if right.__u.is_zero():
            raise ZeroDivisionError
        return self * ~right

    def __invert__(self):
        """
        Return the inverse of ``self``.

        EXAMPLES::

            sage: R.<t> = LaurentPolynomialRing(QQ)
            sage: i = ~(t^-2); i
            t^2
            sage: i.parent() is R
            True
            sage: i = ~(2*t^2); i
            1/2*t^-2
            sage: i.parent() is R
            True
            sage: i = ~(t^-2 + 2 + t^2); i
            t^2/(t^4 + 2*t^2 + 1)
            sage: i.parent()
            Fraction Field of Univariate Polynomial Ring in t over Rational Field
        """
        if self.__u.is_constant(): # this has a single term c*x^n
            if self.__u.is_unit():
                return LaurentPolynomial_univariate(self._parent, self.__u.inverse_of_unit(), -self.__n)
            # Enlarge the ring so we can divide by the coefficient
            R = self.base_ring().fraction_field()
            P = self.parent().change_ring(R)
            return LaurentPolynomial_univariate(P, ~R(self.__u), -self.__n)
        P = self.parent().polynomial_ring()
        if self.__n < 0:
            return P.gen()**-self.__n / self.__u
        return P.one() / (P.gen()**self.__n * self.__u)

    def inverse_of_unit(self):
        """
        Return the inverse of ``self`` if a unit.

        EXAMPLES::

            sage: R.<t> = LaurentPolynomialRing(QQ)
            sage: (t^-2).inverse_of_unit()
            t^2
            sage: (t + 2).inverse_of_unit()
            Traceback (most recent call last):
            ...
            ArithmeticError: element is not a unit
        """
        if self.is_unit():
            return ~self
        raise ArithmeticError("element is not a unit")

    def _fraction_pair(self):
        """
        Return one representation of ``self`` as a pair
        ``(numerator, denominator)``.

        Here both the numerator and the denominator are polynomials.

        This is used for coercion into the fraction field.

        EXAMPLES::

            sage: L.<x> = LaurentPolynomialRing(QQ)
            sage: f = 4*x^-7 + 3*x^3 + 1 + 2*x^4 + x^6
            sage: f._fraction_pair()
            (x^13 + 2*x^11 + 3*x^10 + x^7 + 4, x^7)
        """
        P = self.parent().polynomial_ring()
        numer = self.__u
        denom = P.one()
        if self.__n > 0:
            numer *= P.gen()**self.__n
        elif self.__n < 0:
            denom *= P.gen()**-self.__n
        return (numer, denom)

    def gcd(self, right):
        """
        Return the gcd of ``self`` with ``right`` where the common divisor
        ``d`` makes both ``self`` and ``right`` into polynomials with
        the lowest possible degree.

        EXAMPLES::

            sage: R.<t> = LaurentPolynomialRing(QQ)
            sage: t.gcd(2)
            1
            sage: gcd(t^-2 + 1, t^-4 + 3*t^-1)
            t^-4
            sage: gcd((t^-2 + t)*(t + t^-1), (t^5 + t^8)*(1 + t^-2))
            t^-3 + t^-1 + 1 + t^2
        """
        b = <LaurentPolynomial_univariate>self._parent(right)
        return LaurentPolynomial_univariate(self._parent, self.__u.gcd(b.__u), min(self.__n, b.__n))

    @coerce_binop
    def quo_rem(self, right_r):
        """
        Attempts to divide ``self`` by ``right`` and returns a quotient and
        a remainder.

        EXAMPLES::

            sage: R.<t> = LaurentPolynomialRing(QQ)
            sage: (t^-3 - t^3).quo_rem(t^-1 - t)
            (t^-2 + 1 + t^2, 0)
            sage: (t^-2 + 3 + t).quo_rem(t^-4)
            (t^2 + 3*t^4 + t^5, 0)
            sage: (t^-2 + 3 + t).quo_rem(t^-4 + t)
            (0, 1 + 3*t^2 + t^3)
        """
        cdef LaurentPolynomial_univariate right = <LaurentPolynomial_univariate>right_r
        q,r = self.__u.quo_rem(right.__u)
        ql = LaurentPolynomial_univariate(self._parent, q, self.__n - right.__n)
        rl = LaurentPolynomial_univariate(self._parent, r, 0)
        return (ql, rl)

    cpdef _richcmp_(self, right_r, int op):
        r"""
        Comparison of ``self`` and ``right_r``.

        EXAMPLES::

            sage: R.<x> = LaurentPolynomialRing(QQ)
            sage: f = x^(-1) + 1 + x
            sage: g = x^(-1) + 1
            sage: f == g
            False

        ::

            sage: f = x^(-1) + 1 + x
            sage: g = x^(-1) + 2
            sage: f == g
            False
            sage: f != g
            True
            sage: f < g
            True
            sage: f <= g
            True
            sage: f > g
            False
            sage: f >= g
            False

        ::

            sage: f = x^(-2) + 1 + x
            sage: g = x^(-1) + 2
            sage: f == g
            False
            sage: f < g
            False
            sage: f > g
            True
        """
        cdef LaurentPolynomial_univariate right = <LaurentPolynomial_univariate>right_r

        zero = self.base_ring().zero()

        if not self and not right:
            return rich_to_bool(op, 0)

        # zero pad coefficients on the left, to line them up for comparison
        cdef long n = min(self.__n, right.__n)
        x = [zero] * (self.__n - n) + self.__u.list()
        y = [zero] * (right.__n - n) + right.__u.list()

        # zero pad on right to make the lists the same length
        # (this is necessary since the power series list() function just
        # returns the coefficients of the underlying polynomial, which may
        # have zeroes in the high coefficients)
        if len(x) < len(y):
            x.extend([zero] * (len(y) - len(x)))
        elif len(y) < len(x):
            y.extend([zero] * (len(x) - len(y)))

        return richcmp(x, y, op)

    def valuation(self, p=None):
        """
        Return the valuation of ``self``.

        The valuation of a Laurent polynomial `t^n u` is `n` plus the
        valuation of `u`.

        EXAMPLES::

            sage: R.<x> = LaurentPolynomialRing(ZZ)
            sage: f = 1/x + x^2 + 3*x^4
            sage: g = 1 - x + x^2 - x^4
            sage: f.valuation()
            -1
            sage: g.valuation()
            0
        """
        return self.__n + self.__u.valuation(p)

    def truncate(self, n):
        """
        Return a polynomial with degree at most `n-1` whose `j`-th coefficients
        agree with ``self`` for all `j < n`.

        EXAMPLES::

            sage: R.<x> = LaurentPolynomialRing(QQ)
            sage: f = 1/x^12 + x^3 + x^5 + x^9
            sage: f.truncate(10)
            x^-12 + x^3 + x^5 + x^9
            sage: f.truncate(5)
            x^-12 + x^3
            sage: f.truncate(-16)
            0
        """
        if n <= self.valuation():
            return self._parent(0)
        return LaurentPolynomial_univariate(self._parent, self.__u.truncate(n-self.__n), self.__n)

    def variable_name(self):
        """
        Return the name of variable of ``self`` as a string.

        EXAMPLES::

            sage: R.<x> = LaurentPolynomialRing(QQ)
            sage: f = 1/x + x^2 + 3*x^4
            sage: f.variable_name()
            'x'
        """
        return self._parent.variable_name()

    def variables(self):
        """
        Return the tuple of variables occuring in this Laurent polynomial.

        EXAMPLES::

            sage: R.<x> = LaurentPolynomialRing(QQ)
            sage: f = 1/x + x^2 + 3*x^4
            sage: f.variables()
            (x,)
            sage: R.one().variables()
            ()
        """
        if self.is_constant():
            return ()
        return self._parent.gens()

    def polynomial_construction(self):
        """
        Return the polynomial and the shift in power used to construct the
        Laurent polynomial `t^n u`.

        OUTPUT:

        A tuple ``(u, n)`` where ``u`` is the underlying polynomial and ``n``
        is the power of the exponent shift.

        EXAMPLES::

            sage: R.<x> = LaurentPolynomialRing(QQ)
            sage: f = 1/x + x^2 + 3*x^4
            sage: f.polynomial_construction()
            (3*x^5 + x^3 + 1, -1)
        """
        return (self.__u, self.__n)

    def is_constant(self):
        """
<<<<<<< HEAD
        Return whether this laurent polynomial is constant.
=======
        Return whether this Laurent polynomial is constant.
>>>>>>> 80eea436

        EXAMPLES::

            sage: R.<x> = LaurentPolynomialRing(QQ)
            sage: x.is_constant()
            False
            sage: R.one().is_constant()
            True
            sage: (x^-2).is_constant()
            False
            sage: (x^2).is_constant()
            False
            sage: (x^-2 + 2).is_constant()
            False
            sage: R(0).is_constant()
            True
            sage: R(42).is_constant()
            True
            sage: x.is_constant()
            False
            sage: (1/x).is_constant()
            False
        """
        return self.__n == 0 and self.__u.is_constant()

    def __copy__(self):
        """
        Return a copy of ``self``.

        EXAMPLES::

            sage: R.<x> = LaurentPolynomialRing(QQ)
            sage: f = 1/x + x^2 + 3*x^4
            sage: cf = copy(f)
            sage: cf == f
            True
            sage: cf is not f
            True
        """
        from copy import copy
        return LaurentPolynomial_univariate(self._parent, copy(self.__u), self.__n)

    def derivative(self, *args):
        """
        The formal derivative of this Laurent polynomial, with respect
        to variables supplied in args.

        Multiple variables and iteration counts may be supplied; see
        documentation for the global :func`derivative()` function for more
        details.

        .. SEEALSO::

           :meth:`_derivative`

        EXAMPLES::

            sage: R.<x> = LaurentPolynomialRing(QQ)
            sage: g = 1/x^10 - x + x^2 - x^4
            sage: g.derivative()
            -10*x^-11 - 1 + 2*x - 4*x^3
            sage: g.derivative(x)
            -10*x^-11 - 1 + 2*x - 4*x^3

        ::

            sage: R.<t> = PolynomialRing(ZZ)
            sage: S.<x> = LaurentPolynomialRing(R)
            sage: f = 2*t/x + (3*t^2 + 6*t)*x
            sage: f.derivative()
            -2*t*x^-2 + (3*t^2 + 6*t)
            sage: f.derivative(x)
            -2*t*x^-2 + (3*t^2 + 6*t)
            sage: f.derivative(t)
            2*x^-1 + (6*t + 6)*x
        """
        return multi_derivative(self, args)

    def _derivative(self, var=None):
        """
        The formal derivative of this Laurent series with respect to ``var``.

        If ``var`` is ``None`` or the generator of this ring, it's the formal
        derivative as expected. Otherwise, ``_derivative(var)`` gets called
        recursively on each coefficient.

        .. SEEALSO::

           :meth:`derivative`

        EXAMPLES::

            sage: R.<x> = LaurentPolynomialRing(ZZ)
            sage: f = x^2 + 3*x^4
            sage: f._derivative()
            2*x + 12*x^3
            sage: f._derivative(x)
            2*x + 12*x^3
            sage: g = 1/x^10 - x + x^2 - x^4
            sage: g._derivative()
            -10*x^-11 - 1 + 2*x - 4*x^3

        Differentiating with respect to something other than the generator
        gets recursed into the base ring::

            sage: R.<t> = PolynomialRing(ZZ)
            sage: S.<x> = LaurentPolynomialRing(R)
            sage: f = 2*t/x + (3*t^2 + 6*t)*x
            sage: f._derivative(t)
            2*x^-1 + (6*t + 6)*x
        """
        if var is not None and var is not self._parent.gen():
            # call _derivative() recursively on coefficients
            u = [coeff._derivative(var) for coeff in self.__u.list()]
            u = self._parent.polynomial_ring()(u)
            return LaurentPolynomial_univariate(self._parent, u, self.__n)

        # compute formal derivative with respect to generator
        if self.is_zero():
            return LaurentPolynomial_univariate(self._parent, 0)
        cdef long m, n = self.__n
        a = self.__u.list()
        v = [(n+m)*a[m] for m from 0 <= m < len(a)]
        u = self._parent.polynomial_ring()(v)
        return LaurentPolynomial_univariate(self._parent, u, n-1)

    def integral(self):
        r"""
        The formal integral of this Laurent series with 0 constant term.

        EXAMPLES:

        The integral may or may not be defined if the base ring
        is not a field.

        ::

            sage: t = LaurentPolynomialRing(ZZ, 't').0
            sage: f = 2*t^-3 + 3*t^2
            sage: f.integral()
            -t^-2 + t^3

        ::

            sage: f = t^3
            sage: f.integral()
            Traceback (most recent call last):
            ...
            ArithmeticError: coefficients of integral cannot be coerced into the base ring

        The integral of `1/t` is `\log(t)`, which is not given by a
        Laurent polynomial::

            sage: t = LaurentPolynomialRing(ZZ,'t').0
            sage: f = -1/t^3 - 31/t
            sage: f.integral()
            Traceback (most recent call last):
            ...
            ArithmeticError: the integral of is not a Laurent polynomial, since t^-1 has nonzero coefficient

        Another example with just one negative coefficient::

            sage: A.<t> = LaurentPolynomialRing(QQ)
            sage: f = -2*t^(-4)
            sage: f.integral()
            2/3*t^-3
            sage: f.integral().derivative() == f
            True
        """
        cdef long i, n = self.__n
        a = self.__u.list()
        if self[-1] != 0:
            raise ArithmeticError(
                  "the integral of is not a Laurent polynomial, since t^-1 has nonzero coefficient")

        if n < 0:
            v = [a[i]/(n+i+1) for i in range(min(-1-n,len(a)))] + [0]
        else:
            v = []
        v += [a[i]/(n+i+1) for i in range(max(-n,0), len(a))]
        try:
            u = self._parent.polynomial_ring()(v)
        except TypeError:
            raise ArithmeticError("coefficients of integral cannot be coerced into the base ring")
        return LaurentPolynomial_univariate(self._parent, u, n+1)

    def __call__(self, *x):
        """
        Compute value of this Laurent polynomial at ``x``.

        EXAMPLES::

            sage: R.<t> = LaurentPolynomialRing(ZZ)
            sage: f = t^(-2) + t^2
            sage: f(2)
            17/4
            sage: f(-1)
            2
            sage: f(1/3)
            82/9
        """
        if isinstance(x[0], tuple):
            x = x[0]
        return self.__u(x) * (x[0]**self.__n)

    def factor(self):
        """
        Return a Laurent monomial (the unit part of the factorization) and
        a factored polynomial.

        EXAMPLES::

            sage: R.<t> = LaurentPolynomialRing(ZZ)
            sage: f = 4*t^-7 + 3*t^3 + 2*t^4 + t^-6
            sage: f.factor()
            (t^-7) * (4 + t + 3*t^10 + 2*t^11)
        """
        pf = self.__u.factor()
        u = LaurentPolynomial_univariate(self._parent, pf.unit(), self.__n)

        f = []
        for t in pf:
            d = LaurentPolynomial_univariate(self._parent, t[0], 0)
            if d.is_unit():
                u *= d ** t[1]
            else:
                f.append((d, t[1]))

        return Factorization(f, unit=u)

    def residue(self):
        """
        Return the residue of ``self``.

        The residue is the coefficient of `t^-1`.

        EXAMPLES::

            sage: R.<t> = LaurentPolynomialRing(QQ)
            sage: f = 3*t^-2 - t^-1 + 3 + t^2
            sage: f.residue()
            -1
            sage: g = -2*t^-2 + 4 + 3*t
            sage: g.residue()
            0
            sage: f.residue().parent()
            Rational Field
        """
        return self[-1]

    def constant_coefficient(self):
        """
        Return the coefficient of the constant term of ``self``.

        EXAMPLES::

            sage: R.<t> = LaurentPolynomialRing(QQ)
            sage: f = 3*t^-2 - t^-1 + 3 + t^2
            sage: f.constant_coefficient()
            3
            sage: g = -2*t^-2 + t^-1 + 3*t
            sage: g.constant_coefficient()
            0
        """
        return self[0]

cdef class LaurentPolynomial_mpair(LaurentPolynomial_generic):
    """
    Multivariate Laurent polynomials.
    """
    def __init__(self, parent, x, mon=None, reduce=True):
        """
        Currently, one can only create LaurentPolynomials out of dictionaries
        and elements of the base ring.

        INPUT:

<<<<<<< HEAD
        - ``parent`` -- a SageMath parent.
=======
        - ``parent`` -- a SageMath parent
>>>>>>> 80eea436

        - ``x`` -- an element or dictionary or anything the underlying
          polynomial ring accepts

        - ``mon`` -- (default: ``None``) a tuple specifying the shift
<<<<<<< HEAD
          in the exponents.

        - ``reduce`` -- (default: ``True``) a boolean.
=======
          in the exponents

        - ``reduce`` -- (default: ``True``) a boolean
>>>>>>> 80eea436

        EXAMPLES::

            sage: L.<w,z> = LaurentPolynomialRing(QQ)
            sage: f = L({(-1,-1):1}); f
            w^-1*z^-1
            sage: f = L({(1,1):1}); f
            w*z
            sage: f =  L({(-1,-1):1, (1,3):4}); f
            4*w*z^3 + w^-1*z^-1
            sage: L(1/2)
            1/2

        TESTS:

        Check that :trac:`19538` is fixed::

            sage: R = LaurentPolynomialRing(QQ,'x2,x0')
            sage: S = LaurentPolynomialRing(QQ,'x',3)
            sage: f = S.coerce_map_from(R)
            sage: f(R.gen(0) + R.gen(1)^2)
            x0^2 + x2
            sage: _.parent()
            Multivariate Laurent Polynomial Ring in x0, x1, x2 over Rational Field

        ::

            sage: from sage.rings.polynomial.laurent_polynomial import LaurentPolynomial_mpair
            sage: LaurentPolynomial_mpair(L, {(1,2): 1/42}, mon=(-3, -3))
            1/42*w^-2*z^-1
        """
        if isinstance(x, PolyDict):
            x = x.dict()
        if mon is not None:
            self._mon = ETuple(mon)
        else:
            if isinstance(x, dict):
                self._mon = ETuple({},int(parent.ngens()))
                for k in x: # ETuple-ize keys, set _mon
                    if not isinstance(k, (tuple, ETuple)) or len(k) != parent.ngens():
                        self._mon = ETuple({}, int(parent.ngens()))
                        break
                    if isinstance(k, tuple):
                        a = x[k]
                        del x[k]
                        k = ETuple(k)
                        x[k] = a
                    self._mon = self._mon.emin(k) # point-wise min of _mon and k
                if len(self._mon.nonzero_positions()) != 0: # factor out _mon
                    D = {}
                    for k in x:
                        D[k.esub(self._mon)] = x[k]
                    x = D
            elif isinstance(x, LaurentPolynomial_mpair) and \
                 parent.variable_names() == x.parent().variable_names():
                self._mon = (<LaurentPolynomial_mpair>x)._mon
                x = (<LaurentPolynomial_mpair>x)._poly
            else: # since x should coerce into parent, _mon should be (0,...,0)
                self._mon = ETuple({}, int(parent.ngens()))
        self._poly = parent.polynomial_ring()(x)
        CommutativeAlgebraElement.__init__(self, parent)

    def __reduce__(self):
        """
        TESTS::

            sage: R = LaurentPolynomialRing(QQ,2,'x')
            sage: R.<x1,x2> = LaurentPolynomialRing(QQ)
            sage: loads(dumps(x1)) == x1 # indirect doctest
            True
            sage: z = x1/x2
            sage: loads(dumps(z)) == z
            True
        """
        return self._parent, (self._poly, self._mon)

    def __hash__(self):
        r"""
        TESTS:

        Test that the hash is non-constant (the hash does not need to be
        deterministic so we leave some slack for collisions)::

            sage: L.<w,z> = LaurentPolynomialRing(QQ)
            sage: len({hash(w^i*z^j) for i in [-2..2] for j in [-2..2]}) > 20
            True

        Check that :trac:`20490` is fixed::

            sage: R.<a,b> = LaurentPolynomialRing(ZZ)
            sage: p = a*~a
            sage: p._fraction_pair()
            (a, a)
            sage: p == R.one()
            True
            sage: hash(p) == hash(R.one())
            True
        """
        self._normalize()
        return hash(self._poly) ^ hash(self._mon)

    cdef _new_c(self):
        """
        Returns a new Laurent polynomial

        EXAMPLES::

            sage: L.<x,y> = LaurentPolynomialRing(QQ) # indirect doctest
            sage: x*y
            x*y
        """
        cdef LaurentPolynomial_mpair ans
        ans = LaurentPolynomial_mpair.__new__(LaurentPolynomial_mpair)
        ans._parent = self._parent
        return ans

    def _normalize(self, i=None):
        """
        Removes the common monomials from self._poly and stores them in self._mon

        INPUT:

        - ``i`` -- an integer

        EXAMPLES::

            sage: L.<x,y> = LaurentPolynomialRing(QQ)
            sage: f = x*y + 2*y*x^2 + y # indirect doctest
            sage: f.factor() # Notice the y has been factored out.
            (y) * (2*x^2 + x + 1)
        """
        D = self._poly._mpoly_dict_recursive(self.parent().variable_names(), self.parent().base_ring())
        if i is None:
            e = None
            for k in D:
                if e is None:
                    e = k
                else:
                    e = e.emin(k)
            if len(e.nonzero_positions()) > 0:
                self._poly = self._poly // self._poly.parent()({e: 1})
                self._mon = self._mon.eadd(e)
        else:
            e = None
            for k in D:
                if e is None or k[i] < e:
                    e = k[i]
            if e > 0:
                self._poly = self._poly // self._poly.parent().gen(i)
                self._mon = self._mon.eadd_p(e, i)

    def _dict(self):
        """
        EXAMPLES::

            sage: L.<w,z> = LaurentPolynomialRing(QQ)
            sage: a = w^2*z^-1+3; a
            w^2*z^-1 + 3
            sage: d = a._dict()
            sage: keys = list(sorted(d)); keys
            [(0, 0), (2, -1)]
            sage: d[keys[0]]
            3
            sage: d[keys[1]]
            1

        """
        D = self._poly._mpoly_dict_recursive(self.parent().variable_names(), self.parent().base_ring())
        if len(self._mon.nonzero_positions()) > 0:
            DD = {}
            for k in D:
                DD[k.eadd(self._mon)] = D[k]
            return DD
        else:
            return D

    def _compute_polydict(self):
        """
        EXAMPLES::

            sage: L.<w,z> = LaurentPolynomialRing(QQ)
            sage: a = w^2*z^-1+3
            sage: a._compute_polydict()
        """
        self._prod = PolyDict(self._dict(), force_etuples=False)

    def is_unit(self):
        """
        Return ``True`` if ``self`` is a unit.

        The ground ring is assumed to be an integral domain.

        This means that the Laurent polynomial is a monomial
        with unit coefficient.

        EXAMPLES::

            sage: L.<x,y> = LaurentPolynomialRing(QQ)
            sage: (x*y/2).is_unit()
            True
            sage: (x + y).is_unit()
            False
            sage: (L.zero()).is_unit()
            False
            sage: (L.one()).is_unit()
            True

            sage: L.<x,y> = LaurentPolynomialRing(ZZ)
            sage: (2*x*y).is_unit()
            False
        """
        coeffs = self.coefficients()
        if len(coeffs) != 1:
            return False
        return coeffs[0].is_unit()

    def _repr_(self):
        """
        EXAMPLES::

            sage: L.<x,y> = LaurentPolynomialRing(QQ)
            sage: f = x^2 + x*y/2 + 2*y^-1
            sage: f._repr_()
            'x^2 + 1/2*x*y + 2*y^-1'
        """
        if self._prod is None:
            self._compute_polydict()
        try:
            key = self.parent().term_order().sortkey
        except AttributeError:
            key = None
        atomic = self.parent().base_ring()._repr_option('element_is_atomic')
        return self._prod.poly_repr(self.parent().variable_names(),
                                    atomic_coefficients=atomic, sortkey=key)

    def _latex_(self):
        r"""
        EXAMPLES::

            sage: L.<w,z> = LaurentPolynomialRing(QQ)
            sage: a = w^2*z^-1+3; a
            w^2*z^-1 + 3
            sage: latex(a)
            w^{2} z^{-1} + 3

        TESTS::

            sage: L.<lambda2, y2> = LaurentPolynomialRing(QQ)
            sage: latex(1/lambda2 + y2^(-3))
            \lambda_{2}^{-1} + y_{2}^{-3}
        """
        if self._prod is None:
            self._compute_polydict()
        try:
            key = self.parent().term_order().sortkey
        except AttributeError:
            key = None
        atomic = self.parent().base_ring()._repr_option('element_is_atomic')
        return self._prod.latex(self.parent().latex_variable_names(),
                                atomic_coefficients=atomic, sortkey=key)

    cpdef long number_of_terms(self):
        """
        Return the number of non-zero coefficients of self. Also called weight,
        hamming weight or sparsity.

        EXAMPLES::

            sage: R.<x, y> = LaurentPolynomialRing(ZZ)
            sage: f = x^3 - y
            sage: f.number_of_terms()
            2
            sage: R(0).number_of_terms()
            0
            sage: f = (x+1/y)^100
            sage: f.number_of_terms()
            101

        The method :meth:`hamming_weight` is an alias::

            sage: f.hamming_weight()
            101
        """
        return self._poly.number_of_terms()

    hamming_weight = number_of_terms

    def __invert__(LaurentPolynomial_mpair self):
        """
        Return the inverse of ``self``.

        This treats monomials specially so they remain Laurent
        polynomials; the inverse of any other polynomial is an element
        of the rational function field.

        TESTS::

            sage: L.<x,y> = LaurentPolynomialRing(ZZ)
            sage: f = ~x
            sage: parent(f)
            Multivariate Laurent Polynomial Ring in x, y over Integer Ring
            sage: parent(f.coefficients()[0]) is parent(f).base_ring()
            True
            sage: g = ~(2*x)
            sage: parent(g)
            Multivariate Laurent Polynomial Ring in x, y over Rational Field
            sage: parent(g.coefficients()[0]) is parent(g).base_ring()
            True
        """
        cdef dict d = self.dict()
        cdef ETuple e
        if len(d) == 1:
            e, c = d.items()[0]
            e = e.emul(-1)
            P = self.parent()
            try:
                c = c.inverse_of_unit()
            except (AttributeError, ZeroDivisionError, ArithmeticError):
                c = ~c
                if c.parent() is not P.base_ring():
                    P = P.change_ring(c.parent())
            return P({e: c})
        return super(LaurentPolynomial_mpair, self).__invert__()

    def __pow__(LaurentPolynomial_mpair self, n, m):
        """
        EXAMPLES::

            sage: L.<x,y> = LaurentPolynomialRing(QQ)
            sage: f = x + y
            sage: f^2
            x^2 + 2*x*y + y^2
            sage: f^(-1)
            1/(x + y)

        TESTS:

        Check that :trac:`2952` is fixed::

            sage: R.<q> = QQ[]
            sage: L.<x,y,z> = LaurentPolynomialRing(R)
            sage: f = (x+y+z^-1)^2
            sage: f.substitute(z=1)
            x^2 + 2*x*y + y^2 + 2*x + 2*y + 1
        """
        cdef LaurentPolynomial_mpair ans
        if n < 0:
            return ~(self ** -n)
        ans = self._new_c()
        ans._poly = self._poly ** n
        ans._mon = self._mon.emul(n)
        return ans

    def __getitem__(self, n):
        r"""
        Return the coefficient of `x^n = x_1^{n_1} \cdots x_k^{n_k}` where
        `n` is a tuple of length `k` and `k` is the number of variables.

        If the number of inputs is not equal to the number of variables, this
        raises a ``TypeError``.

        EXAMPLES::

            sage: P.<x,y,z> = LaurentPolynomialRing(QQ)
            sage: f = (y^2 - x^9 - 7*x*y^3 + 5*x*y)*x^-3 + x*z; f
            -x^6 + x*z - 7*x^-2*y^3 + 5*x^-2*y + x^-3*y^2
            sage: f[6,0,0]
            -1
            sage: f[-2,3,0]
            -7
            sage: f[-1,4,2]
            0
            sage: f[1,0,1]
            1
            sage: f[6]
            Traceback (most recent call last):
            ...
            TypeError: Must have exactly 3 inputs
            sage: f[6,0]
            Traceback (most recent call last):
            ...
            TypeError: Must have exactly 3 inputs
            sage: f[6,0,0,0]
            Traceback (most recent call last):
            ...
            TypeError: Must have exactly 3 inputs
        """
        if isinstance(n, slice):
            raise TypeError("Multivariate Laurent polynomials are not iterable")
        if not isinstance(n, tuple) or len(n) != self.parent().ngens():
            raise TypeError("Must have exactly %s inputs" %
                            self.parent().ngens())
        cdef ETuple t = ETuple(n)
        if self._prod is None:
            self._compute_polydict()
        if t not in self._prod.exponents():
            return self.parent().base_ring().zero()
        return self._prod[t]

    def __iter__(self):
        """
        Iterate through all terms by returning a list of the coefficient and
        the corresponding monomial.

        EXAMPLES::

            sage: P.<x,y> = LaurentPolynomialRing(QQ)
            sage: f = (y^2 - x^9 - 7*x*y^3 + 5*x*y)*x^-3
            sage: list(f) # indirect doctest
            [(-1, x^6), (1, x^-3*y^2), (5, x^-2*y), (-7, x^-2*y^3)]
        """
        if self._prod is None:
            self._compute_polydict()
        for c, exps in self._prod.list():
            prod = self.parent().one()
            for i in range(len(exps)):
                prod *= self.parent().gens()[i]**exps[i]
            yield (c, prod)

    def monomials(self):
        """
        Return the list of monomials in ``self``.

        EXAMPLES::

            sage: P.<x,y> = LaurentPolynomialRing(QQ)
            sage: f = (y^2 - x^9 - 7*x*y^3 + 5*x*y)*x^-3
            sage: f.monomials()
            [x^6, x^-3*y^2, x^-2*y, x^-2*y^3]
        """
        L = []
        if self._prod is None:
            self._compute_polydict()
        for c, exps in self._prod.list():
            prod = self.parent().one()
            for i in range(len(exps)):
                prod *= self.parent().gens()[i]**exps[i]
            L.append(prod)
        return L

    def monomial_coefficient(self, mon):
        """
        Return the coefficient in the base ring of the monomial ``mon`` in
        ``self``, where ``mon`` must have the same parent as ``self``.

        This function contrasts with the function :meth:`coefficient()`
        which returns the coefficient of a monomial viewing this
        polynomial in a polynomial ring over a base ring having fewer
        variables.

        INPUT:

        - ``mon`` - a monomial

        .. SEEALSO::

            For coefficients in a base ring of fewer variables, see
            :meth:`coefficient()`.

        EXAMPLES::

            sage: P.<x,y> = LaurentPolynomialRing(QQ)
            sage: f = (y^2 - x^9 - 7*x*y^3 + 5*x*y)*x^-3
            sage: f.monomial_coefficient(x^-2*y^3)
            -7
            sage: f.monomial_coefficient(x^2)
            0
        """
        if mon.parent() != self.parent():
            raise TypeError("Input must have the same parent")
        if self._prod is None:
            self._compute_polydict()
        if (<LaurentPolynomial_mpair>mon)._prod is None:
            mon._compute_polydict()
        return self.parent().base_ring()(self._prod.monomial_coefficient(
                        (<LaurentPolynomial_mpair>mon)._prod.dict()))

    def constant_coefficient(self):
        """
        Return the constant coefficient of ``self``.

        EXAMPLES::

            sage: P.<x,y> = LaurentPolynomialRing(QQ)
            sage: f = (y^2 - x^9 - 7*x*y^2 + 5*x*y)*x^-3; f
            -x^6 - 7*x^-2*y^2 + 5*x^-2*y + x^-3*y^2
            sage: f.constant_coefficient()
            0
            sage: f = (x^3 + 2*x^-2*y+y^3)*y^-3; f
            x^3*y^-3 + 1 + 2*x^-2*y^-2
            sage: f.constant_coefficient()
            1
        """
        return self[(0,)*self.parent().ngens()]

    def coefficient(self, mon):
        r"""
        Return the coefficient of ``mon`` in ``self``, where ``mon`` must
        have the same parent as ``self``.

        The coefficient is defined as follows. If `f` is this polynomial, then
        the coefficient `c_m` is sum:

        .. MATH::

            c_m := \sum_T \frac{T}{m}

        where the sum is over terms `T` in `f` that are exactly divisible
        by `m`.

        A monomial `m(x,y)` 'exactly divides' `f(x,y)` if `m(x,y) | f(x,y)`
        and neither `x \cdot m(x,y)` nor `y \cdot m(x,y)` divides `f(x,y)`.

        INPUT:

        - ``mon`` -- a monomial

        OUTPUT:

        Element of the parent of ``self``.

        .. NOTE::

            To get the constant coefficient, call
            :meth:`constant_coefficient()`.

        EXAMPLES::

            sage: P.<x,y> = LaurentPolynomialRing(QQ)

        The coefficient returned is an element of the parent of ``self``; in
        this case, ``P``.

        ::

            sage: f = 2 * x * y
            sage: c = f.coefficient(x*y); c
            2
            sage: c.parent()
            Multivariate Laurent Polynomial Ring in x, y over Rational Field

            sage: P.<x,y> = LaurentPolynomialRing(QQ)
            sage: f = (y^2 - x^9 - 7*x*y^2 + 5*x*y)*x^-3; f
            -x^6 - 7*x^-2*y^2 + 5*x^-2*y + x^-3*y^2
            sage: f.coefficient(y)
            5*x^-2
            sage: f.coefficient(y^2)
            -7*x^-2 + x^-3
            sage: f.coefficient(x*y)
            0
            sage: f.coefficient(x^-2)
            -7*y^2 + 5*y
            sage: f.coefficient(x^-2*y^2)
            -7
            sage: f.coefficient(1)
            -x^6 - 7*x^-2*y^2 + 5*x^-2*y + x^-3*y^2
        """
        if mon.parent() is not self.parent():
            mon = self.parent()(mon)
        if self._prod is None:
            self._compute_polydict()
        if (<LaurentPolynomial_mpair>mon)._prod is None:
            mon._compute_polydict()
        return self.parent()(self._prod.coefficient((<LaurentPolynomial_mpair>mon).dict()))

    def coefficients(self):
        """
        Return the nonzero coefficients of this polynomial in a list.
        The returned list is decreasingly ordered by the term ordering
        of ``self.parent()``.

        EXAMPLES::

            sage: L.<x,y,z> = LaurentPolynomialRing(QQ,order='degrevlex')
            sage: f = 4*x^7*z^-1 + 3*x^3*y + 2*x^4*z^-2 + x^6*y^-7
            sage: f.coefficients()
            [4, 3, 2, 1]
            sage: L.<x,y,z> = LaurentPolynomialRing(QQ,order='lex')
            sage: f = 4*x^7*z^-1 + 3*x^3*y + 2*x^4*z^-2 + x^6*y^-7
            sage: f.coefficients()
            [4, 1, 2, 3]
        """
        return self._poly.coefficients()

    def variables(self, sort=True):
        """
        Return a tuple of all variables occurring in self.

        INPUT:

        - ``sort`` -- specifies whether the indices shall be sorted

        EXAMPLES::

            sage: L.<x,y,z> = LaurentPolynomialRing(QQ)
            sage: f = 4*x^7*z^-1 + 3*x^3*y + 2*x^4*z^-2 + x^6*y^-7
            sage: f.variables()
            (z, y, x)
            sage: f.variables(sort=False) #random
            (y, z, x)
        """
        d = self.dict()
        g = self.parent().gens()
        nvars = len(g)
        vars = []
        for k in d:
            vars = union(vars, k.nonzero_positions())
            if len(vars) == nvars:
                break
        v = [g[i] for i in vars]
        if sort:
            v.sort()
        return tuple(v)

    def dict(self):
        """
        EXAMPLES::

            sage: L.<x,y,z> = LaurentPolynomialRing(QQ)
            sage: f = 4*x^7*z^-1 + 3*x^3*y + 2*x^4*z^-2 + x^6*y^-7
            sage: list(sorted(f.dict().iteritems()))
            [((3, 1, 0), 3), ((4, 0, -2), 2), ((6, -7, 0), 1), ((7, 0, -1), 4)]
        """
        if self._prod is None:
            self._compute_polydict()
        return self._prod.dict()

    def _fraction_pair(self):
        """
        Return one representation of ``self`` as a pair
        ``(numerator, denominator)``.

        Here both the numerator and the denominator are polynomials.

        This is used for coercion into the fraction field.

        EXAMPLES::

            sage: L.<x,y,z> = LaurentPolynomialRing(QQ)
            sage: f = 4*x^7*z^-1 + 3*x^3*y + 2*x^4*z^-2 + x^6*y^-7
            sage: f._fraction_pair()
            (4*x^7*y^7*z + 3*x^3*y^8*z^2 + 2*x^4*y^7 + x^6*z^2, y^7*z^2)
        """
        ring = self.parent().polynomial_ring()
        numer = self._poly
        denom = ring.one()
        var = ring.gens()
        for i, j in enumerate(self._mon):
            if j > 0:
                numer *= var[i] ** j
            else:
                denom *= var[i] ** (-j)
        return (numer, denom)

    cpdef _add_(self, _right):
        """
        Returns the Laurent polynomial self + right.

        EXAMPLES::

            sage: L.<x,y,z> = LaurentPolynomialRing(QQ)
            sage: f = x + y^-1
            sage: g = y + z
            sage: f + g
            x + y + z + y^-1
        """
        cdef LaurentPolynomial_mpair ans = self._new_c()
        cdef LaurentPolynomial_mpair right = <LaurentPolynomial_mpair>_right
        ans._mon, a, b = self._mon.combine_to_positives(right._mon)
        if len(a.nonzero_positions()) > 0:
            ans._poly = self._poly * self._poly.parent()({a: 1})
        else:
            ans._poly = self._poly
        if len(b.nonzero_positions()) > 0:
            ans._poly += right._poly * self._poly.parent()({b: 1})
        else:
            ans._poly += right._poly
        return ans

    cpdef _sub_(self, _right):
        """
        Returns the Laurent polynomial self - right.

        EXAMPLES::

            sage: L.<x,y,z> = LaurentPolynomialRing(QQ)
            sage: f = x + y^-1
            sage: g = y + z + x
            sage: f - g
            -y - z + y^-1

        """
        cdef LaurentPolynomial_mpair ans = self._new_c()
        cdef LaurentPolynomial_mpair right = <LaurentPolynomial_mpair>_right
        cdef ETuple a, b
        ans._mon, a, b = self._mon.combine_to_positives(right._mon)
        if len(a.nonzero_positions()) > 0:
            ans._poly = self._poly * self._poly.parent()({a: 1})
        else:
            ans._poly = self._poly
        if len(b.nonzero_positions()) > 0:
            ans._poly -= right._poly * self._poly.parent()({b: 1})
        else:
            ans._poly -= right._poly
        return ans

    cpdef _div_(self, rhs):
        """
        Return the division of ``self`` by ``rhs``.

        If the denominator is not a unit,
        the result will be given in the fraction field.

        EXAMPLES::

            sage: R.<s,q,t> = LaurentPolynomialRing(QQ)
            sage: 1/s
            s^-1
            sage: 1/(s*q)
            s^-1*q^-1
            sage: 1/(s+q)
            1/(s + q)
            sage: (1/(s+q)).parent()
            Fraction Field of Multivariate Polynomial Ring in s, q, t over Rational Field
            sage: (1/(s*q)).parent()
            Multivariate Laurent Polynomial Ring in s, q, t over Rational Field
            sage: (s+q)/(q^2*t^(-2))
            s*q^-2*t^2 + q^-1*t^2
        """
        cdef LaurentPolynomial_mpair right = <LaurentPolynomial_mpair> rhs
        if right.is_zero():
            raise ZeroDivisionError
        cdef dict d = right.dict()
        if len(d) == 1:
            return self * ~right
        else:
            return RingElement._div_(self, rhs)

    def is_monomial(self):
        """
        Return True if this element is a monomial.

        EXAMPLES::

            sage: k.<y,z> = LaurentPolynomialRing(QQ)
            sage: z.is_monomial()
            True
            sage: k(1).is_monomial()
            True
            sage: (z+1).is_monomial()
            False
            sage: (z^-2909).is_monomial()
            True
            sage: (38*z^-2909).is_monomial()
            False
        """

        d = self._poly.dict()
        return len(d) == 1 and 1 in d.values()

    cpdef _neg_(self):
        """
        Returns -self.

        EXAMPLES::

            sage: L.<x,y,z> = LaurentPolynomialRing(QQ)
            sage: f = x + y^-1
            sage: -f
            -x - y^-1

        """
        cdef LaurentPolynomial_mpair ans = self._new_c()
        ans._mon = self._mon
        ans._poly = -self._poly
        return ans

    cpdef _lmul_(self, RingElement right):
        """
        Returns self * right where right is in self's base ring.

        EXAMPLES::

            sage: L.<x,y,z> = LaurentPolynomialRing(QQ)
            sage: f = x + y^-1
            sage: f*(1/2)
            1/2*x + 1/2*y^-1

        """
        cdef LaurentPolynomial_mpair ans = self._new_c()
        ans._mon = self._mon
        ans._poly = self._poly * right
        return ans

    cpdef _rmul_(self, RingElement left):
        """
        Returns left*self where left is in self's base ring.

        EXAMPLES::

            sage: L.<x,y,z> = LaurentPolynomialRing(QQ)
            sage: f = x + y^-1
            sage: (1/2)*f
            1/2*x + 1/2*y^-1

        """
        cdef LaurentPolynomial_mpair ans = self._new_c()
        ans._mon = self._mon
        ans._poly = left * self._poly
        return ans

    cpdef _mul_(self, right):
        """
        Return self*right.

        EXAMPLES::

            sage: L.<x,y,z> = LaurentPolynomialRing(QQ)
            sage: f = x + y^-1
            sage: g = y + z
            sage: f*g
            x*y + x*z + 1 + y^-1*z
        """
        cdef LaurentPolynomial_mpair ans = self._new_c()
        ans._mon = self._mon.eadd((<LaurentPolynomial_mpair>right)._mon)
        ans._poly = self._poly * (<LaurentPolynomial_mpair>right)._poly
        return ans

    cpdef _floordiv_(self, right):
        """
        Perform division with remainder and return the quotient.

        EXAMPLES::

            sage: L.<x,y> = LaurentPolynomialRing(QQ)
            sage: f = x^3 + y^-3
            sage: g = y + x
            sage: f // g
            x^5*y^-3 - x^4*y^-2 + x^3*y^-1

            sage: h = x + y^(-1)
            sage: f // h
            x^2 - x*y^-1 + y^-2
            sage: h * (f // h) == f
            True
            sage: f // 1
            x^3 + y^-3
            sage: 1 // f
            0

        TESTS:

        Check that :trac:`19357` is fixed::

            sage: x // y
            x*y^-1

        Check that :trac:`21999` is fixed::

            sage: L.<a,b> = LaurentPolynomialRing(QQbar)
            sage: (a+a*b) // a
            b + 1
        """
        cdef LaurentPolynomial_mpair ans = self._new_c()
        self._normalize()
        right._normalize()
        ans._mon = self._mon.esub((<LaurentPolynomial_mpair>right)._mon)
        ans._poly = self._poly // (<LaurentPolynomial_mpair>right)._poly
        return ans

    @coerce_binop
    def quo_rem(self, right):
        """
        Divide this laurent polynomial by ``right`` and return a quotient and
        a remainder.

        INPUT:

        - ``right`` -- a laurent polynomial

        OUTPUT:

        A pair of laurent polynomials.

        EXAMPLES::

            sage: R.<s, t> = LaurentPolynomialRing(QQ)
            sage: (s^2-t^2).quo_rem(s-t)
            (s + t, 0)
            sage: (s^-2-t^2).quo_rem(s-t)
            (s + t, -s^4 + 1)
            sage: (s^-2-t^2).quo_rem(s^-1-t)
            (t + s^-1, 0)
        """
        cdef LaurentPolynomial_mpair rightl = <LaurentPolynomial_mpair>right
        q, r = self._poly.quo_rem(rightl._poly)
        ql = LaurentPolynomial_mpair(self._parent, q,
                                     mon=self._mon.esub(rightl._mon))
        rl = LaurentPolynomial_mpair(self._parent, r,
                                     mon=ETuple({}, int(self._parent.ngens())))
        return (ql, rl)

<<<<<<< HEAD
    cpdef int _cmp_(self, right) except -2:
=======
    cpdef _richcmp_(self, right, int op):
>>>>>>> 80eea436
        """
        EXAMPLES::

            sage: L.<x,y,z> = LaurentPolynomialRing(QQ)
            sage: f = x + y^-1
            sage: g = y + z
            sage: f == f
            True
            sage: f == g
            False
            sage: f == 2
            False
        """
        if self._prod is None:
            self._compute_polydict()
        if (<LaurentPolynomial_mpair>right)._prod is None:
            right._compute_polydict()
        return richcmp(self._prod, (<LaurentPolynomial_mpair>right)._prod, op)

    def exponents(self):
        """
        Returns a list of the exponents of self.

        EXAMPLES::

            sage: L.<w,z> = LaurentPolynomialRing(QQ)
            sage: a = w^2*z^-1+3; a
            w^2*z^-1 + 3
            sage: e = a.exponents()
            sage: e.sort(); e
            [(0, 0), (2, -1)]

        """
        return [a.eadd(self._mon) for a in self._poly.exponents()]

    def degree(self,x=None):
        """
        Returns the degree of x in self

        EXAMPLES::

            sage: R.<x,y,z> = LaurentPolynomialRing(QQ)
            sage: f = 4*x^7*z^-1 + 3*x^3*y + 2*x^4*z^-2 + x^6*y^-7
            sage: f.degree(x)
            7
            sage: f.degree(y)
            1
            sage: f.degree(z)
            0
        """

        if not x:
            return self._poly.total_degree() + sum(self._mon)

        g = self.parent().gens()
        no_generator_found = True
        for i in range(len(g)):
            if g[i] is x:
                no_generator_found = False
                break
        if no_generator_found:
            raise TypeError("x must be a generator of parent")
        return self._poly.degree(self.parent().polynomial_ring().gens()[i]) + self._mon[i]

    def has_inverse_of(self, i):
        """
        INPUT:

        - ``i`` -- The index of a generator of ``self.parent()``

        OUTPUT:

        Returns True if self contains a monomial including the inverse of
        ``self.parent().gen(i)``, False otherwise.

        EXAMPLES::

            sage: L.<x,y,z> = LaurentPolynomialRing(QQ)
            sage: f = 4*x^7*z^-1 + 3*x^3*y + 2*x^4*z^-2 + x^6*y^-7
            sage: f.has_inverse_of(0)
            False
            sage: f.has_inverse_of(1)
            True
            sage: f.has_inverse_of(2)
            True
        """
        if (not isinstance(i, (int, Integer))) or (i < 0) or (i >= self.parent().ngens()):
            raise TypeError("argument is not the index of a generator")
        if self._mon[i] < 0:
            self._normalize(i)
            if self._mon[i] < 0:
                return True
            return False
        return False

    def has_any_inverse(self):
        """
        Returns True if self contains any monomials with a negative exponent, False otherwise.

        EXAMPLES::

            sage: L.<x,y,z> = LaurentPolynomialRing(QQ)
            sage: f = 4*x^7*z^-1 + 3*x^3*y + 2*x^4*z^-2 + x^6*y^-7
            sage: f.has_any_inverse()
            True
            sage: g = x^2 + y^2
            sage: g.has_any_inverse()
            False
        """
        for m in self._mon.nonzero_values(sort=False):
            if m < 0:
                return True
        return False

    def __call__(self, *x, **kwds):
        """

        EXAMPLES::

            sage: L.<x,y,z> = LaurentPolynomialRing(QQ)
            sage: f = x + 2*y + 3*z
            sage: f(1,1,1)
            6
            sage: f = x^-1 + y + z
            sage: f(0,1,1)
            Traceback (most recent call last):
            ...
            ZeroDivisionError

        TESTS::

            sage: f = x + 2*y + 3*z
            sage: f(2)
            Traceback (most recent call last):
            ...
            TypeError: number of arguments does not match the number of generators in parent.
            sage: f(2,0)
            Traceback (most recent call last):
            ...
            TypeError: number of arguments does not match the number of generators in parent.
            sage: f( (1,1,1) )
            6
        """
        n = self.parent().ngens()

        if len(kwds) > 0:
            f = self.subs(**kwds)
            if len(x) > 0:
                return f(*x)
            else:
                return f

        cdef int l = len(x)

        if l == 1 and (isinstance(x[0], tuple) or isinstance(x[0], list)):
            x = x[0]
            l = len(x)

        if l != n:
            raise TypeError("number of arguments does not match the number of generators in parent.")

        #Check to make sure that we aren't dividing by zero
        for m in range(n):
            if x[m] == 0:
                if self.has_inverse_of(m):
                    raise ZeroDivisionError

        ans = self._poly(*x)
        if ans != 0:
            for m in self._mon.nonzero_positions():
                ans *= x[m]**self._mon[m]

        return ans

    def subs(self, in_dict=None, **kwds):
        """
        Substitute some variables in this Laurent polynomial.

        Variable/value pairs for the substitution may be given
        as a dictionary or via keyword-value pairs. If both are
        present, the latter take precedence.

        INPUT:

        - ``in_dict`` -- dictionary (optional)

        - ``**kwargs`` -- keyword arguments

        OUTPUT:

        A Laurent polynomial.

        EXAMPLES::

            sage: L.<x, y, z> = LaurentPolynomialRing(QQ)
            sage: f = x + 2*y + 3*z
            sage: f.subs(x=1)
            2*y + 3*z + 1
            sage: f.subs(y=1)
            x + 3*z + 2
            sage: f.subs(z=1)
            x + 2*y + 3
            sage: f.subs(x=1, y=1, z=1)
            6

            sage: f = x^-1
            sage: f.subs(x=2)
            1/2
            sage: f.subs({x: 2})
            1/2

            sage: f = x + 2*y + 3*z
            sage: f.subs({x: 1, y: 1, z: 1})
            6
            sage: f.substitute(x=1, y=1, z=1)
            6

        TESTS::

            sage: f = x + 2*y + 3*z
            sage: f(q=10)
            x + 2*y + 3*z

            sage: x.subs({x: 2}, x=1)
            1
        """
        variables = list(self.parent().gens())
        for i in range(0,len(variables)):
            if str(variables[i]) in kwds:
                variables[i]=kwds[str(variables[i])]
            elif in_dict and variables[i] in in_dict:
                variables[i] = in_dict[variables[i]]
        return self(tuple(variables))

    def is_constant(self):
        r"""
<<<<<<< HEAD
        Return whether this laurent polynomial is constant.
=======
        Return whether this Laurent polynomial is constant.
>>>>>>> 80eea436

        EXAMPLES::

            sage: L.<a, b> = LaurentPolynomialRing(QQ)
            sage: L(0).is_constant()
            True
            sage: L(42).is_constant()
            True
            sage: a.is_constant()
            False
            sage: (1/b).is_constant()
            False
        """
<<<<<<< HEAD
        return self._mon == ETuple({}, int(self.parent().ngens())) and \
            self._poly.is_constant()
=======
        return (self._mon == ETuple({}, int(self.parent().ngens())) and
                self._poly.is_constant())
>>>>>>> 80eea436

    def _symbolic_(self, R):
        """
        EXAMPLES::

            sage: R.<x,y> = LaurentPolynomialRing(QQ)
            sage: f = x^3 + y/x
            sage: g = f._symbolic_(SR); g
            (x^4 + y)/x
            sage: g(x=2,y=2)
            9

            sage: g = SR(f)
            sage: g(x=2,y=2)
            9
        """
        d = dict([(repr(g), R.var(g)) for g in self.parent().gens()])
        return self.subs(**d)

    def derivative(self, *args):
        r"""
        The formal derivative of this Laurent polynomial, with respect
        to variables supplied in args.

        Multiple variables and iteration counts may be supplied; see
        documentation for the global derivative() function for more
        details.

        .. SEEALSO::

           :meth:`_derivative`

        EXAMPLES::

            sage: R = LaurentPolynomialRing(ZZ,'x, y')
            sage: x, y = R.gens()
            sage: t = x**4*y+x*y+y+x**(-1)+y**(-3)
            sage: t.derivative(x, x)
            12*x^2*y + 2*x^-3
            sage: t.derivative(y, 2)
            12*y^-5
        """
        return multi_derivative(self, args)

    # add .diff(), .differentiate() as aliases for .derivative()
    diff = differentiate = derivative

    def _derivative(self, var=None):
        """
        Computes formal derivative of this Laurent polynomial with
        respect to the given variable.

        If var is among the generators of this ring, the derivative
        is with respect to the generator. Otherwise, _derivative(var) is called
        recursively for each coefficient of this polynomial.

        .. SEEALSO:: :meth:`derivative`

        EXAMPLES::

            sage: R = LaurentPolynomialRing(ZZ,'x, y')
            sage: x, y = R.gens()
            sage: t = x**4*y+x*y+y+x**(-1)+y**(-3)
            sage: t._derivative(x)
            4*x^3*y + y - x^-2
            sage: t._derivative(y)
            x^4 + x + 1 - 3*y^-4

            sage: R = LaurentPolynomialRing(QQ['z'],'x')
            sage: z = R.base_ring().gen()
            sage: x = R.gen()
            sage: t = 33*z*x**4+x**(-1)
            sage: t._derivative(z)
            33*x^4
            sage: t._derivative(x)
            -x^-2 + 132*z*x^3
        """
        if var is None:
            raise ValueError("must specify which variable to differentiate "
                             "with respect to")
        P = self.parent()
        gens = list(P.gens())

        # check if var is one of the generators
        try:
            index = gens.index(var)
        except ValueError:
            # call _derivative() recursively on coefficients
            return P({m: c._derivative(var)
                      for (m, c) in iteritems(self.dict())})

        # compute formal derivative with respect to generator
        d = {}
        for m, c in iteritems(self.dict()):
            if m[index] != 0:
                new_m = [u for u in m]
                new_m[index] += -1
                d[ETuple(new_m)] = m[index] * c
        return P(d)

    def is_univariate(self):
        """
        Return ``True`` if this is a univariate or constant Laurent polynomial,
        and ``False`` otherwise.

        EXAMPLES::

            sage: R.<x,y,z> = LaurentPolynomialRing(QQ)
            sage: f = (x^3 + y^-3)*z
            sage: f.is_univariate()
            False
            sage: g = f(1,y,4)
            sage: g.is_univariate()
            True
            sage: R(1).is_univariate()
            True
        """
        return len(self.variables()) < 2

    def univariate_polynomial(self, R=None):
        """
        Returns a univariate polynomial associated to this
        multivariate polynomial.

        INPUT:

        - ``R`` - (default: ``None``) PolynomialRing

        If this polynomial is not in at most one variable, then a
        ``ValueError`` exception is raised.  The new polynomial is over
        the same base ring as the given ``LaurentPolynomial`` and in the
        variable ``x`` if no ring ``R`` is provided.

        EXAMPLES::

            sage: R.<x, y> = LaurentPolynomialRing(ZZ)
            sage: f = 3*x^2 - 2*y^-1 + 7*x^2*y^2 + 5
            sage: f.univariate_polynomial()
            Traceback (most recent call last):
            ...
            TypeError: polynomial must involve at most one variable
            sage: g = f(10,y); g
            700*y^2 + 305 - 2*y^-1
            sage: h = g.univariate_polynomial(); h
            -2*y^-1 + 305 + 700*y^2
            sage: h.parent()
            Univariate Laurent Polynomial Ring in y over Integer Ring
            sage: g.univariate_polynomial(LaurentPolynomialRing(QQ,'z'))
            -2*z^-1 + 305 + 700*z^2

        Here's an example with a constant multivariate polynomial::

            sage: g = R(1)
            sage: h = g.univariate_polynomial(); h
            1
            sage: h.parent()
            Univariate Laurent Polynomial Ring in x over Integer Ring
        """
        from sage.rings.polynomial.laurent_polynomial_ring import LaurentPolynomialRing
        v = self.variables()
        if len(v) > 1:
            raise TypeError("polynomial must involve at most one variable")
        elif len(v) == 1:
            x = v[0]
            i = self._parent.gens().index(x)
        else:
            x = 'x'
            i = 0

        #construct ring if none
        if R is None:
            R = LaurentPolynomialRing(self.base_ring(),x)

        return R(dict((m[i],c) for m,c in self.dict().items()))

    def factor(self):
        """
        Returns a Laurent monomial (the unit part of the factorization) and a factored multi-polynomial.

        EXAMPLES::

            sage: L.<x,y,z> = LaurentPolynomialRing(QQ)
            sage: f = 4*x^7*z^-1 + 3*x^3*y + 2*x^4*z^-2 + x^6*y^-7
            sage: f.factor()
            (x^3*y^-7*z^-2) * (4*x^4*y^7*z + 3*y^8*z^2 + 2*x*y^7 + x^3*z^2)
        """
        pf = self._poly.factor()
        u = self.parent(pf.unit().dict()) # self.parent won't currently take polynomials

        g = self.parent().gens()
        for i in self._mon.nonzero_positions():
            u *= g[i] ** self._mon[i]

        f = []
        for t in pf:
            d = t[0].dict()
            if len(d) == 1:  # monomials are units
                u *= self.parent(d) ** t[1]
            else:
                f.append((self.parent(d), t[1]))

        return Factorization(f, unit=u)<|MERGE_RESOLUTION|>--- conflicted
+++ resolved
@@ -28,15 +28,9 @@
 
     def _integer_(self, ZZ):
         r"""
-<<<<<<< HEAD
-        Convert this laurent polynomial to an integer.
-
-        This is only possible if the laurent polynomial is constant.
-=======
         Convert this Laurent polynomial to an integer.
 
         This is only possible if the Laurent polynomial is constant.
->>>>>>> 80eea436
 
         OUTPUT:
 
@@ -50,11 +44,7 @@
             sage: a._integer_(ZZ)
             Traceback (most recent call last):
             ...
-<<<<<<< HEAD
-            ValueError: a is not constant.
-=======
             ValueError: a is not constant
->>>>>>> 80eea436
             sage: L(2/3)._integer_(ZZ)
             Traceback (most recent call last):
             ...
@@ -70,11 +60,7 @@
             sage: a._integer_(ZZ)
             Traceback (most recent call last):
             ...
-<<<<<<< HEAD
-            ValueError: a is not constant.
-=======
             ValueError: a is not constant
->>>>>>> 80eea436
             sage: L(2/3)._integer_(ZZ)
             Traceback (most recent call last):
             ...
@@ -83,24 +69,14 @@
             42
         """
         if not self.is_constant():
-<<<<<<< HEAD
-            raise ValueError('{} is not constant.'.format(self))
-=======
             raise ValueError('{} is not constant'.format(self))
->>>>>>> 80eea436
         return ZZ(self.constant_coefficient())
 
     def _rational_(self):
         r"""
-<<<<<<< HEAD
-        Convert this laurent polynomial to a rational.
-
-        This is only possible if the laurent polynomial is constant.
-=======
         Convert this Laurent polynomial to a rational.
 
         This is only possible if the Laurent polynomial is constant.
->>>>>>> 80eea436
 
         OUTPUT:
 
@@ -114,11 +90,7 @@
             sage: a._rational_()
             Traceback (most recent call last):
             ...
-<<<<<<< HEAD
-            ValueError: a is not constant.
-=======
             ValueError: a is not constant
->>>>>>> 80eea436
             sage: QQ(L(2/3))
             2/3
 
@@ -130,20 +102,12 @@
             sage: a._rational_()
             Traceback (most recent call last):
             ...
-<<<<<<< HEAD
-            ValueError: a is not constant.
-=======
             ValueError: a is not constant
->>>>>>> 80eea436
             sage: QQ(L(2/3))
             2/3
         """
         if not self.is_constant():
-<<<<<<< HEAD
-            raise ValueError('{} is not constant.'.format(self))
-=======
             raise ValueError('{} is not constant'.format(self))
->>>>>>> 80eea436
         from sage.rings.rational_field import QQ
         return QQ(self.constant_coefficient())
 
@@ -1249,11 +1213,7 @@
 
     def is_constant(self):
         """
-<<<<<<< HEAD
-        Return whether this laurent polynomial is constant.
-=======
         Return whether this Laurent polynomial is constant.
->>>>>>> 80eea436
 
         EXAMPLES::
 
@@ -1531,25 +1491,15 @@
 
         INPUT:
 
-<<<<<<< HEAD
-        - ``parent`` -- a SageMath parent.
-=======
         - ``parent`` -- a SageMath parent
->>>>>>> 80eea436
 
         - ``x`` -- an element or dictionary or anything the underlying
           polynomial ring accepts
 
         - ``mon`` -- (default: ``None``) a tuple specifying the shift
-<<<<<<< HEAD
-          in the exponents.
-
-        - ``reduce`` -- (default: ``True``) a boolean.
-=======
           in the exponents
 
         - ``reduce`` -- (default: ``True``) a boolean
->>>>>>> 80eea436
 
         EXAMPLES::
 
@@ -2452,11 +2402,7 @@
                                      mon=ETuple({}, int(self._parent.ngens())))
         return (ql, rl)
 
-<<<<<<< HEAD
-    cpdef int _cmp_(self, right) except -2:
-=======
     cpdef _richcmp_(self, right, int op):
->>>>>>> 80eea436
         """
         EXAMPLES::
 
@@ -2693,11 +2639,7 @@
 
     def is_constant(self):
         r"""
-<<<<<<< HEAD
-        Return whether this laurent polynomial is constant.
-=======
         Return whether this Laurent polynomial is constant.
->>>>>>> 80eea436
 
         EXAMPLES::
 
@@ -2711,13 +2653,8 @@
             sage: (1/b).is_constant()
             False
         """
-<<<<<<< HEAD
-        return self._mon == ETuple({}, int(self.parent().ngens())) and \
-            self._poly.is_constant()
-=======
         return (self._mon == ETuple({}, int(self.parent().ngens())) and
                 self._poly.is_constant())
->>>>>>> 80eea436
 
     def _symbolic_(self, R):
         """
