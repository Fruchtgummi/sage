--- conflicted
+++ resolved
@@ -158,11 +158,7 @@
     fundamental_discriminant, squarefree_divisors, \
     Sigma, radical, Euler_Phi, binomial_coefficients, jacobi_symbol, \
     Moebius, dedekind_sum, \
-<<<<<<< HEAD
-    prime_factors, lift_centered
-=======
-    prime_factors, valuation
->>>>>>> f0f7b3a1
+    prime_factors, valuation, list_centered
 
 
 from fast_arith import prime_range
