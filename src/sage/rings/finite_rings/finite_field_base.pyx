"""
Base Classes for Finite Fields

TESTS::

    sage: K.<a> = NumberField(x^2 + 1)
    sage: F = K.factor(3)[0][0].residue_field()
    sage: loads(dumps(F)) == F
    True

AUTHORS:

- Adrien Brochard, David Roe, Jeroen Demeyer, Julian Rueth, Niles Johnson,
  Peter Bruin, Travis Scrimshaw, Xavier Caruso: initial version

"""
#*****************************************************************************
#       Copyright (C) 2009 David Roe <roed@math.harvard.edu>
#       Copyright (C) 2010 Niles Johnson <nilesj@gmail.com>
#       Copyright (C) 2011 Jeroen Demeyer <jdemeyer@cage.ugent.be>
#       Copyright (C) 2012 Adrien Brochard <aaa.brochard@gmail.com>
#       Copyright (C) 2012 Travis Scrimshaw <tscrim@ucdavis.edu>
#       Copyright (C) 2012 Xavier Caruso <xavier.caruso@normalesup.org>
#       Copyright (C) 2013 Peter Bruin <P.Bruin@warwick.ac.uk>
#       Copyright (C) 2014 Julian Rueth <julian.rueth@fsfe.org>
#
#  Distributed under the terms of the GNU General Public License (GPL)
#  as published by the Free Software Foundation; either version 2 of
#  the License, or (at your option) any later version.
#                  http://www.gnu.org/licenses/
#*****************************************************************************
include "sage/ext/stdsage.pxi"

from sage.categories.finite_fields import FiniteFields
from sage.structure.parent cimport Parent
from sage.misc.cachefunc import cached_method
from sage.misc.prandom import randrange

cdef class FiniteFieldIterator:
    r"""
    An iterator over a finite field. This should only be used when the field
    is an extension of a smaller field which already has a separate iterator
    function.
    """
    cdef object iter
    cdef FiniteField parent

    def __init__(self,FiniteField parent):
        r"""
        Initialize ``self``.

        EXAMPLES::

            sage: from sage.rings.finite_rings.finite_field_ext_pari import FiniteField_ext_pari
            sage: k = iter(FiniteField_ext_pari(9, 'a')) # indirect doctest
            sage: isinstance(k, sage.rings.finite_rings.finite_field_base.FiniteFieldIterator)
            True
        """
        self.parent = parent
        self.iter =iter(self.parent.vector_space())

    def __next__(self):
        r"""
        Return the next element in the iterator.

        EXAMPLE::

            sage: from sage.rings.finite_rings.finite_field_ext_pari import FiniteField_ext_pari
            sage: k = iter(FiniteField_ext_pari(9, 'a'))
            sage: k.next() # indirect doctest
            0
        """
        return self.parent(self.iter.next())

    def __iter__(self):
        """
        Return ``self`` since this is an interator class.

        EXAMPLES::

            sage: K.<a> = GF(7^4)
            sage: K.list()[:7]
            [0, a, a^2, a^3, 2*a^2 + 3*a + 4, 2*a^3 + 3*a^2 + 4*a, 3*a^3 + a^2 + 6*a + 1]
            sage: K.<a> = GF(5^9)
            sage: for x in K:
            ...       if x == a+3: break
            ...       print x
            0
            1
            2
            3
            4
            a
            a + 1
            a + 2
        """
        return self


cdef class FiniteField(Field):
    """
    Abstract base class for finite fields.
    """
    def __init__(self, base, names, normalize, category=None):
        """
        Initialize ``self``.

        EXAMPLES::

            sage: K = GF(7); K
            Finite Field of size 7
            sage: loads(K.dumps()) == K
            True
            sage: GF(7^10, 'a')
            Finite Field in a of size 7^10
            sage: K = GF(7^10, 'a'); K
            Finite Field in a of size 7^10
            sage: loads(K.dumps()) == K
            True
        """
        if category is None:
            category = FiniteFields()
        Field.__init__(self, base, names, normalize, category)

    def is_perfect(self):
<<<<<<< HEAD
=======
        r"""
        Return whether this field is perfect, i.e., every element has a `p`-th
        root. Always returns ``True`` since finite fields are perfect.

        EXAMPLES::

            sage: GF(2).is_perfect()
            True

        """
>>>>>>> be532e52
        return True

    def __repr__(self):
        """
        String representation of this finite field.

        EXAMPLES::

            sage: k = GF(127)
            sage: k # indirect doctest
            Finite Field of size 127

            sage: k.<b> = GF(2^8)
            sage: k
            Finite Field in b of size 2^8

            sage: k.<c> = GF(2^20)
            sage: k
            Finite Field in c of size 2^20

            sage: k.<d> = GF(7^20)
            sage: k
            Finite Field in d of size 7^20
        """
        if self.degree()>1:
            return "Finite Field in %s of size %s^%s"%(self.variable_name(),self.characteristic(),self.degree())
        else:
            return "Finite Field of size %s"%(self.characteristic())

    def _latex_(self):
        r"""
        Returns a string denoting the name of the field in LaTeX.

        The :func:`~sage.misc.latex.latex` function calls the
        ``_latex_`` attribute when available.

        EXAMPLES:

        The ``latex`` command parses the string::

            sage: GF(81, 'a')._latex_()
            '\\Bold{F}_{3^{4}}'
            sage: latex(GF(81, 'a'))
            \Bold{F}_{3^{4}}
            sage: GF(3)._latex_()
            '\\Bold{F}_{3}'
            sage: latex(GF(3))
            \Bold{F}_{3}
        """
        if self.degree() > 1:
            e = "^{%s}"%self.degree()
        else:
            e = ""
        return "\\Bold{F}_{%s%s}"%(self.characteristic(), e)

    def _gap_init_(self):
        """
        Return string that initializes the GAP version of
        this finite field.

        EXAMPLES::

            sage: GF(9,'a')._gap_init_()
            'GF(9)'
        """
        return 'GF(%s)'%self.order()

    def _magma_init_(self, magma):
        """
        Return string representation of ``self`` that Magma can
        understand.

        EXAMPLES::

            sage: GF(97,'a')._magma_init_(magma)            # optional - magma
            'GF(97)'
            sage: GF(9,'a')._magma_init_(magma)             # optional - magma
            'SageCreateWithNames(ext<GF(3)|_sage_[...]![GF(3)!2,GF(3)!2,GF(3)!1]>,["a"])'
            sage: magma(GF(9,'a'))                          # optional - magma
            Finite field of size 3^2
            sage: magma(GF(9,'a')).1                        # optional - magma
            a
        """
        if self.degree() == 1:
            return 'GF(%s)'%self.order()
        B = self.base_ring()
        p = self.polynomial()
        s = "ext<%s|%s>"%(B._magma_init_(magma),p._magma_init_(magma))
        return magma._with_names(s, self.variable_names())

    def _macaulay2_init_(self):
        """
        Returns the string representation of ``self`` that Macaulay2 can
        understand.

        EXAMPLES::

            sage: GF(97,'a')._macaulay2_init_()
            'GF 97'

            sage: macaulay2(GF(97, 'a'))       # optional - macaulay2
            GF 97
            sage: macaulay2(GF(49, 'a'))       # optional - macaulay2
            GF 49
        """
        return "GF %s"%(self.order())

    def _sage_input_(self, sib, coerced):
        r"""
        Produce an expression which will reproduce this value when evaluated.

        EXAMPLES::

            sage: sage_input(GF(5), verify=True)
            # Verified
            GF(5)
            sage: sage_input(GF(32, 'a'), verify=True)
            # Verified
            R.<x> = GF(2)[]
            GF(2^5, 'a', x^5 + x^2 + 1)
            sage: K = GF(125, 'b')
            sage: sage_input((K, K), verify=True)
            # Verified
            R.<x> = GF(5)[]
            GF_5_3 = GF(5^3, 'b', x^3 + 3*x + 3)
            (GF_5_3, GF_5_3)
            sage: from sage.misc.sage_input import SageInputBuilder
            sage: GF(81, 'a')._sage_input_(SageInputBuilder(), False)
            {call: {atomic:GF}({binop:** {atomic:3} {atomic:4}}, {atomic:'a'}, {binop:+ {binop:+ {binop:** {gen:x {constr_parent: {subscr: {call: {atomic:GF}({atomic:3})}[{atomic:'x'}]} with gens: ('x',)}} {atomic:4}} {binop:* {atomic:2} {binop:** {gen:x {constr_parent: {subscr: {call: {atomic:GF}({atomic:3})}[{atomic:'x'}]} with gens: ('x',)}} {atomic:3}}}} {atomic:2}})}
        """
        if self.degree() == 1:
            v = sib.name('GF')(sib.int(self.characteristic()))
            name = 'GF_%d' % self.characteristic()
        else:
            v = sib.name('GF')(sib.int(self.characteristic()) ** sib.int(self.degree()),
                               self.variable_name(),
                               self.modulus())
            name = 'GF_%d_%d' % (self.characteristic(), self.degree())
        sib.cache(self, v, name)
        return v

    def _cmp_(left, Parent right):
        """
        Compares this finite field with other.

        .. WARNING::

            The notation of equality of finite fields in Sage is
            currently not stable, i.e., it may change in a future version.

        EXAMPLES::

            sage: FiniteField(3**2, 'c') == FiniteField(3**3, 'c') # indirect doctest
            False
            sage: FiniteField(3**2, 'c') == FiniteField(3**2, 'c')
            True

        The variable name is (currently) relevant for comparison of finite
        fields::

            sage: FiniteField(3**2, 'c') == FiniteField(3**2, 'd')
            False
        """
        if not PY_TYPE_CHECK(right, FiniteField):
            return cmp(type(left), type(right))
        c = cmp(left.characteristic(), right.characteristic())
        if c: return c
        c = cmp(left.degree(), right.degree())
        if c: return c
        # TODO comparing the polynomials themselves would recursively call
        # this cmp...  Also, as mentioned above, we will get rid of this.
        if left.degree() > 1:
            c = cmp(str(left.polynomial()), str(right.polynomial()))
            if c: return c
        return 0

    def __iter__(self):
        """
        Return an iterator over the elements of this finite field. This generic
        implementation uses the fairly simple :class:`FiniteFieldIterator`
        class; derived classes may implement their own more sophisticated
        replacements.

        EXAMPLES::

            sage: from sage.rings.finite_rings.finite_field_ext_pari import FiniteField_ext_pari
            sage: k = FiniteField_ext_pari(8, 'a')
            sage: i = iter(k); i # indirect doctest
            <sage.rings.finite_rings.finite_field_base.FiniteFieldIterator object at ...>
            sage: i.next()
            0
            sage: list(k) # indirect doctest
            [0, 1, a, a + 1, a^2, a^2 + 1, a^2 + a, a^2 + a + 1]
        """
        return FiniteFieldIterator(self)

    def _is_valid_homomorphism_(self, codomain, im_gens):
        """
        Return ``True`` if the map from self to codomain sending
        ``self.0`` to the unique element of ``im_gens`` is a valid field
        homomorphism. Otherwise, return ``False``.

        EXAMPLES::

            sage: k = FiniteField(73^2, 'a')
            sage: K = FiniteField(73^3, 'b') ; b = K.0
            sage: L = FiniteField(73^4, 'c') ; c = L.0
            sage: k.hom([c]) # indirect doctest
            Traceback (most recent call last):
            ...
            TypeError: images do not define a valid homomorphism

            sage: k.hom([c^(73*73+1)])
            Ring morphism:
            From: Finite Field in a of size 73^2
            To:   Finite Field in c of size 73^4
            Defn: a |--> 7*c^3 + 13*c^2 + 65*c + 71

            sage: k.hom([b])
            Traceback (most recent call last):
            ...
            TypeError: images do not define a valid homomorphism
        """
        if not codomain.characteristic().divides(self.characteristic()):
            raise ValueError, "no map from %s to %s" % (self, codomain)
        if len(im_gens) != 1:
            raise ValueError, "only one generator for finite fields."

        return self.modulus()(im_gens[0]).is_zero()

    def _Hom_(self, codomain, category=None):
        """
        Return the set of homomorphisms from ``self`` to ``codomain``
        in ``category``.

        This function is implicitly called by the ``Hom`` method or
        function.

        EXAMPLES::

            sage: K.<a> = GF(25); K
            Finite Field in a of size 5^2
            sage: K.Hom(K) # indirect doctest
            Automorphism group of Finite Field in a of size 5^2
        """
        from sage.rings.finite_rings.homset import FiniteFieldHomset
        from sage.rings.homset import RingHomset
        if category.is_subcategory(FiniteFields()):
            return FiniteFieldHomset(self, codomain, category)
        else:
            return RingHomset(self, codomain, category)

    def gen(self):
        r"""
        Return a generator of this field (over its prime field). As this is an
        abstract base class, this just raises a ``NotImplementedError``.

        EXAMPLES::

            sage: K = GF(17)
            sage: sage.rings.finite_rings.finite_field_base.FiniteField.gen(K)
            Traceback (most recent call last):
            ...
            NotImplementedError
        """
        raise NotImplementedError

    def zeta_order(self):
        """
        Return the order of the distinguished root of unity in ``self``.

        EXAMPLES::

            sage: GF(9,'a').zeta_order()
            8
            sage: GF(9,'a').zeta()
            a
            sage: GF(9,'a').zeta().multiplicative_order()
            8
        """
        return self.order() - 1

    def zeta(self, n=None):
        """
        Returns an element of multiplicative order ``n`` in this
        finite field, if there is one.  Raises a ``ValueError`` if there
        is not.

        EXAMPLES::

            sage: k = GF(7)
            sage: k.zeta()
            3
            sage: k.zeta().multiplicative_order()
            6
            sage: k.zeta(3)
            2
            sage: k.zeta(3).multiplicative_order()
            3
            sage: k = GF(49, 'a')
            sage: k.zeta().multiplicative_order()
            48
            sage: k.zeta(6)
            3

        Even more examples::

            sage: GF(9,'a').zeta_order()
            8
            sage: GF(9,'a').zeta()
            a
            sage: GF(9,'a').zeta(4)
            a + 1
            sage: GF(9,'a').zeta()^2
            a + 1
        """
        z = self.multiplicative_generator()
        if n is None:
            return z
        else:
            import sage.rings.integer
            n = sage.rings.integer.Integer(n)
            m = z.multiplicative_order()
            if m % n != 0:
                raise ValueError, "No %sth root of unity in self"%n
            return z**(m.__floordiv__(n))

    def multiplicative_generator(self):
        """
        Return a primitive element of this finite field, i.e. a generator
        of the multiplicative group.

        You can use :meth:`multiplicative_generator()` or
        :meth:`primitive_element()`, these mean the same thing.

        .. WARNING::

           This generator might change from one version of Sage to another.

        EXAMPLES::

            sage: k = GF(997)
            sage: k.multiplicative_generator()
            7
            sage: k.<a> = GF(11^3)
            sage: k.primitive_element()
            a
            sage: k.<b> = GF(19^32)
            sage: k.multiplicative_generator()
            b + 4

        TESTS:

        Check that large characteristics work (:trac:`11946`)::

            sage: p = 10^20 + 39
            sage: x = polygen(GF(p))
            sage: K.<a> = GF(p^2, modulus=x^2+1)
            sage: K.multiplicative_generator()
            a + 12
        """
        from sage.rings.arith import primitive_root

        if self.__multiplicative_generator is not None:
            return self.__multiplicative_generator
        if self.degree() == 1:
            self.__multiplicative_generator = self(primitive_root(self.order()))
            return self.__multiplicative_generator
        n = self.order() - 1
        g = self.gen(0)
        # We check whether x+g is a multiplicative generator, where
        # x runs through the finite field.
        # This has the advantage that g is the first element we try,
        # so we always get g as generator if possible.  Second, the
        # PARI finite field iterator gives all the constant elements
        # first, so we try g+(constant) before anything else.
        for x in self:
            a = g+x
            if a != 0 and a.multiplicative_order() == n:
                self.__multiplicative_generator = a
                return a

    primitive_element = multiplicative_generator

    def ngens(self):
        """
        The number of generators of the finite field.  Always 1.

        EXAMPLES::

            sage: k = FiniteField(3^4, 'b')
            sage: k.ngens()
            1
        """
        return 1

    def is_field(self, proof = True):
        """
        Returns whether or not the finite field is a field, i.e.,
        always returns ``True``.

        EXAMPLES::

            sage: k.<a> = FiniteField(3^4)
            sage: k.is_field()
            True
        """
        return True

    def is_finite(self):
        """
        Return ``True`` since a finite field is finite.

        EXAMPLES::

            sage: GF(997).is_finite()
            True
        """
        return True

    def order(self):
        """
        Return the order of this finite field.

        EXAMPLES::

            sage: GF(997).order()
            997
        """
        return self.characteristic()**self.degree()

    # cached because constructing the Factorization is slow;
    # see :trac:`11628`.
    @cached_method
    def factored_order(self):
        """
        Returns the factored order of this field.  For compatibility with
        :mod:`~sage.rings.finite_rings.integer_mod_ring`.

        EXAMPLES::

            sage: GF(7^2,'a').factored_order()
            7^2
        """
        from sage.structure.factorization import Factorization
        return Factorization([(self.characteristic(), self.degree())])

    def factored_unit_order(self):
        """
        Returns the factorization of ``self.order()-1``, as a 1-element list.

        The format is for compatibility with
        :mod:`~sage.rings.finite_rings.integer_mod_ring`.

        EXAMPLES::

            sage: GF(7^2,'a').factored_unit_order()
            [2^4 * 3]
        """
        if self.__factored_unit_order is None:
            self.__factored_unit_order = [(self.order()-1).factor()]
        return self.__factored_unit_order

    def cardinality(self):
        """
        Return the cardinality of ``self``.

        Same as :meth:`order`.

        EXAMPLES::

            sage: GF(997).cardinality()
            997
        """
        return self.order()

    __len__ = cardinality

    def is_prime_field(self):
        """
        Return ``True`` if ``self`` is a prime field, i.e., has degree 1.

        EXAMPLES::

            sage: GF(3^7, 'a').is_prime_field()
            False
            sage: GF(3, 'a').is_prime_field()
            True
        """
        return self.degree()==1

    def modulus(self):
        r"""
        Return the minimal polynomial of the generator of self (over an
        appropriate base field).

        The minimal polynomial of an element `a` in a field is the unique
        irreducible polynomial of smallest degree with coefficients in the base
        field that has `a` as a root. In finite field extensions, `\GF{p^n}`,
        the base field is `\GF{p}`. Here are several examples::

            sage: F.<a> = GF(7^2, 'a'); F
            Finite Field in a of size 7^2
            sage: F.polynomial_ring()
            Univariate Polynomial Ring in a over Finite Field of size 7
            sage: f = F.modulus(); f
            x^2 + 6*x + 3
            sage: f(a)
            0

        Although `f` is irreducible over the base field, we can double-check
        whether or not `f` factors in `F` as follows. The command
        ``F[x](f)`` coerces `f` as a polynomial with coefficients in `F`.
        (Instead of a polynomial with coefficients over the base field.)

        ::

            sage: f.factor()
            x^2 + 6*x + 3
            sage: F[x](f).factor()
            (x + a + 6) * (x + 6*a)

        Here is an example with a degree 3 extension::

            sage: G.<b> = GF(7^3, 'b'); G
            Finite Field in b of size 7^3
            sage: g = G.modulus(); g
            x^3 + 6*x^2 + 4
            sage: g.degree(); G.degree()
            3
            3
        """
        return self.polynomial_ring("x")(self.polynomial().list())

    def unit_group_exponent(self):
        """
        The exponent of the unit group of the finite field.  For a
        finite field, this is always the order minus 1.

        EXAMPLES::

            sage: k = GF(2^10, 'a')
            sage: k.order()
            1024
            sage: k.unit_group_exponent()
            1023
        """
        return self.order() - 1


    def random_element(self, *args, **kwds):
        r"""
        A random element of the finite field.  Passes arguments to
        ``random_element()`` function of underlying vector space.

        EXAMPLES::

            sage: k = GF(19^4, 'a')
            sage: k.random_element()
            a^3 + 3*a^2 + 6*a + 9

        Passes extra positional or keyword arguments through::

            sage: k.random_element(prob=0)
            0

        """
        if self.degree() == 1:
            return self(randrange(self.order()))
        v = self.vector_space().random_element(*args, **kwds)
        return self(v)

    def some_elements(self):
        """
        Returns a collection of elements of this finite field for use in unit
        testing.

        EXAMPLES::

            sage: k = GF(2^8,'a')
            sage: k.some_elements() # random output
            [a^4 + a^3 + 1, a^6 + a^4 + a^3, a^5 + a^4 + a, a^2 + a]
        """
        return [self.random_element() for i in range(4)]

    def polynomial(self):
        """
        Return the defining polynomial of this finite field.

        EXAMPLES::

            sage: f = GF(27,'a').polynomial(); f
            a^3 + 2*a + 1
            sage: parent(f)
            Univariate Polynomial Ring in a over Finite Field of size 3
        """
        raise NotImplementedError

    def polynomial_ring(self, variable_name=None):
        """
        Returns the polynomial ring over the prime subfield in the
        same variable as this finite field.

        EXAMPLES::

            sage: k.<alpha> = FiniteField(3^4)
            sage: k.polynomial_ring()
            Univariate Polynomial Ring in alpha over Finite Field of size 3
        """
        from sage.rings.polynomial.polynomial_ring_constructor import PolynomialRing
        from sage.rings.finite_rings.constructor import FiniteField as GF

        if variable_name is None and self.__polynomial_ring is not None:
            return self.__polynomial_ring
        else:
            if variable_name is None:
                self.__polynomial_ring = PolynomialRing(GF(self.characteristic()), self.variable_name())
                return self.__polynomial_ring
            else:
                return PolynomialRing(GF(self.characteristic()), variable_name)

    def vector_space(self):
        """
        Return the vector space over the prime subfield isomorphic
        to this finite field as a vector space.

        EXAMPLES::

            sage: GF(27,'a').vector_space()
            Vector space of dimension 3 over Finite Field of size 3
        """
        if self.__vector_space is not None:
            return self.__vector_space
        else:
            import sage.modules.all
            V = sage.modules.all.VectorSpace(self.prime_subfield(),self.degree())
            self.__vector_space = V
            return V

    def __hash__(self):
        r"""
        Return a hash of this finite field.

        EXAMPLES::

            sage: hash(GF(17))
            -1709973406 # 32-bit
            9088054599082082 # 64-bit
        """
        return hash("GF") + hash(self.order())

    cpdef _coerce_map_from_(self, R):
        r"""
        Canonical coercion to ``self``.

        TESTS::

            sage: k.<a> = GF(2^8)
            sage: a + 1
            a + 1
            sage: a + int(1)
            a + 1
            sage: a + GF(2)(1)
            a + 1

            sage: k.<a> = GF(3^8)
            sage: a + 1
            a + 1
            sage: a + int(1)
            a + 1
            sage: a + GF(3)(1)
            a + 1

            sage: k = GF(4, 'a')
            sage: k._coerce_(GF(2)(1))
            1
            sage: k._coerce_(k.0)
            a
            sage: k._coerce_(3)
            1
            sage: k._coerce_(2/3)
            Traceback (most recent call last):
            ...
            TypeError: no canonical coercion from Rational Field to Finite Field in a of size 2^2

            sage: FiniteField(16, 'a', conway=True, prefix='z')._coerce_(FiniteField(4, 'a', conway=True, prefix='z').0)
            a^2 + a

            sage: FiniteField(8, 'a')._coerce_(FiniteField(4, 'a').0)
            Traceback (most recent call last):
            ...
            TypeError: no canonical coercion from Finite Field in a of size 2^2 to Finite Field in a of size 2^3

            sage: FiniteField(8, 'a')._coerce_(FiniteField(7, 'a')(2))
            Traceback (most recent call last):
            ...
            TypeError: no canonical coercion from Finite Field of size 7 to Finite Field in a of size 2^3
        """
        from sage.rings.integer_ring import ZZ
        from sage.rings.finite_rings.finite_field_base import is_FiniteField
        from sage.rings.finite_rings.integer_mod_ring import is_IntegerModRing
        if R is int or R is long or R is ZZ:
            return True
        if is_IntegerModRing(R) and self.characteristic().divides(R.characteristic()):
            return True
        if is_FiniteField(R):
            if R is self:
                return True
            from sage.rings.residue_field import ResidueField_generic
            if isinstance(R, ResidueField_generic):
                return False
            if R.characteristic() == self.characteristic():
                if R.degree() == 1:
                    return True
                elif (R.degree().divides(self.degree())
                      and hasattr(self, '_prefix') and hasattr(R, '_prefix')):
                    return R.hom((self.gen() ** ((self.order() - 1)//(R.order() - 1)),))

    def construction(self):
        """
        Return the construction of this finite field, as a ``ConstructionFunctor``
        and the base field.

        EXAMPLES::

            sage: v = GF(3^3, conway=True, prefix='z').construction(); v
            (AlgebraicExtensionFunctor, Finite Field of size 3)
            sage: v[0].polys[0]
            3
            sage: v = GF(2^1000, 'a').construction(); v[0].polys[0]
            a^1000 + a^5 + a^4 + a^3 + 1
        """
        from sage.categories.pushout import AlgebraicExtensionFunctor
        if self.degree() == 1:
            # this is not of type FiniteField_prime_modn
            from sage.rings.integer import Integer
            return AlgebraicExtensionFunctor([self.polynomial()], [None], [None], conway=1), self.base_ring()
        elif hasattr(self, '_prefix'):
            return (AlgebraicExtensionFunctor([self.degree()], [self.variable_name()], [None],
                                              conway=True, prefix=self._prefix),
                    self.base_ring())
        else:
            return (AlgebraicExtensionFunctor([self.polynomial()], [self.variable_name()], [None]),
                    self.base_ring())

    def extension(self, modulus, name=None, names=None, map=False, embedding=None, **kwds):
        """
        Return an extension of this finite field.

        INPUT:

        - ``modulus`` -- a polynomial with coefficients in ``self``,
          or an integer.

        - ``name`` -- string: the name of the generator in the new
          extension

        - ``map`` -- boolean (default: ``False``): if ``False``,
          return just the extension `E`; if ``True``, return a pair
          `(E, f)`, where `f` is an embedding of ``self`` into `E`.

        - ``embedding`` -- currently not used; for compatibility with
          other ``AlgebraicExtensionFunctor`` calls.

        - ``**kwds``: further keywords, passed to the finite field
          constructor.

        OUTPUT:

        An extension of the given modulus, or pseudo-Conway of the
        given degree if ``modulus`` is an integer.

        EXAMPLES::

            sage: k = GF(2)
            sage: R.<x> = k[]
            sage: k.extension(x^1000 + x^5 + x^4 + x^3 + 1, 'a')
            Finite Field in a of size 2^1000
            sage: k = GF(3^4, conway=True, prefix='z')
            sage: R.<x> = k[]
            sage: k.extension(3, conway=True, prefix='z')
            Finite Field in z12 of size 3^12

        An example using the ``map`` argument::

            sage: F = GF(5)
            sage: E, f = F.extension(2, 'b', map=True)
            sage: E
            Finite Field in b of size 5^2
            sage: f
            Conversion map:
              From: Finite Field of size 5
              To:   Finite Field in b of size 5^2
            sage: f.parent()
            Set of field embeddings from Finite Field of size 5 to Finite Field in b of size 5^2

        Extensions of non-prime finite fields by polynomials are not yet
        supported: we fall back to generic code::

            sage: k.extension(x^5 + x^2 + x - 1)
            Univariate Quotient Polynomial Ring in x over Finite Field in z4 of size 3^4 with modulus x^5 + x^2 + x + 2
        """
        from constructor import GF
        from sage.rings.polynomial.polynomial_element import is_Polynomial
        from sage.rings.integer import Integer
        if name is None and names is not None:
            name = names
        if self.degree() == 1:
            if isinstance(modulus, Integer):
                E = GF(self.characteristic()**modulus, name=name, **kwds)
            elif isinstance(modulus, (list, tuple)):
                E = GF(self.characteristic()**(len(modulus) - 1), name=name, modulus=modulus, **kwds)
            elif is_Polynomial(modulus):
                if modulus.change_ring(self).is_irreducible():
                    E = GF(self.characteristic()**(modulus.degree()), name=name, modulus=modulus, **kwds)
                else:
                    E = Field.extension(self, modulus, name=name, embedding=embedding)
        elif isinstance(modulus, Integer):
            E = GF(self.order()**modulus, name=name, **kwds)
        else:
            E = Field.extension(self, modulus, name=name, embedding=embedding)
        if not map:
            return E
        # Use the canonical map if it exists.
        f = E.coerce_map_from(self)
        if f is None:
            from sage.categories.homset import Hom
            f = Hom(self, E).an_element()
        return (E, f)

    def subfields(self, degree=0, name=None):
        """
        Return all subfields of ``self`` of the given ``degree``,
        or all possible degrees if ``degree`` is `0`.

        The subfields are returned as absolute fields together with
        an embedding into ``self``.

        INPUT:

        - ``degree`` -- (default: `0`) an integer

        - ``name`` -- a string, a dictionary or ``None``:

          - If ``degree`` is nonzero, then ``name`` must be a string
            (or ``None``, if this is a pseudo-Conway extension),
            and will be the variable name of the returned field.
          - If ``degree`` is zero, the dictionary should have keys the divisors
            of the degree of this field, with the desired variable name for the
            field of that degree as an entry.
          - As a shortcut, you can provide a string and the degree of each
            subfield will be appended for the variable name of that subfield.
          - If ``None``, uses the prefix of this field.

        OUTPUT:

        A list of pairs ``(K, e)``, where ``K`` ranges over the subfields of
        this field and ``e`` gives an embedding of ``K`` into ``self``.

        EXAMPLES::

            sage: k.<a> = GF(2^21, conway=True, prefix='z')
            sage: k.subfields()
            [(Finite Field of size 2,
              Conversion map:
                  From: Finite Field of size 2
                  To:   Finite Field in a of size 2^21),
             (Finite Field in z3 of size 2^3,
              Ring morphism:
                  From: Finite Field in z3 of size 2^3
                  To:   Finite Field in a of size 2^21
                  Defn: z3 |--> a^20 + a^19 + a^17 + a^15 + a^11 + a^9 + a^8 + a^6 + a^2),
             (Finite Field in z7 of size 2^7,
              Ring morphism:
                  From: Finite Field in z7 of size 2^7
                  To:   Finite Field in a of size 2^21
                  Defn: z7 |--> a^20 + a^19 + a^17 + a^15 + a^14 + a^6 + a^4 + a^3 + a),
             (Finite Field in z21 of size 2^21,
              Ring morphism:
                  From: Finite Field in z21 of size 2^21
                  To:   Finite Field in a of size 2^21
                  Defn: z21 |--> a)]
        """
        from sage.rings.integer import Integer
        from constructor import GF
        p = self.characteristic()
        n = self.degree()
        if degree != 0:
            degree = Integer(degree)
            if not degree.divides(n):
                return []
            elif hasattr(self, '_prefix'):
                K = GF(p**degree, name=name, conway=True, prefix=self._prefix)
                return [(K, self.coerce_map_from(K))]
            elif degree == 1:
                K = GF(p)
                return [(K, self.coerce_map_from(K))]
            else:
                gen = self.gen()**((self.order() - 1)//(p**degree - 1))
                K = GF(p**degree, modulus=gen.minimal_polynomial(), name=name)
                return [(K, K.hom((gen,)))]
        else:
            divisors = n.divisors()
            if name is None:
                if hasattr(self, '_prefix'):
                    name = self._prefix
                else:
                    name = self.variable_name()
            if isinstance(name, str):
                name = {m: name + str(m) for m in divisors}
            elif not isinstance(name, dict):
                raise ValueError, "name must be None, a string or a dictionary indexed by divisors of the degree"
            return [self.subfields(m, name=name[m])[0] for m in divisors]

    @cached_method
    def algebraic_closure(self, name='z', **kwds):
        """
        Return an algebraic closure of ``self``.

        INPUT:

        - ``name`` -- string (default: 'z'): prefix to use for
          variable names of subfields

        - ``implementation`` -- string (optional): specifies how to
          construct the algebraic closure.  The only value supported
          at the moment is ``'pseudo_conway'``.  For more details, see
          :mod:`~sage.rings.algebraic_closure_finite_field`.

        OUTPUT:

        An algebraic closure of ``self``.  Note that mathematically
        speaking, this is only unique up to *non-unique* isomorphism.
        To obtain canonically defined algebraic closures, one needs an
        algorithm that also provides a canonical isomorphism between
        any two algebraic closures constructed using the algorithm.

        This non-uniqueness problem can in principle be solved by
        using *Conway polynomials*; see for example [CP]_.  These have
        the drawback that computing them takes a long time.  Therefore
        Sage implements a variant called *pseudo-Conway polynomials*,
        which are easier to compute but do not determine an algebraic
        closure up to unique isomorphism.

        The output of this method is cached, so that within the same
        Sage session, calling it multiple times will return the same
        algebraic closure (i.e. the same Sage object).  Despite this,
        the non-uniqueness of the current implementation means that
        coercion and pickling cannot work as one might expect.  See
        below for an example.

        EXAMPLE::

            sage: F = GF(5).algebraic_closure()
            sage: F
            Algebraic closure of Finite Field of size 5
            sage: F.gen(3)
            z3

        The default name is 'z' but you can change it through the option
        ``name``::

            sage: Ft = GF(5).algebraic_closure('t')
            sage: Ft.gen(3)
            t3

        Because Sage currently only implements algebraic closures
        using a non-unique definition (see above), it is currently
        impossible to implement pickling in such a way that a pickled
        and unpickled element compares equal to the original::

            sage: F = GF(7).algebraic_closure()
            sage: x = F.gen(2)
            sage: loads(dumps(x)) == x
            False

        .. NOTE::

            This is currently only implemented for prime fields.

        REFERENCE:

        .. [CP] Wikipedia entry on Conway polynomials,
           :wikipedia:`Conway_polynomial_(finite_fields)`

        TEST::

            sage: GF(5).algebraic_closure() is GF(5).algebraic_closure()
            True

        """
        from sage.rings.algebraic_closure_finite_field import AlgebraicClosureFiniteField
        return AlgebraicClosureFiniteField(self, name, **kwds)

    @cached_method
    def is_conway(self):
        """
        Return ``True`` if self is defined by a Conway polynomial.

        EXAMPLES:

            sage: GF(5^3, 'a').is_conway()
            True
            sage: GF(5^3, 'a', modulus='adleman-lenstra').is_conway()
            False
            sage: GF(next_prime(2^16, 2), 'a').is_conway()
            False
        """
        from conway_polynomials import conway_polynomial, exists_conway_polynomial
        p = self.characteristic()
        n = self.degree()
        return (exists_conway_polynomial(p, n)
                and self.polynomial() == self.polynomial_ring()(conway_polynomial(p, n)))

    def frobenius_endomorphism(self, n=1):
        """
        INPUT:

        -  ``n`` -- an integer (default: 1)

        OUTPUT:

        The `n`-th power of the absolute arithmetic Frobenius
        endomorphism on this finite field.

        EXAMPLES::

            sage: k.<t> = GF(3^5)
            sage: Frob = k.frobenius_endomorphism(); Frob
            Frobenius endomorphism t |--> t^3 on Finite Field in t of size 3^5

            sage: a = k.random_element()
            sage: Frob(a) == a^3
            True

        We can specify a power::

            sage: k.frobenius_endomorphism(2)
            Frobenius endomorphism t |--> t^(3^2) on Finite Field in t of size 3^5

        The result is simplified if possible::

            sage: k.frobenius_endomorphism(6)
            Frobenius endomorphism t |--> t^3 on Finite Field in t of size 3^5
            sage: k.frobenius_endomorphism(5)
            Identity endomorphism of Finite Field in t of size 3^5

        Comparisons work::

            sage: k.frobenius_endomorphism(6) == Frob
            True
            sage: from sage.categories.morphism import IdentityMorphism
            sage: k.frobenius_endomorphism(5) == IdentityMorphism(k)
            True

        AUTHOR:

        - Xavier Caruso (2012-06-29)
        """
        from sage.rings.finite_rings.hom_finite_field import FrobeniusEndomorphism_finite_field
        return FrobeniusEndomorphism_finite_field(self, n)


def unpickle_FiniteField_ext(_type, order, variable_name, modulus, kwargs):
    r"""
    Used to unpickle extensions of finite fields. Now superseded (hence no
    doctest), but kept around for backward compatibility.

    EXAMPLES::

        sage: # not tested
    """
    return _type(order, variable_name, modulus, **kwargs)

def unpickle_FiniteField_prm(_type, order, variable_name, kwargs):
    r"""
    Used to unpickle finite prime fields. Now superseded (hence no doctest),
    but kept around for backward compatibility.

    EXAMPLE::

        sage: # not tested
    """
    return _type(order, variable_name, **kwargs)


def is_FiniteField(x):
    """
    Return ``True`` if ``x`` is of type finite field, and ``False`` otherwise.

    EXAMPLES::

        sage: from sage.rings.finite_rings.finite_field_base import is_FiniteField
        sage: is_FiniteField(GF(9,'a'))
        True
        sage: is_FiniteField(GF(next_prime(10^10)))
        True

    Note that the integers modulo n are not of type finite field,
    so this function returns ``False``::

        sage: is_FiniteField(Integers(7))
        False
    """
    return IS_INSTANCE(x, FiniteField)<|MERGE_RESOLUTION|>--- conflicted
+++ resolved
@@ -123,8 +123,6 @@
         Field.__init__(self, base, names, normalize, category)
 
     def is_perfect(self):
-<<<<<<< HEAD
-=======
         r"""
         Return whether this field is perfect, i.e., every element has a `p`-th
         root. Always returns ``True`` since finite fields are perfect.
@@ -135,7 +133,6 @@
             True
 
         """
->>>>>>> be532e52
         return True
 
     def __repr__(self):
