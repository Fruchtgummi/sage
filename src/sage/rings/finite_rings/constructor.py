--- conflicted
+++ resolved
@@ -411,21 +411,7 @@
             sage: GF.create_key_and_extra_args(9, 'a')
             ((9, ('a',), x^2 + 2*x + 2, 'givaro', '{}', 3, 2, True), {})
             sage: GF.create_key_and_extra_args(9, 'a', foo='value')
-<<<<<<< HEAD
-            ((9, ('a',), x^2 + 2*x + 2, None, "{'foo': 'value'}", 3, 2, True), {'foo': 'value'})
-
-        TESTS:
-
-        Check that the uniqueness works now::
-
-            sage: F1=GF(25,impl='givaro',conway=True,prefix='z')
-            sage: F2=GF(25,impl=None,conway=True,prefix='z')
-            sage: F1 is F2
-            True
-
-=======
             ((9, ('a',), x^2 + 2*x + 2, 'givaro', "{'foo': 'value'}", 3, 2, True), {'foo': 'value'})
->>>>>>> 6996fd88
         """
         from sage.structure.proof.all import WithProof, arithmetic
         if proof is None: proof = arithmetic()
@@ -446,12 +432,6 @@
                 if impl == 'modn':
                     name = None
                     modulus = None
-<<<<<<< HEAD
-                p = integer.Integer(order)
-                n = integer.Integer(1)
-                if impl is None:
-                    impl = "modn"
-=======
                 else:
                     # We are not using the default 'modn' implementation.
                     # In this case, we need to specify a name and modulus.
@@ -459,7 +439,6 @@
                         name = 'x'
                     modulus = PolynomialRing(FiniteField(p), 'x').gen()
                 check_irreducible = False
->>>>>>> 6996fd88
             elif arith.is_prime_power(order):
                 if not names is None: name = names
                 name = normalize_names(1,name)
@@ -623,18 +602,6 @@
             # constructors with check options (like above).
             from sage.structure.proof.all import WithProof
             with WithProof('arithmetic', proof):
-<<<<<<< HEAD
-                if check_irreducible and polynomial_element.is_Polynomial(modulus):
-                    if modulus.parent().base_ring().characteristic() == 0:
-                        modulus = modulus.change_ring(FiniteField(p))
-                    if not modulus.is_irreducible():
-                        raise ValueError("finite field modulus must be irreducible but it is not.")
-                    if modulus.degree() != n:
-                        raise ValueError("the degree of the modulus does not equal the degree of the field.")
-                if name is None:
-                    raise TypeError("you must specify the generator name.")
-=======
->>>>>>> 6996fd88
                 if impl == 'givaro':
                     repr = kwds.get('repr', 'poly')
                     elem_cache = kwds.get('elem_cache', order < 500)
