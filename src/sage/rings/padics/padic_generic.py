"""
p-Adic Generic

A generic superclass for all p-adic parents.

AUTHORS:

- David Roe
- Genya Zaytman: documentation
- David Harvey: doctests
- Julian Rueth (2013-03-16): test methods for basic arithmetic

"""

#*****************************************************************************
#       Copyright (C) 2007-2013 David Roe <roed.math@gmail.com>
#                               William Stein <wstein@gmail.com>
#                               Julian Rueth <julian.rueth@fsfe.org>
#
#  Distributed under the terms of the GNU General Public License (GPL)
#  as published by the Free Software Foundation; either version 2 of
#  the License, or (at your option) any later version.
#
#                  http://www.gnu.org/licenses/
#*****************************************************************************
from __future__ import print_function
from __future__ import absolute_import

from sage.misc.prandom import sample
from sage.misc.misc import some_tuples

from sage.categories.principal_ideal_domains import PrincipalIdealDomains
from sage.categories.fields import Fields
from sage.rings.infinity import infinity
from .local_generic import LocalGeneric
from sage.rings.ring import PrincipalIdealDomain
from sage.rings.integer import Integer
from sage.rings.padics.padic_printing import pAdicPrinter
from sage.rings.padics.precision_error import PrecisionError
from sage.misc.cachefunc import cached_method
from sage.categories.principal_ideal_domains import PrincipalIdealDomains
from precision_error import PrecisionError


class pAdicGeneric(PrincipalIdealDomain, LocalGeneric):
    def __init__(self, base, p, prec, print_mode, names, element_class, category=None):
        """
        Initialization.

        INPUT:

            - base -- Base ring.
            - p -- prime
            - print_mode -- dictionary of print options
            - names -- how to print the uniformizer
            - element_class -- the class for elements of this ring

        EXAMPLES::

            sage: R = Zp(17) #indirect doctest
        """
        if category is None:
            if self.is_field():
                category = Fields()
            else:
                category = PrincipalIdealDomains()
        category = category.Metric().Complete()
        LocalGeneric.__init__(self, base, prec, names, element_class, category)
        self._printer = pAdicPrinter(self, print_mode)

    def hom(self, im_gens, base=None):
        raise NotImplementedError("morphism from %s"%self)

    def valuation(self):
        from padic_valuation import pAdicValuation
        return pAdicValuation(self)

    def _factor_univariate_polynomial(self, f):
        """
        TESTS::

            sage: R = ZpFM(2,20)
            sage: Rx.<x> = R[]
            sage: Rx.zero().factor()
            Traceback (most recent call last):
            ...
            ArithmeticError: factorization of 0 not defined

            sage: K = Qp(3)
            sage: R.<x> = K[]
            sage: f = x^2 + 1/3
            sage: f.factor()
            Traceback (most recent call last):
            ...
            ValueError: G must be integral

        """
        from sage.structure.factorization import Factorization
        F = f.squarefree_decomposition()
        if len(F)==1 and F[0][1] == 1:
            F = [(f,1)] # squarefree decomposition sometimes introduces precision problems in trivial factorizations
        ret = []
        unit = f.parent().one()
        for g,e in F:
            ret.extend(self.valuation().montes_factorization(g))

        return Factorization(ret, unit=unit)

    def _is_irreducible_univariate_polynomial(self, f):
        from factory import GenericExtensionFactory
        if GenericExtensionFactory.is_eisenstein(f):
            return True
        if GenericExtensionFactory.is_unramified(f):
            return True
        return f.is_squarefree() and len(self.valuation().mac_lane_approximants(f))==1

    def _roots_univariate_polynomial(self, f, multiplicities=True, ring=None, algorithm=None):
        if ring is not None:
            raise NotImplementedError
        if multiplicities:
            raise NotImplementedError
        if algorithm is not None:
            raise NotImplementedError
        # one can do better than this by using Panayi to compute all roots at once
        ret = []
        while f.degree():
            r = self._any_root_univariate_polynomial_impl(f)
            if r is None:
                break
            ret.append(r)
            f = f//(f.parent().gen()-r)
        return ret

    def _any_root_univariate_polynomial_normalize(self, poly):
        min_val = min([c.valuation() for c in poly.list()])
        return poly.map_coefficients(lambda c:c>>min_val), min_val

    def _any_root_hensel_lift(self, poly, iterations):
        x = self.zero()
        for i in range(iterations):
            x -= poly(x)/poly.derivative()(x)
            if poly(x).is_zero(): return x
        return x

    def _any_root_univariate_polynomial_improve(self, root, poly, prec=0):
        if poly.is_zero() or prec >= self.precision_cap():
            return root

        if poly[0].is_zero():
            return root

        if poly[0].valuation() and not poly.derivative()[0].valuation():
            D = poly.derivative()
            error = poly[0].valuation()
            x = self(0,error)
            while error < self.precision_cap()-prec:
                error *= 2
                x = x.lift_to_precision(min(error,self.precision_cap()))
                x -= poly.map_coefficients(lambda c:c.add_bigoh(error))(x)/D(x).add_bigoh(error)
            assert poly(x).is_zero()
            return root + (x<<prec)

        #if all([c.valuation() for c in poly.list()]):
        #    pow = min([c.valuation() for c in poly.list()])
        #    new_poly = poly(poly.parent().gen()*self.uniformizer_pow(pow))
        #    new_poly = new_poly.map_coefficients(lambda c:c>>pow)
        #    return self._any_root_univariate_polynomial_improve(root, new_poly, prec+pow)

        res_poly = poly.map_coefficients(lambda c:c.residue(), self.residue_field())
        for residue_root in res_poly.roots(multiplicities=False):
            assert res_poly.degree()
            residue_root = self(residue_root).lift_to_precision(self.precision_cap())
            new_poly = poly(poly.parent().gen()*self.uniformizer() + residue_root)
            shift = min([c.valuation() for c in new_poly.list()])
            assert shift
            new_poly = new_poly.map_coefficients(lambda c:c>>shift)
            new_root = root + (residue_root<<prec)
            ret = self._any_root_univariate_polynomial_improve(new_root, new_poly, prec+1)
            if ret != None:
                return ret

    def _any_root_univariate_polynomial(self, poly):
        ret = self._any_root_univariate_polynomial_impl(poly)
        if ret is None:
            raise ValueError("polynomial has no roots")
        return ret

    def _any_root_univariate_polynomial_impl(self, poly):
        if poly.is_zero():
            raise ValueError
        if poly.degree() == 0:
            raise ValueError

        ret = self._any_root_univariate_polynomial_improve(self.zero(), self._any_root_univariate_polynomial_normalize(poly)[0], 0)
        if ret is not None:
            assert poly(ret).is_zero()
        return ret

    def totally_ramified_extension(self, degree):
        if not self.is_eisenstein():
            print "expensive totally ramified extension :( [implement me]"
            R = self.modulus().parent().change_ring(self)
            ret = self.extension(R.gen()**degree - self.uniformizer(), names=self.variable_name()+"_"+str(degree))
            return ret, self.hom(ret)

        ret = self.base().extension(self.modulus()(self.modulus().parent().gen()**degree), names="%s_%s"%(self.variable_name(),degree))
        self_to_ret = self.hom([ret.gen()**degree])
        return ret, self_to_ret

    def _gcd_univariate_polynomial_fixed(self, f, g):
        """
        This method computes the greatest common divisor of the polynomials
        ``f`` and ``g``, treating them as if they were defined over a
        fixed-modulus ring.

        This is a helper method for
        :meth:`sage.rings.padics.generic_nodes.pAdicFixedModRingGeneric._gcd_univariate_polynomial`.

        This method handles some special cases and then calls
        :meth:`__xgcd_univariate_polynomial_fixed` which should be consulted
        for further details.

        INPUT:

            - ``f``, ``g`` -- two polynomials defined over ``self``.

        OUTPUT:

        A polynomial defined over ``self``, and the precision to which this
        result is accurate.

        AUTHORS:

        - Julian Rueth (2012-09-05): initial version

        TESTS:

        We check that this method handles correctly the special cases that it
        is supposed to take from :meth:`__xgcd_univariate_polynomial_fixed`.

        ``f`` or ``g`` are zero::

            sage: S = ZpFM(3,3)
            sage: R.<t> = S[]
            sage: f = 6*t^2 + 3*t + 3
            sage: S._gcd_univariate_polynomial_fixed(f,R.zero())
            ((3 + O(3^3))*t^2 + (2*3 + 3^2 + O(3^3))*t + (2*3 + 3^2 + O(3^3)), 3)
            sage: S._gcd_univariate_polynomial_fixed(R.zero(),f)
            ((3 + O(3^3))*t^2 + (2*3 + 3^2 + O(3^3))*t + (2*3 + 3^2 + O(3^3)), 3)

        ``f`` and ``g`` are constant::

            sage: S._gcd_univariate_polynomial_fixed(R(1),R(2))
            ((1 + O(3^3)), 3)
            sage: S._gcd_univariate_polynomial_fixed(R(3),R(9))
            ((3 + O(3^3)), 3)
            sage: S._gcd_univariate_polynomial_fixed(R(0),R(3))
            ((3 + O(3^3)), 3)

        ``f`` is constant, ``g`` is not::

            sage: S._gcd_univariate_polynomial_fixed(R(1),f)
            ((1 + O(3^3)), 3)
            sage: S._gcd_univariate_polynomial_fixed(R(3),f)
            ((3 + O(3^3)), 3)
            sage: S._gcd_univariate_polynomial_fixed(R(9),f)
            ((3 + O(3^3)), 3)

        """
        if f.parent() is not g.parent():
            raise ValueError("arguments must have the same parent")
        # we refuse to handle polynomials with leading zero coefficients - it
        # is not clear what a gcd should be in such a case. (this can only
        # happen for polynomials over capped relative rings.)
        if len(list(f)) != f.degree() + 1 or len(list(g)) != g.degree() + 1:
            raise ValueError("Cannot compute the gcd of polynomials with leading zero coefficients.")
        # the caller must have taken care of coefficients with negative
        # valuation
        if any([c.valuation()<0 for c in list(f)]+[c.valuation()<0 for c in list(g)]):
            raise ValueError("Cannot compute the gcd of polynomials with coefficients with negative valuation.")

        precision_cap = f.parent().base_ring().precision_cap()

        # constant polynomials are treated by the base ring
        if f.degree()<=0 and g.degree()<=0:
            return f.parent()([f[0].gcd(g[0])]), precision_cap

        # if f is zero, we can assume that is an exact zero, and get g as their
        # gcd (which is a result of maximal degree).
        if f.is_zero():
            return g*g.leading_coefficient().unit_part().inverse_of_unit(), precision_cap
        # same for g
        if g.is_zero():
            return f*f.leading_coefficient().unit_part().inverse_of_unit(), precision_cap

        # if exactly one of the polynomials is constant but non-zero, then the
        # gcd is simply the gcd of their contents.
        if f.degree()==0 or g.degree()==0:
            if f.parent().base_ring().is_field():
                return f.parent().one(), precision_cap
            return f.parent()([f.content().gen().gcd(g.content().gen())]), precision_cap

        return tuple(self.__xgcd_univariate_polynomial_fixed(f,g)[0:2])

    def _xgcd_univariate_polynomial_fixed(self, f, g):
        """
        This method computes the extended greatest common divisor of the
        polynomials ``f`` and ``g``, treating them as if they were defined over
        a fixed-modulus ring.

        This is a helper method for
        :meth:`sage.rings.padics.generic_nodes.nAdicFixedModRingGeneric._xgcd_univariate_polynomial`.

        This method handles some special cases and then calls
        :meth:`__xgcd_univariate_polynomial_fixed` which should be consulted
        for further details.

        INPUT:

            - ``f``, ``g`` -- two polynomials defined over ``self``.

        OUTPUT:

            A polynomial defined over ``self``, and the precision to which this
            result is accurate.

        AUTHORS:

        - Julian Rueth (2012-09-05): initial version

        TESTS:

        We check that this method handles correctly the special cases that it
        is supposed to take from :meth:`__xgcd_univariate_polynomial_fixed`.

        ``f`` or ``g`` are zero::

            sage: S = ZpFM(3,2)
            sage: R.<t> = S[]
            sage: f = 6*t^2 + 3*t + 3
            sage: S._xgcd_univariate_polynomial_fixed(f,R.zero())
            ((3 + O(3^2))*t^2 + (2*3 + O(3^2))*t + (2*3 + O(3^2)), 2, (2 + 3 + O(3^2)), 0)
            sage: S._xgcd_univariate_polynomial_fixed(R.zero(),f)
            ((3 + O(3^2))*t^2 + (2*3 + O(3^2))*t + (2*3 + O(3^2)), 2, 0, (2 + 3 + O(3^2)))

        ``f`` and ``g`` are constant::

            sage: S._xgcd_univariate_polynomial_fixed(R(1),R(2))
            ((1 + O(3^2)), 2, 0, (2 + 3 + O(3^2)))
            sage: S._xgcd_univariate_polynomial_fixed(R(3),R(9))
            ((3 + O(3^2)), 2, (1 + O(3^2)), 0)
            sage: S._xgcd_univariate_polynomial_fixed(R(0),R(3))
            ((3 + O(3^2)), 2, 0, (1 + O(3^2)))

        ``f`` is constant and ``g`` is not::

            sage: S._xgcd_univariate_polynomial_fixed(R(1),f)
            ((1 + O(3^2)), 2, (1 + O(3^2)), 0)
            sage: S._xgcd_univariate_polynomial_fixed(R(3),f)
            ((3 + O(3^2)), 2, (1 + O(3^2)), 0)
            sage: S._xgcd_univariate_polynomial_fixed(R(9),f)
            ((3 + O(3^2))*t^2 + (2*3 + O(3^2))*t + (2*3 + O(3^2)), 2, 0, (2 + 3 + O(3^2)))

        """
        if f.parent() is not g.parent():
            raise ValueError("arguments must have the same parent")
        # we refuse to handle polynomials with leading zero coefficients - it
        # is not clear what a gcd should be in such a case. (this can only
        # happen for polynomials over capped relative rings.)
        if len(list(f)) != f.degree() + 1 or len(list(g)) != g.degree() + 1:
            raise ValueError("Cannot compute the gcd of polynomials with leading zero coefficients.")
        # the caller must have taken care of coefficients with negative
        # valuation
        if any([c.valuation()<0 for c in list(f)]+[c.valuation()<0 for c in list(g)]):
            raise ValueError("Cannot compute the gcd of polynomials with coefficients with negative valuation.")

        precision_cap = f.parent().base_ring().precision_cap()

        # constant polynomials are treated by the base ring
        if f.degree()<=0 and g.degree()<=0:
            xgcd = f[0].xgcd(g[0])
            return f.parent()(xgcd[0]), precision_cap, f.parent()(xgcd[1]), f.parent()(xgcd[2])

        # if f is zero, we can assume that is an exact zero, and get g as their
        # xgcd (which is a result of maximal degree).
        if f.is_zero():
            factor = g.leading_coefficient().unit_part().inverse_of_unit()
            return g*factor, precision_cap, f.parent().zero(), f.parent()(factor)
        # same for g
        if g.is_zero():
            factor = f.leading_coefficient().unit_part().inverse_of_unit()
            return f*factor, precision_cap, f.parent()(factor), g.parent().zero()

        # if exactly one of the polynomials is constant but non-zero, then that
        # is the xgcd
        if f.degree()==0:
            factor = f.leading_coefficient().unit_part().inverse_of_unit()
            return f*factor, precision_cap, f.parent()(factor), g.parent().zero()
        if g.degree()==0:
            factor = g.leading_coefficient().unit_part().inverse_of_unit()
            return g*factor, precision_cap, f.parent().zero(), f.parent()(factor)

        xgcd = self.__xgcd_univariate_polynomial_fixed(f,g)
        return tuple(self.__xgcd_univariate_polynomial_fixed(f,g)[2:])

    def __xgcd_shift(self, c, shift, precision_cap):
        """
        Helper method for :meth:`__xgcd_univariate_polynomial_fixed` which
        performs a left shift of ``shift`` digits on ``c``. Reports a
        ``PrecisionError`` if the shift exceeds the ``precision_cap``.

        INPUT:

        - ``c`` -- an element of ``self``

        - ``shift`` -- an integer

        - ``precision_cap`` -- a positive integer

        OUTPUT:

        Returns ``c<<shift`` or raises a ``ValueError`` if ``-shift`` exceeds
        ``precision_cap``.

        AUTHORS:

        - Julian Rueth (2012-09-05): initial version

        TESTS::

            sage: R = Zp(3,20,'fixed-mod')
            sage: R._pAdicGeneric__xgcd_shift(R(3^19), -19, 20)
            1 + O(3^20)
            sage: R._pAdicGeneric__xgcd_shift(R(3),19, 20)
            O(3^20)
            sage: R._pAdicGeneric__xgcd_shift(R(0,20), -20, 20)
            O(3^20)
            sage: R._pAdicGeneric__xgcd_shift(R(0,20), -21, 20)
            Traceback (most recent call last):
            ...
            PrecisionError: Insufficient precision to compute greatest common divisor - computation requires at least 1 additional digit(s).

        """
        if -shift > precision_cap:
            raise PrecisionError("Insufficient precision to compute greatest common divisor - computation requires at least %s additional digit(s)."%(-shift-precision_cap))
        assert self.__xgcd_valuation(c,precision_cap) >= -shift
        return c<<shift

    def __xgcd_valuation(self, x, precision_cap):
        """
        Helper method for :meth:`__xgcd_univariate_polynomial_fixed` which
        returns the valuation fo ``x`` taking into account the current precision ``precision_cap``.

        INPUT:

        - ``x`` -- an element of ``self``

        - ``precision_cap`` -- a positive integer

        OUTPUT:

        Returns the minimum of ``x.valuation()`` and ``precision_cap``.

        AUTHORS:

        - Julian Rueth (2012-09-05): initial version

        TESTS::

            sage: R = Zp(3,20,'fixed-mod')
            sage: R._pAdicGeneric__xgcd_valuation(R(3^19), 20)
            19
            sage: R._pAdicGeneric__xgcd_valuation(R(3^19), 2)
            2

        """
        ret = x.valuation()
        if ret is infinity:
            return precision_cap
        if ret > precision_cap:
            return precision_cap
        assert ret >= 0
        return ret

    def __xgcd_change_precision(self, old_precision_cap, new_precision_cap):
        """
        Helper method for :meth:`__xgcd_univariate_polynomial_fixed` to report
        a ``PrecisionError`` if a precision change happens to a negative
        precision.

        INPUT:

        - ``old_precision_cap`` -- a positive integer

        - ``new_precision_cap`` -- an integer less or equal to ``old_precision_cap``

        OUTPUT:

        Returns ``new_precision_cap`` or throws a ``PrecisionError`` if
        ``new_precision_cap`` is not positive.

        AUTHORS:

        - Julian Rueth (2012-09-05): initial version

        TESTS::

            sage: R = Zp(3)
            sage: R._pAdicGeneric__xgcd_change_precision(2,1)
            1
            sage: R._pAdicGeneric__xgcd_change_precision(2,-1)
            Traceback (most recent call last):
            ...
            PrecisionError: Insufficient precision to compute greatest common divisor - computation requires at least 2 additional digit(s).

        """
        if new_precision_cap <= 0:
            raise PrecisionError("Insufficient precision to compute greatest common divisor - computation requires at least %s additional digit(s)."%(-new_precision_cap+1))
        assert new_precision_cap <= old_precision_cap
        return new_precision_cap

    def __xgcd_univariate_polynomial_fixed(self, f, g, use_substitution=None):
        """
        Helper method for :meth:`_gcd_univariate_polynomial_fixed` and
        :meth:`_xgcd_univariate_polynomial_fixed` to compute the gcd and xgcd
        of ``f`` and ``g``, treating them as if they were defined over a
        fixed-modulus ring.

        The greatest common divisor of input polynomials which are only given
        up to some precision is not unique. Such polynomials represent all
        polynomials over the p-adic field which they approximate. As an
        example, over the 3-adics, the polynomial `f=g=(1 + O(3))t + O(3)`
        represents the polynomial t as well as t + 3. One could claim that the
        greatest common divisor of `f` and `g` could be any of t, t + 3, and 1.
        This method returns, however, amongst all approximations of the
        greatest common divisor of two polynomials represented by ``f`` and
        ``g``, one with maximal degree. In the example, it returns `(1 + O(3))t
        + O(3)` which has the maximal possible degree 1.

        INPUT:

        - ``f``, ``g`` -- univariate polynomials defined over ``self`` whose
          coefficients have nonnegative valuation

        - ``use_substition`` -- (default: None) boolean value which controls
          whether or not to apply an initial substition; if ``None`` then the
          implementation tries to pick the better choice in the given case.

        OUTPUT:

        A tuple ``gcd, prec_gcd, xgcd, prec_xgcd, xgcd_u, xgcd_v``:

        ``gcd`` is a greatest common divisor of ``f`` and ``g`` which is
        accurate to ``prec_gcd`` digits, i.e., ``gcd`` divides both ``f`` and
        ``g`` if they are reduced to precision ``prec``, and no polynomial of
        higher degree divides ``f`` and ``g``.

        ``xgcd`` is a polynomial which is a multiple of ``gcd`` by some element
        of nonnegative valuation. The polynomials ``xgcd_u`` and ``xgcd_v``
        satisfy a Bezout identity ``xgcd = xgcd_u * f + xgcd_v * g`` when
        reducing all polynomials to precision ``prec_xgcd``.

        If ``self`` is a field, then ``xgcd`` and ``gcd`` are equal, and
        ``prec_gcd`` and ``prec_xgcd`` are equal.

        ALGORITHM:

            The implemented algorithm echelonizes the sylvester matrix of the
            polynomials. The coefficients of the greatest common divisor are
            given by the last non-zero row of the echelonized matrix.

            Since the input is only given with finite precision, this
            echelonization essentially takes place over a finite ring
            `\mathbb{Z}/n\mathbb{Z}`. Special care has to be taken if during
            the echelonization a pivot of positive valuation has to be used.
            For example, mod 9, `3\cdot 4=3\cdot 1` so if the pivot is 3, then
            the echelonization process can produce two different matrices: one
            that is obtained by eliminating with the row as it is, and another
            one obtained by first multiplying the row by 4.

            The implementation treats the coefficients of the input polynomials
            as fixed-mod padic numbers. It keeps track of their precision in a
            variable ``precision_cap`` and does not rely on the precision
            handling they might provide themselves.

        AUTHORS:

        - Julian Rueth (2012-09-05): initial version

        EXAMPLES:

        The example mentioned above::

            sage: S = ZpFM(3,1)
            sage: R.<t> = S[]
            sage: S._pAdicGeneric__xgcd_univariate_polynomial_fixed(t,t)
            ((1 + O(3))*t + (O(3)), 1, (1 + O(3))*t + (O(3)), 1, (1 + O(3)), 0)

        Gcd computation might result in a loss of precision, especially if the
        leading coefficients of the input polynomials have positive valuation::

            sage: S = ZpFM(3,8)
            sage: R.<t> = S[]
            sage: f = 3553*t^3 + 5039*t^2 + 5347*t + 1859; f
            (1 + 2*3 + 3^2 + 2*3^3 + 3^4 + 2*3^5 + 3^6 + 3^7 + O(3^8))*t^3 + (2 + 2*3 + 3^2 + 2*3^4 + 2*3^5 + 2*3^7 + O(3^8))*t^2 + (1 + 3^5 + 3^6 + 2*3^7 + O(3^8))*t + (2 + 3 + 2*3^2 + 2*3^3 + 3^4 + 3^5 + 2*3^6 + O(3^8))
            sage: g = 1068*t^3 + 1190*t^2 + 6090*t + 5446; g
            (2*3 + 3^2 + 3^4 + 3^5 + 3^6 + O(3^8))*t^3 + (2 + 2*3^3 + 2*3^4 + 3^5 + 3^6 + O(3^8))*t^2 + (2*3 + 3^2 + 3^5 + 2*3^6 + 2*3^7 + O(3^8))*t + (1 + 2*3^2 + 3^4 + 3^5 + 3^6 + 2*3^7 + O(3^8))
            sage: S._pAdicGeneric__xgcd_univariate_polynomial_fixed(f,g)
            ((1 + O(3^8)), 8, (3^2 + O(3^8)), 8, (3 + 2*3^2 + 2*3^3 + 3^4 + 2*3^5 + 3^7 + O(3^8))*t^2 + (1 + 3 + 3^2 + 2*3^3 + 2*3^4 + 2*3^5 + 2*3^7 + O(3^8))*t + (1 + 2*3^2 + 3^3 + 3^4 + 3^5 + 3^6 + 2*3^7 + O(3^8)), (1 + 3^3 + 2*3^5 + 2*3^6 + 3^7 + O(3^8))*t^2 + (3^3 + 3^6 + O(3^8))*t + (1 + 3 + 3^2 + 3^3 + 2*3^5 + 2*3^7 + O(3^8)))

        In the following series of examples, the degree of the result decreases
        with increasing precision::

            sage: R.<t> = ZZ[]
            sage: f = (t + 8)^2 * (t - 19)
            sage: S = ZpFM(3,2)
            sage: g = f.change_ring(S)
            sage: S._pAdicGeneric__xgcd_univariate_polynomial_fixed(g,g.derivative())
            ((1 + O(3^2))*t^2 + (1 + O(3^2))*t + (1 + O(3^2)), 1, (3 + O(3^2))*t^2 + (3 + O(3^2))*t + (3 + O(3^2)), 2, (2*3 + O(3^2))*t + (2*3 + O(3^2)), (1 + O(3^2))*t^2 + (O(3^2))*t + (O(3^2)))

        The meaning of this result is the following: ``g`` divides ``f`` and
        ``f.derivative()``, at least if we reduce them mod `p`. At the same
        time there is no polynomial of higher degree dividing both unreduced
        polynomials ``f`` and ``f.derivative()``.

        This comes as no surprise since ``f`` is ``(t - 1)^3`` mod `p`.
        Increasing the precision of the input polynomial, ``f`` is not of this
        form anymore::

            sage: S = ZpFM(3,15)
            sage: g = f.change_ring(S)
            sage: S._pAdicGeneric__xgcd_univariate_polynomial_fixed(g,g.derivative())
            ((1 + O(3^15))*t + (2 + 2*3 + O(3^15)), 10, (3^5 + O(3^15))*t + (2*3^5 + 2*3^6 + O(3^15)), 15, (3 + 3^2 + 3^6 + 2*3^7 + 2*3^9 + 2*3^10 + 2*3^11 + 3^13 + O(3^15))*t + (3^5 + 2*3^7 + 2*3^8 + 2*3^9 + 3^11 + 3^12 + 3^13 + O(3^15)), (2 + 3 + 2*3^2 + 2*3^3 + 2*3^4 + 3^5 + 2*3^7 + 2*3^11 + 3^12 + 2*3^13 + 3^14 + O(3^15))*t^2 + (1 + 3 + 2*3^4 + 3^7 + 2*3^8 + 3^9 + 3^10 + 2*3^11 + 2*3^12 + 2*3^13 + O(3^15))*t + (O(3^15)))

        But, by construction, the gcd is of course at least of degree one,
        independent of the precision::

            sage: S = ZpFM(3,30)
            sage: g = f.change_ring(S)
            sage: S._pAdicGeneric__xgcd_univariate_polynomial_fixed(g,g.derivative())
            ((1 + O(3^30))*t + (2 + 2*3 + O(3^30)), 25, (3^5 + O(3^30))*t + (2*3^5 + 2*3^6 + O(3^30)), 30, (3 + 3^2 + 3^6 + 2*3^7 + 2*3^9 + 2*3^10 + 2*3^13 + 3^15 + 3^16 + 3^17 + 3^18 + 2*3^19 + 2*3^20 + 3^21 + 3^22 + 3^23 + 2*3^24 + 2*3^28 + O(3^30))*t + (3^5 + 2*3^7 + 2*3^8 + 2*3^9 + 3^11 + 3^12 + 3^13 + 3^15 + 2*3^16 + 3^17 + 3^18 + 3^23 + 2*3^25 + 2*3^26 + 2*3^27 + 3^29 + O(3^30)), (2 + 3 + 2*3^2 + 2*3^3 + 2*3^4 + 3^5 + 2*3^7 + 2*3^10 + 2*3^11 + 2*3^13 + 3^14 + 3^15 + 3^16 + 3^17 + 3^20 + 3^21 + 3^22 + 2*3^24 + 2*3^25 + 2*3^26 + 2*3^28 + O(3^30))*t^2 + (1 + 3 + 2*3^4 + 3^7 + 2*3^8 + 3^9 + 2*3^10 + 3^11 + 2*3^15 + 2*3^16 + 2*3^17 + 3^18 + 2*3^19 + 3^20 + 3^21 + 2*3^23 + 3^24 + 3^27 + 2*3^28 + 2*3^29 + O(3^30))*t + (O(3^30)))

        In some cases the input precision might not be sufficient to provide a
        result::

            sage: R.<t> = ZZ[]
            sage: f = 18*t^2 + 20*t + 6
            sage: g = 9*t^4 + 7*t^3 + 16*t^2 + 23*t + 6
            sage: S = ZpFM(3,3)
            sage: S._pAdicGeneric__xgcd_univariate_polynomial_fixed(f.change_ring(S), g.change_ring(S))
            Traceback (most recent call last):
            ...
            PrecisionError: Insufficient precision to compute greatest common divisor - computation requires at least 2 additional digit(s).

        Increasing the precision helps in such cases::

            sage: S = ZpFM(3,6)
            sage: S._pAdicGeneric__xgcd_univariate_polynomial_fixed(f.change_ring(S), g.change_ring(S))
            ((1 + O(3^6))*t + (3 + 2*3^3 + 3^5 + O(3^6)), 3, (1 + O(3^6))*t + (3 + 2*3^3 + 3^5 + O(3^6)), 3, (3^5 + O(3^6))*t^3 + (2*3^4 + 2*3^5 + O(3^6))*t^2 + (3^2 + 3^3 + 2*3^4 + 2*3^5 + O(3^6))*t + (2 + 3 + 2*3^2 + 3^3 + O(3^6)), (3^5 + O(3^6))*t + (O(3^6)))

        Again, a further increase of the precision can decrease the degree of the greatest common divisor::

            sage: S = ZpFM(3,7)
            sage: S._pAdicGeneric__xgcd_univariate_polynomial_fixed(f.change_ring(S), g.change_ring(S))
            ((1 + O(3^7)), 7, (3^3 + O(3^7)), 4, (3^2 + 2*3^3 + 2*3^5 + O(3^7))*t^3 + (1 + 3 + 2*3^2 + 2*3^3 + 2*3^4 + 2*3^5 + 3^6 + O(3^7))*t^2 + (1 + 2*3^2 + 3^3 + 2*3^5 + 2*3^6 + O(3^7))*t + (2 + 3 + 2*3^2 + 2*3^3 + 2*3^4 + 2*3^5 + 3^6 + O(3^7)), (3^2 + 3^3 + 3^4 + 3^5 + 3^6 + O(3^7))*t + (1 + 3 + 2*3^2 + 3^3 + 3^4 + 3^5 + 2*3^6 + O(3^7)))

        A more involved example::

            sage: S = ZpFM(3,20)
            sage: R.<t> = S[]
            sage: a0,a1,a2 = 12345678,90123456,78901234
            sage: f = (t - a0) * (t - a1)^2 * (t - a2)^3
            sage: g,prec,_,_,_,_ = S._pAdicGeneric__xgcd_univariate_polynomial_fixed(f,f.derivative())
            sage: h = ((t - a1) * (t - a2)^2).map_coefficients(lambda c:c.add_bigoh(prec))
            sage: g == h
            True

        TESTS:

        The following pairs of polynomials are by construction prime mod p.
        Therefore, their greatest common divisor must be 1::

            sage: S = ZpFM(3,30)
            sage: R.<t> = S[]
            sage: n = 30
            sage: factors_1 = [ t - a*3 + 1 for a in range(n*3) ]
            sage: factors_2 = [ t - a*3 + 2 for a in range(n*3) ]
            sage: polynomials_1 = [ prod(factors_1[i:i+3]) for i in range(n) ]
            sage: polynomials_2 = [ prod(factors_2[i:i+3]) for i in range(n) ]
            sage: from itertools import product
            sage: polynomials = list(product(polynomials_1, polynomials_2))

            sage: all([ S._xgcd_univariate_polynomial_fixed(p1,p2)[0].is_one() for (p1,p2) in polynomials ]) # long time
            True

            sage: for p1,p2 in polynomials: # long time
            ...     g,prec,_,_,_,_ = S._xgcd_univariate_polynomial_fixed(p1,p2*p1)
            ...     assert g == p1.map_coefficients(lambda c:c.add_bigoh(prec))

        The same tests for polynomials whose leading coefficient has positive
        valuation::

            sage: S = ZpFM(3,30)
            sage: R.<t> = S[]
            sage: factors_1 = [ 3*t - a*9 + 1 for a in range(n*3) ]
            sage: factors_2 = [ 3*t - a*9 + 2 for a in range(n*3) ]
            sage: polynomials_1 = [ prod(factors_1[i:i+3]) for i in range(n) ]
            sage: polynomials_2 = [ prod(factors_2[i:i+3]) for i in range(n) ]
            sage: from itertools import product
            sage: polynomials = list(product(polynomials_1, polynomials_2))

            sage: all([ S._xgcd_univariate_polynomial_fixed(p1,p2)[0].is_one() for (p1,p2) in polynomials ]) # long time
            True

            sage: for p1,p2 in polynomials: # long time
            ...     g,prec,_,_,_,_ = S._xgcd_univariate_polynomial_fixed(p1,p2*p1)
            ...     assert g == p1.map_coefficients(lambda c:c.add_bigoh(prec))
            sage: all([ S._xgcd_univariate_polynomial_fixed(p1,p2)[0].is_one() for (p1,p2) in polynomials ]) # long time
            True

        Some cases that came up during development of the method::

            sage: S = ZpFM(3,8)
            sage: R.<t> = S[]
            sage: f = 2151*t^2 + 723*t + 1296
            sage: g = 6273*t^2 + 2934*t + 4311
            sage: S._pAdicGeneric__xgcd_univariate_polynomial_fixed(f,g)
            ((3 + O(3^8)), 8, (3^2 + O(3^8)), 7, (3 + 2*3^3 + 2*3^4 + 2*3^5 + 3^6 + O(3^8))*t + (2*3 + 2*3^2 + 2*3^3 + 2*3^4 + 2*3^5 + 3^6 + 2*3^7 + O(3^8)), (3 + 3^6 + O(3^8))*t + (2 + 3 + 2*3^2 + 2*3^3 + 2*3^6 + 3^7 + O(3^8)))

        ::

            sage: S = ZpFM(3,8)
            sage: R.<t> = S[]
            sage: f = 1575*t^2 + 4436*t + 5750
            sage: g = 504*t^2 + 2369*t + 6494
            sage: S._pAdicGeneric__xgcd_univariate_polynomial_fixed(f,g)
            ((1 + O(3^8)), 8, (3 + O(3^8)), 6, (2*3^2 + 3^3 + 2*3^5 + 3^6 + O(3^8))*t + (2 + 3 + 3^3 + 2*3^4 + 2*3^5 + 3^6 + O(3^8)), (2*3^2 + 2*3^3 + 2*3^6 + 2*3^7 + O(3^8))*t + (1 + 2*3 + 3^2 + 3^3 + 2*3^4 + 2*3^5 + 3^6 + 3^7 + O(3^8)))

        ::

            sage: S = ZpFM(3,10)
            sage: R.<t> = S[]
            sage: f = 243*t^2 + 164*t + 351
            sage: S._pAdicGeneric__xgcd_univariate_polynomial_fixed(f,f)
            Traceback (most recent call last):
            ...
            PrecisionError: Insufficient precision to compute greatest common divisor - computation requires at least 1 additional digit(s).

        A case where a initial substitution leads to lower precision loss than
        computing the echelonization of the Sylvester matrix at once::

            sage: S = ZpFM(3,20)
            sage: R.<t> = S[]
            sage: f = 2118930912*t^2 + 2699481150*t + 398851877
            sage: g = 2507761323*t^4 + 1524377763*t^3 + 2528732334*t^2 + 2318123756*t + 3016937729
            sage: S._pAdicGeneric__xgcd_univariate_polynomial_fixed(f,g,use_substitution=True)[1]
            17
            sage: S._pAdicGeneric__xgcd_univariate_polynomial_fixed(f,g,use_substitution=False)[1]
            12
            sage: S._pAdicGeneric__xgcd_univariate_polynomial_fixed(f,g)[1] # the heuristic picks use_substitution = True in this case
            17

        """
        polys = [f,g]

        # During the echelonization process, pivots of positive valuation kill
        # a lot of precision. Doing an initial substitution if a leading
        # coefficient has positive valuation might kill less precision.

        # In such a substitution, there are two kinds of precision loss possible:
        # - when we shift a coefficient down, e.g., 3+O(3^2) -> 1+O(3); this is
        #   kept track of in precision_loss_down
        # - when we shift a coefficient up, e.g., 1+O(3) -> O(3), we cannot say
        #   anything about the coefficients that were shifted out; this is kept
        #   track of in precision_loss_up

        # We explicitely keep track of the precision, so that this method also
        # applies to fixed mod elements
        precision_cap = min(f.parent().base_ring().precision_cap(), min([c.precision_absolute() for c in f]), min([c.precision_absolute() for c in g]))
        if precision_cap == 0:
            raise PrecisionError("Insufficient precision to compute greatest common divisor - computation requires at least 1 additional digit.")
        assert precision_cap >= 0

        # A rough estimate of the loss of precision if we do not apply any
        # substitution initially
        if self.__xgcd_valuation(f.leading_coefficient(),precision_cap) == self.__xgcd_valuation(g.leading_coefficient(),precision_cap):
            estimated_precision_loss = 0
        else:
            lower_poly = f
            if self.__xgcd_valuation(f.leading_coefficient(),precision_cap) > self.__xgcd_valuation(g.leading_coefficient(),precision_cap):
                lower_poly = g
            estimated_precision_loss = self.__xgcd_valuation(lower_poly.leading_coefficient(),precision_cap) - min([self.__xgcd_valuation(c,precision_cap) for c in list(lower_poly)])
            estimated_precision_loss *= max([f.degree(),g.degree()])

        # We estimate the loss of precision if we did the following:
        # Do a substitution of the form t -> t/p^N and multiply
        # everything by p^M such that the leading coefficient is a unit
        estimated_precision_loss_substitution = infinity
        try:
            if all([poly.leading_coefficient().valuation() > min([c.valuation() for c in poly]) for poly in polys]):
                N = 0
                for poly in polys:
                    leading_subst_power = (self.__xgcd_valuation(poly.leading_coefficient(),precision_cap)/poly.degree()).ceil()
                    other_subst_powers = [ ( (self.__xgcd_valuation(poly.leading_coefficient(),precision_cap) - self.__xgcd_valuation(poly[i],precision_cap)) / (poly.degree()-i) ).ceil() for i in range(1, poly.degree()) ]
                    N = max(N, leading_subst_power, *other_subst_powers)
                M = [ poly.degree()*N - self.__xgcd_valuation(poly.leading_coefficient(),precision_cap) for poly in polys ]
            else:
                N = 0
                M = [0,0]

            precision_loss_up, precision_loss_down = (0, 0)
            shifted_polys = []
            for i,poly in enumerate(polys):
                new_coeffs = []
                for j,x in enumerate(poly):
                    shift = M[i]-N*j
                    new_coeffs.append( self.__xgcd_shift(x, shift, precision_cap) )
                    precision_loss_down = max(precision_loss_down, -shift)
                    precision_loss_up = max(precision_loss_up, shift)
                shifted_polys.append(poly.parent()(new_coeffs))

            estimated_precision_loss_substitution = precision_loss_up+precision_loss_down
        except PrecisionError:
            # if we ran into precision errors during this estimation, then
            # estimated_precision_loss_substitution is infinite and we won't
            # substitute
            pass

        # don't rely on the automatic choice if use_substition parameter is
        # present
        if use_substitution is not None:
            estimated_precision_loss_substitution = -1 if use_substitution else infinity

        # the precision loss appears to be better if we do such a substitution
        if estimated_precision_loss_substitution <= estimated_precision_loss:
            polys = shifted_polys
            # the final result can at most be accurate to this precision
            max_precision = precision_cap - precision_loss_up
            precision_cap = self.__xgcd_change_precision( precision_cap, precision_cap - precision_loss_down )
            assert not all([poly.leading_coefficient().valuation() > min([c.valuation() for c in poly]) for poly in polys])
        else:
            max_precision = precision_cap
            N = 0
            M = [0,0]

        for poly in polys:
            if poly.leading_coefficient().valuation() >= precision_cap:
                raise PrecisionError("Insufficient precision to compute greatest common divisor - computation requires at least %s additional digit(s)."%(poly.leading_coefficient().valuation() - precision_cap + 1))

        # Echelonize the Sylvester matrix
        from copy import copy
        S = copy(polys[0].sylvester_matrix(polys[1]))

        s,l,precision_cap = self.__xgcd_echelon(S, precision_cap)
        assert len(l)==S.nrows()
        assert not s[0].is_zero(precision_cap)
        assert s[0].parent()==l[0].parent()
        assert all([c.precision_absolute()>=precision_cap for c in s])
        assert all([c.precision_absolute()>=precision_cap for c in l])

        leading_valuation = max(f.leading_coefficient().valuation(),g.leading_coefficient().valuation())
        if precision_cap <= leading_valuation:
            raise PrecisionError("Insufficient precision to compute greatest common divisor - computation requires at least %s additional digit(s)."%(leading_valuation-precision_cap+1))

        # undo the substitution
        # again we might lose precision when shifting down
        precision_loss_down = 0
        for i,x in enumerate(s):
            shift = (len(s)-i-1)*N - min(*M)
            precision_loss_down = max(precision_loss_down, -shift)
            if i==0 and shift + self.__xgcd_valuation(x,precision_cap) >= precision_cap:
                raise PrecisionError("Insufficient precision to compute greatest common divisor - computation requires at least %s additional digit(s)."%(shift + self.__xgcd_valuation(x,precision_cap) - precision_cap + 1))
            s[i] = self.__xgcd_shift(x, shift, precision_cap)
        for i,x in enumerate(l):
            shift = (g.degree()-i-1 if i<g.degree() else len(l)-i-1)*N + (M[0] if i<g.degree() else M[1]) - min(*M)
            precision_loss_down = max(precision_loss_down, -shift)
            l[i] = self.__xgcd_shift(x, shift, precision_cap)
        precision_cap = self.__xgcd_change_precision(precision_cap, min( max_precision, precision_cap - precision_loss_down ) )

        assert all([c.precision_absolute()>=precision_cap for c in s])
        assert all([c.precision_absolute()>=precision_cap for c in l])

        if self.__xgcd_valuation(s[0],precision_cap) >= precision_cap:
            raise PrecisionError("Insufficient precision to compute greatest common divisor - computation requires at least %s additional digit(s)."%(self.__xgcd_valuation(s[0],precision_cap) - precision_cap + 1))

        # construct the xgcd polynomials
        s.reverse()
        xgcd = f.parent()(s).change_ring(s[0].parent())
        assert len(xgcd.list())==xgcd.degree()+1
        xgcd_polys = [ l[:g.degree()], l[g.degree():] ]
        for poly in xgcd_polys:
            poly.reverse()
            while poly and poly[-1].is_zero(): poly.pop()
        xgcd_polys = [ f.parent()(poly).change_ring(l[0].parent()) for poly in xgcd_polys ]
        assert all([c.precision_absolute()>=precision_cap for poly in xgcd_polys for c in poly])
        # normalize the leading coefficient
        xgcd_polys = [ xgcd.leading_coefficient().unit_part().inverse_of_unit().lift_to_precision(precision_cap) * poly for poly in xgcd_polys ]
        assert all([c.precision_absolute()>=precision_cap for poly in xgcd_polys for c in poly])
        xgcd *= xgcd.leading_coefficient().unit_part().inverse_of_unit().lift_to_precision(precision_cap)
        assert [ c.is_equal_to(d, precision_cap) for c,d in zip(xgcd_polys[0]*f + xgcd_polys[1]*g, xgcd) ], "%s * %s + %s * %s == %s != %s (mod p^%s)"%(xgcd_polys[0],f,xgcd_polys[1],g,xgcd_polys[0]*f + xgcd_polys[1]*g,xgcd,precision_cap)

        # the content of the gcd is the gcd of the contents of the input polynomials
        contents = f.content(), g.content(), xgcd.content()
        contents = [ c.gen() if hasattr(c,'gen') else c for c in contents ]
        gcd_valuation = self.__xgcd_valuation(contents[0].gcd(contents[1]),precision_cap)
        shift = gcd_valuation - self.__xgcd_valuation(contents[2],precision_cap)
        assert shift<=0
        gcd = xgcd.map_coefficients(lambda c: self.__xgcd_shift(c, shift, precision_cap))
        gcd_precision_cap = precision_cap + shift

        # if the gcd is constant, then it can be lifted to any precision
        if gcd.degree()==0:
            gcd_precision_cap = f.parent().base_ring().precision_cap()
            gcd = gcd.map_coefficients(lambda c: c.lift_to_precision(gcd_precision_cap))

        assert gcd.degree() == xgcd.degree()

        return gcd,gcd_precision_cap,xgcd,precision_cap,xgcd_polys[0],xgcd_polys[1]

    def __xgcd_echelon(self, S, precision_cap):
        """
        Helper method for :meth:`__xgcd_univariate_polynomial_fixed` which
        performs echelonization on a sylvester matrix ``S``.

        INPUT:

            - ``S`` -- a square matrix over ``self``

            - ``precision_cap`` -- an integer, precision to which the entries
              of ``S`` are accurate

        OUTPUT:

        A tuple ``s, l, precision_cap``:

            - ``s`` -- a list of coefficients of the last nonzero row in the
              echelonization of the matrix ``S``, starting from the first
              nonzero entry

            - ``l`` -- a list which as a vector multiplied from the left on
              ``S`` gives the last non-zero row of the echelonzation of ``S``

            - ``precision_cap`` -- an integer, the precision to which the
              entries of ``s`` and ``l`` are accurate

        ALGORITHM:

            Uses Gauss elimination with row pivoting. We cannot use the
            echelonizations implemented for general matrices since we have to
            keep track of precision loss that results from certain operations.

        AUTHORS:

        - Julian Rueth (2012-09-05): initial version

        EXAMPLES:

        An example to demonstrate why we have to keep track of precision loss::

            sage: R = Zp(2,3,'fixed-mod')
            sage: A = matrix([[R(2),R(1)],[R(2),R(1)]]); A
            [2 + O(2^3) 1 + O(2^3)]
            [2 + O(2^3) 1 + O(2^3)]

        Apparently, one can eliminate the 2 in the lower left by substracting
        the first row from the second, i.e., adding 7 times the first row the
        first to the second::

            sage: B = copy(A)
            sage: B.add_multiple_of_row(1,0,7); B
            [2 + O(2^3) 1 + O(2^3)]
            [    O(2^3)     O(2^3)]

        However, we made a choice here. We could have also have added 3 times
        the first row to the second::

            sage: B = copy(A)
            sage: B.add_multiple_of_row(1,0,3); B
            [  2 + O(2^3)   1 + O(2^3)]
            [      O(2^3) 2^2 + O(2^3)]

        The problem is that we are doing computations mod 8, so 2 times 7 and 2
        times 3 give the same result. To make the result independent of such
        choices, we have to lose one digit of precision in the above example: 7
        and 3 are equal mod 4.

        Hence, if we are limited to row pivoting, we might have a loss of
        precision as in the example above. However, with full pivoting, we can
        always avoid such problems. In other words, the gcd of two polynomials
        might not be defined to full precision; however, the question whether
        two polynomials are coprime, i.e., whether their Sylvester matrix has
        full rank, can be accurately answered in the fixed-mod setting.

        With capped absolute precision or capped relative precision, the
        situation is slightly more complicated different::

            sage: R = Zp(2,3,'capped-rel')
            sage: A = matrix([[R(2),R(1)],[R(2),R(1)]]); A
            [2 + O(2^4) 1 + O(2^3)]
            [2 + O(2^4) 1 + O(2^3)]

        Here, there is no choice: to eliminate the second row, we have to add 7
        times the first row::

            sage: B = copy(A)
            sage: B.add_multiple_of_row(1,0,7); B
            [2 + O(2^4) 1 + O(2^3)]
            [    O(2^4)     O(2^3)]

        However, we lose precision again if there is more than one choice to
        eliminate a row in the echelonization process::

            sage: A = matrix([[R(2,3),R(1)],[R(2),R(1)]]); A
            [2 + O(2^3) 1 + O(2^3)]
            [2 + O(2^4) 1 + O(2^3)]

            sage: B = copy(A)
            sage: B.add_multiple_of_row(1,0,7); B
            [2 + O(2^3) 1 + O(2^3)]
            [    O(2^3)     O(2^3)]

            sage: B = copy(A)
            sage: B.add_multiple_of_row(1,0,3); B
            [  2 + O(2^3)   1 + O(2^3)]
            [      O(2^3) 2^2 + O(2^3)]

        We have to lose precision to reflect this choice::

            sage: B = copy(A)
            sage: B.add_multiple_of_row(1,0,R(3,2)); B
            [2 + O(2^3) 1 + O(2^3)]
            [    O(2^3)     O(2^2)]

        ******************************************************************************************
        TODO: Implement this - i.e. check whether there is a choice and lose precision accordingly
        ******************************************************************************************

        TESTS::

            sage: R.<t> = ZZ[]
            sage: f = 18*t^2 + 20*t + 6
            sage: g = 9*t^4 + 7*t^3 + 16*t^2 + 23*t + 6
            sage: Z = ZpFM(3,20)
            sage: S = f.change_ring(Z).sylvester_matrix(g.change_ring(Z))
            sage: Z._pAdicGeneric__xgcd_echelon(S,4)
            ([1 + O(3^20), 3 + 2*3^3 + 2*3^4 + 2*3^7 + 2*3^8 + 2*3^11 + 2*3^12 + 2*3^15 + 2*3^16 + 2*3^19 + O(3^20)], [O(3^20), O(3^20), O(3^20), 2 + 3 + 2*3^2 + 2*3^3 + 3^4 + 3^5 + 2*3^6 + 2*3^7 + 3^8 + 3^9 + 2*3^10 + 2*3^11 + 3^12 + 3^13 + 2*3^14 + 2*3^15 + 3^16 + 3^17 + 2*3^18 + 2*3^19 + O(3^20), O(3^20), O(3^20)], 2)
            sage: Z._pAdicGeneric__xgcd_echelon(S,20)
            ([3^3 + 2*3^4 + 3^5 + 3^6 + 3^8 + 3^13 + 3^14 + 3^15 + 3^17 + 3^18 + 2*3^19 + O(3^20)], [2*3^2 + 2*3^3 + 2*3^5 + 3^6 + 2*3^7 + 2*3^8 + 2*3^9 + 3^10 + 2*3^11 + 3^12 + 2*3^15 + 3^16 + 3^17 + 2*3^19 + O(3^20), 3^2 + 2*3^3 + 2*3^4 + 3^5 + 2*3^6 + 2*3^7 + 3^10 + 2*3^11 + 3^12 + 3^13 + 3^14 + 3^17 + 2*3^18 + 2*3^19 + O(3^20), 3^4 + 3^6 + 3^7 + 3^9 + 2*3^11 + 2*3^12 + 3^15 + 2*3^16 + 2*3^18 + 3^19 + O(3^20), 2*3^3 + 3^4 + 3^5 + 2*3^6 + 3^8 + 3^11 + 2*3^12 + 2*3^13 + 3^14 + 2*3^16 + O(3^20), 3^3 + 2*3^6 + 2*3^7 + 2*3^9 + 3^11 + 3^13 + 3^15 + 3^16 + 2*3^18 + O(3^20), 1 + O(3^20)], 17)

        """
        from copy import copy
        # L keeps track of the steps performed in the echelonization; similar
        # to the L in an LU decomposition
        L = copy(S.parent().one())

        for c in range(S.ncols()):
            # search for a pivot of minimal valuation in the column c
            pivot = c
            for r in range(c,S.nrows()):
                if self.__xgcd_valuation(S[r,c],precision_cap) < self.__xgcd_valuation(S[pivot,c],precision_cap):
                    pivot = r

            S.swap_rows(pivot,c)
            L.swap_rows(pivot,c)

            # if the entire column is zero, then everything to the lower right
            # of c,c has to be zero as well since the Sylvester matrix encodes
            # linear combinations of two polynomials: if it is not possible to
            # produce a linear combination for a polynomial of degree d, then
            # one cannot produce a polynomial of degree less than d
            if S[c,c].is_zero(precision_cap):
                assert c!=0
                for rr in range(c,S.nrows()):
                    for cc in range(c,S.ncols()):
                        # however, this can happen when a loss of precision
                        # turned a non-zero entry into a zero
                        if not S[rr,cc].is_zero(precision_cap):
                            raise PrecisionError("Insufficient precision to compute greatest common divisor")
                # a previous row must have been the last nonzero row
                if S[c-1,c-1].is_zero(precision_cap):
                    raise PrecisionError("Insufficient precision to compute greatest common divisor")
                return S[c-1].list()[c-1:],L[c-1].list(),precision_cap

            # check if this is the last nonzero row
            is_last_nonzero_row = True
            for rr in range(c+1,S.nrows()):
                for cc in range(c,S.nrows()):
                    if not S[rr,cc].is_zero(precision_cap):
                        is_last_nonzero_row = False
            if is_last_nonzero_row:
                return S[c].list()[c:],L[c].list(),precision_cap

            # standard row elimination
            L.rescale_row(c,S[c,c].unit_part().inverse_of_unit().lift_to_precision(precision_cap))
            S.rescale_row(c,S[c,c].unit_part().inverse_of_unit().lift_to_precision(precision_cap))

            assert S[c,c].is_equal_to(S.base_ring().one()<<S[c,c].valuation(),precision_cap),"%s != pi^%s (mod pi^%s)"%(S[c,c],S[c,c].valuation(),precision_cap)

            # during the echelonization process we lose precision if the
            # valuation of the pivot exceeds the valuation of an entry in the
            # pivot's row, see EXAMPLES.
            precision_loss_up = self.__xgcd_valuation(S[c,c],precision_cap) - min([self.__xgcd_valuation(S[c,cc],precision_cap) for cc in range(c+1,S.ncols())])
            if precision_loss_up > 0:
                precision_cap = self.__xgcd_change_precision(precision_cap, precision_cap - precision_loss_up)
            for r in range(c+1,S.nrows()):
                if S[r,c].is_zero(precision_cap):
                    continue
                shift = self.__xgcd_valuation(S[r,c],precision_cap)-self.__xgcd_valuation(S[c,c],precision_cap)
                assert shift>=0
                L.add_multiple_of_row(r,c,-S[r,c].unit_part().lift_to_precision(precision_cap)<<shift)
                S.add_multiple_of_row(r,c,-S[r,c].unit_part().lift_to_precision(precision_cap)<<shift)
                assert S[r,c].is_zero(precision_cap),"%s != 0 (mod pi^%s)"%(S[r,c]._x,precision_cap)

        # must return before leaving the loop
        assert False

    def some_elements(self):
        r"""
        Returns a list of elements in this ring.

        This is typically used for running generic tests (see :class:`TestSuite`).

        EXAMPLES::

            sage: Zp(2,4).some_elements()
            [0, 1 + O(2^4), 2 + O(2^5), 1 + 2^2 + 2^3 + O(2^4), 2 + 2^2 + 2^3 + 2^4 + O(2^5)]
        """
        p = self(self.prime())
        a = self.gen()
        one = self.one()
        L = [self.zero(), one, p, (one+p+p).inverse_of_unit(), p-p**2]
        if a != p:
            L.extend([a, (one + a + p).inverse_of_unit()])
        if self.is_field():
            L.extend([~(p-p-a),p**(-20)])
        return L

    def _modified_print_mode(self, print_mode):
        """
        Returns a dictionary of print options, starting with self's
        print options but modified by the options in the dictionary
        print_mode.

        INPUT:

            - print_mode -- dictionary with keys in ['mode', 'pos', 'ram_name', 'unram_name', 'var_name', 'max_ram_terms', 'max_unram_terms', 'max_terse_terms', 'sep', 'alphabet']

        EXAMPLES::

            sage: R = Zp(5)
            sage: R._modified_print_mode({'mode': 'bars'})['ram_name']
            '5'
        """
        if print_mode is None:
            print_mode = {}
        elif isinstance(print_mode, str):
            print_mode = {'mode': print_mode}
        for option in ['mode', 'pos', 'ram_name', 'unram_name', 'var_name', 'max_ram_terms', 'max_unram_terms', 'max_terse_terms', 'sep', 'alphabet']:
            if option not in print_mode:
                print_mode[option] = self._printer.dict()[option]
        return print_mode

    def ngens(self):
        """
        Returns the number of generators of self.

        We conventionally define this as 1: for base rings, we take a
        uniformizer as the generator; for extension rings, we take a
        root of the minimal polynomial defining the extension.

        EXAMPLES::

            sage: Zp(5).ngens()
            1
            sage: Zq(25,names='a').ngens()
            1
        """
        return 1

    def gens(self):
        """
        Returns a list of generators.

        EXAMPLES::

            sage: R = Zp(5); R.gens()
            [5 + O(5^21)]
            sage: Zq(25,names='a').gens()
            [a + O(5^20)]
            sage: S.<x> = ZZ[]; f = x^5 + 25*x -5; W.<w> = R.ext(f); W.gens()
            [w + O(w^101)]
        """
        return [self.gen()]

    def __cmp__(self, other):
        """
        Returns 0 if self == other, and 1 or -1 otherwise.

        We consider two p-adic rings or fields to be equal if they are
        equal mathematically, and also have the same precision cap and
        printing parameters.

        EXAMPLES::

            sage: R = Qp(7)
            sage: S = Qp(7,print_mode='val-unit')
            sage: R == S
            False
            sage: S = Qp(7,type='capped-rel')
            sage: R == S
            True
            sage: R is S
            True
        """
        c = cmp(type(self), type(other))
        if c != 0:
            return c
        if self.prime() < other.prime():
            return -1
        elif self.prime() > other.prime():
            return 1
        try:
            if self.halting_parameter() < other.halting_parameter():
                return -1
            elif self.halting_parameter() > other.halting_parameter():
                return 1
        except AttributeError:
            pass
        if self.precision_cap() < other.precision_cap():
            return -1
        elif self.precision_cap() > other.precision_cap():
            return 1
        return self._printer.cmp_modes(other._printer)

    #def ngens(self):
    #    return 1

    #def gen(self, n = 0):
    #    if n != 0:
    #        raise IndexError, "only one generator"
    #    return self(self.prime())

    def print_mode(self):
        r"""
        Returns the current print mode as a string.

        INPUT:

            self -- a p-adic field

        OUTPUT:

            string -- self's print mode

        EXAMPLES::

            sage: R = Qp(7,5, 'capped-rel')
            sage: R.print_mode()
            'series'
        """
        return self._printer._print_mode()

    #def element_class(self):
    #    return self._element_class

    def characteristic(self):
        r"""
        Returns the characteristic of self, which is always 0.

        INPUT:

            self -- a p-adic parent

        OUTPUT:

            integer -- self's characteristic, i.e., 0

        EXAMPLES::

            sage: R = Zp(3, 10,'fixed-mod'); R.characteristic()
            0
        """
        return Integer(0)

    def prime(self):
        """
        Returns the prime, ie the characteristic of the residue field.

        INPUT:

            self -- a p-adic parent

        OUTPUT:

            integer -- the characteristic of the residue field

        EXAMPLES::

            sage: R = Zp(3,5,'fixed-mod')
            sage: R.prime()
            3
        """
        return self.prime_pow._prime()

    def uniformizer_pow(self, n):
        """
        Returns p^n, as an element of self.

        If n is infinity, returns 0.

        EXAMPLES::

            sage: R = Zp(3, 5, 'fixed-mod')
            sage: R.uniformizer_pow(3)
            3^3 + O(3^5)
            sage: R.uniformizer_pow(infinity)
            O(3^5)
        """
        if n is infinity:
            return self(0)
        return self(self.prime_pow.pow_Integer_Integer(n))

    def _unram_print(self):
        """
        For printing.  Will be None if the unramified subextension of self is of degree 1 over Z_p or Q_p.

        EXAMPLES::

            sage: Zp(5)._unram_print()
        """
        return None

    def residue_characteristic(self):
        """
        Return the prime, i.e., the characteristic of the residue field.

        OUTPUT:

        integer -- the characteristic of the residue field

        EXAMPLES::

            sage: R = Zp(3,5,'fixed-mod')
            sage: R.residue_characteristic()
            3
        """
        return self.prime()

    def residue_class_field(self):
        """
        Returns the residue class field.

        INPUT:

            self -- a p-adic ring

        OUTPUT:

            the residue field

        EXAMPLES::

            sage: R = Zp(3,5,'fixed-mod')
            sage: k = R.residue_class_field()
            sage: k
            Finite Field of size 3
        """
        from sage.rings.finite_rings.finite_field_constructor import GF
        return GF(self.prime())

    def residue_field(self):
        """
        Returns the residue class field.

        INPUT:

            self -- a p-adic ring

        OUTPUT:

            the residue field

        EXAMPLES::

            sage: R = Zp(3,5,'fixed-mod')
            sage: k = R.residue_field()
            sage: k
            Finite Field of size 3
        """
        return self.residue_class_field()

    def residue_system(self):
        """
        Returns a list of elements representing all the residue classes.

        INPUT:

            self -- a p-adic ring

        OUTPUT:

            list of elements -- a list of elements representing all the residue classes

        EXAMPLES::

            sage: R = Zp(3, 5,'fixed-mod')
            sage: R.residue_system()
            [O(3^5), 1 + O(3^5), 2 + O(3^5)]
        """
        return [self(i) for i in self.residue_class_field()]

    def teichmuller(self, x, prec = None):
        r"""
        Returns the teichmuller representative of x.

        INPUT:

            - self -- a p-adic ring
            - x -- something that can be cast into self

        OUTPUT:

            - element -- the teichmuller lift of x

        EXAMPLES::

            sage: R = Zp(5, 10, 'capped-rel', 'series')
            sage: R.teichmuller(2)
            2 + 5 + 2*5^2 + 5^3 + 3*5^4 + 4*5^5 + 2*5^6 + 3*5^7 + 3*5^9 + O(5^10)
            sage: R = Qp(5, 10,'capped-rel','series')
            sage: R.teichmuller(2)
            2 + 5 + 2*5^2 + 5^3 + 3*5^4 + 4*5^5 + 2*5^6 + 3*5^7 + 3*5^9 + O(5^10)
            sage: R = Zp(5, 10, 'capped-abs', 'series')
            sage: R.teichmuller(2)
            2 + 5 + 2*5^2 + 5^3 + 3*5^4 + 4*5^5 + 2*5^6 + 3*5^7 + 3*5^9 + O(5^10)
            sage: R = Zp(5, 10, 'fixed-mod', 'series')
            sage: R.teichmuller(2)
            2 + 5 + 2*5^2 + 5^3 + 3*5^4 + 4*5^5 + 2*5^6 + 3*5^7 + 3*5^9 + O(5^10)
            sage: R = Zp(5,5)
            sage: S.<x> = R[]
            sage: f = x^5 + 75*x^3 - 15*x^2 +125*x - 5
            sage: W.<w> = R.ext(f)
            sage: y = W.teichmuller(3); y
            3 + 3*w^5 + w^7 + 2*w^9 + 2*w^10 + 4*w^11 + w^12 + 2*w^13 + 3*w^15 + 2*w^16 + 3*w^17 + w^18 + 3*w^19 + 3*w^20 + 2*w^21 + 2*w^22 + 3*w^23 + 4*w^24 + O(w^25)
            sage: y^5 == y
            True
            sage: g = x^3 + 3*x + 3
            sage: A.<a> = R.ext(g)
            sage: b = A.teichmuller(1 + 2*a - a^2); b
            (4*a^2 + 2*a + 1) + 2*a*5 + (3*a^2 + 1)*5^2 + (a + 4)*5^3 + (a^2 + a + 1)*5^4 + O(5^5)
            sage: b^125 == b
            True

        AUTHORS:

        - Initial version: David Roe
        - Quadratic time version: Kiran Kedlaya <kedlaya@math.mit.edu> (3/27/07)
        """
        if prec is None:
            prec = self.precision_cap()
        else:
            prec = min(Integer(prec), self.precision_cap())
        ans = self(x, prec)
        ans._teichmuller_set_unsafe()
        return ans

    def teichmuller_system(self):
        r"""
        Returns a set of teichmuller representatives for the invertible elements of `\ZZ / p\ZZ`.

        INPUT:

        - self -- a p-adic ring

        OUTPUT:

        - list of elements -- a list of teichmuller representatives for the invertible elements of `\ZZ / p\ZZ`

        EXAMPLES::

            sage: R = Zp(3, 5,'fixed-mod', 'terse')
            sage: R.teichmuller_system()
            [1 + O(3^5), 242 + O(3^5)]

        Check that :trac:`20457` is fixed::

            sage: F.<a> = Qq(5^2,6)
            sage: F.teichmuller_system()[3]
            (2*a + 2) + (4*a + 1)*5 + 4*5^2 + (2*a + 1)*5^3 + (4*a + 1)*5^4 + (2*a + 3)*5^5 + O(5^6)

        NOTES:

        Should this return 0 as well?
        """
        R = self.residue_class_field()
        prec = self.precision_cap()
        return [self.teichmuller(self(i).lift_to_precision(prec)) for i in R if i != 0]

#     def different(self):
#         raise NotImplementedError

#     def automorphisms(self):
#         r"""
#         Returns the group of automorphisms of `\ZZ_p`, i.e. the trivial group.
#         """
#         raise NotImplementedError

#     def galois_group(self):
#         r"""
#         Returns the Galois group of `\ZZ_p`, i.e. the trivial group.
#         """
#         raise NotImplementedError

#     def hasGNB(self):
#         r"""
#         Returns whether or not `\ZZ_p` has a Gauss Normal Basis.
#         """
#         raise NotImplementedError

<<<<<<< HEAD
    def extension(self, modulus, prec = None, names = None, print_mode = None, halt = None, res_name = None, check = True, implementation=None, **kwds):
=======
    def extension(self, modulus, prec = None, names = None, print_mode = None, halt = None, implementation='FLINT', **kwds):
>>>>>>> db5b361a
        """
        Create an extension of this p-adic ring.

        EXAMPLES::

            sage: k = Qp(5)
            sage: R.<x> = k[]
            sage: l.<w> = k.extension(x^2-5); l
            Eisenstein Extension of 5-adic Field with capped relative precision 20 in w defined by (1 + O(5^20))*x^2 + 4*5 + 4*5^2 + 4*5^3 + 4*5^4 + 4*5^5 + 4*5^6 + 4*5^7 + 4*5^8 + 4*5^9 + 4*5^10 + 4*5^11 + 4*5^12 + 4*5^13 + 4*5^14 + 4*5^15 + 4*5^16 + 4*5^17 + 4*5^18 + 4*5^19 + 4*5^20 + O(5^21)

            sage: F = list(Qp(19)['x'](cyclotomic_polynomial(5)).factor())[0][0] # long time
            sage: L = Qp(19).extension(F, names='a') # long time
            sage: L # long time
            Unramified Extension in a defined by (1 + O(19^20))*x^2 + (5 + 2*19 + 10*19^2 + 14*19^3 + 7*19^4 + 13*19^5 + 5*19^6 + 12*19^7 + 8*19^8 + 4*19^9 + 14*19^10 + 6*19^11 + 5*19^12 + 13*19^13 + 16*19^14 + 4*19^15 + 17*19^16 + 8*19^18 + 4*19^19 + O(19^20))*x + 1 + O(19^20) of 19-adic Field with capped relative precision 20
        """
        from sage.rings.padics.factory import ExtensionFactory
        if print_mode is None:
            print_mode = {}
        elif isinstance(print_mode, str):
            print_mode = {'print_mode': print_mode}
        else:
            if not isinstance(print_mode, dict):
                print_mode = dict(print_mode)
            for option in ['mode', 'pos', 'max_ram_terms', 'max_unram_terms', 'max_terse_terms', 'sep', 'alphabet']:
                if option in print_mode:
                    print_mode["print_" + option] = print_mode[option]
                    del print_mode[option]
                elif "print_" + option not in print_mode:
                    if "print_" + option in kwds:
                        print_mode["print_" + option] = kwds["print_" + option]
                    else:
                        print_mode["print_" + option] = self._printer.dict()[option]
            for option in ['ram_name', 'unram_name', 'var_name']:
                if option not in print_mode:
                    if option in kwds:
                        print_mode[option] = kwds[option]
                    else:
                        print_mode[option] = self._printer.dict()[option]
<<<<<<< HEAD
        return ExtensionFactory(base=self, premodulus=modulus, prec=prec, halt=halt, names=names, check = check, res_name = res_name, implementation=implementation, **print_mode)
=======
        return ExtensionFactory(base=self, premodulus=modulus, prec=prec, halt=halt, names=names, check = True, implementation=implementation, **print_mode)
>>>>>>> db5b361a

    def _test_add(self, **options):
        """
        Test addition of elements of this ring.

        INPUT:

        - ``options`` -- any keyword arguments accepted by :meth:`_tester`.

        EXAMPLES::

            sage: Zp(3)._test_add()

        .. SEEALSO::

            :class:`TestSuite`

        """
        tester = self._tester(**options)
        elements = tester.some_elements()

        for x in elements:
            y = x + self.zero()
            tester.assertEqual(y,x)
            tester.assertEqual(y.precision_absolute(),x.precision_absolute())
            tester.assertEqual(y.precision_relative(),x.precision_relative())

        for x,y in some_tuples(elements, 2, tester._max_runs):
            z = x + y
            tester.assertIs(z.parent(), self)
            tester.assertEqual(z.precision_absolute(), min(x.precision_absolute(), y.precision_absolute()))
            tester.assertGreaterEqual(z.valuation(), min(x.valuation(),y.valuation()))
            if x.valuation() != y.valuation():
                tester.assertEqual(z.valuation(), min(x.valuation(),y.valuation()))
            tester.assertEqual(z - x, y)
            tester.assertEqual(z - y, x)

    def _test_sub(self, **options):
        """
        Test subtraction on elements of this ring.

        INPUT:

        - ``options`` -- any keyword arguments accepted by :meth:`_tester`.

        EXAMPLES::

            sage: Zp(3)._test_sub()

        .. SEEALSO::

            :class:`TestSuite`

        """
        tester = self._tester(**options)

        elements = list(tester.some_elements())
        for x in elements:
            y = x - self.zero()
            tester.assertEqual(y, x)
            tester.assertEqual(y.precision_absolute(), x.precision_absolute())
            tester.assertEqual(y.precision_relative(), x.precision_relative())

        for x,y in some_tuples(elements, 2, tester._max_runs):
            z = x - y
            tester.assertIs(z.parent(), self)
            tester.assertEqual(z.precision_absolute(), min(x.precision_absolute(), y.precision_absolute()))
            tester.assertGreaterEqual(z.valuation(), min(x.valuation(),y.valuation()))
            if x.valuation() != y.valuation():
                tester.assertEqual(z.valuation(), min(x.valuation(),y.valuation()))
            tester.assertEqual(z - x, -y)
            tester.assertEqual(z + y, x)

    def _test_invert(self, **options):
        """
        Test multiplicative inversion of elements of this ring.

        INPUT:

        - ``options`` -- any keyword arguments accepted by :meth:`_tester`.

        EXAMPLES::

            sage: Zp(3)._test_invert()

        .. SEEALSO::

            :class:`TestSuite`

        """
        tester = self._tester(**options)

        elements = tester.some_elements()
        for x in elements:
            try:
                y = ~x
            except (ZeroDivisionError, PrecisionError, ValueError):
                tester.assertFalse(x.is_unit())
                if not self.is_fixed_mod(): tester.assertTrue(x.is_zero())
            else:
                e = y * x

                tester.assertFalse(x.is_zero())
                tester.assertIs(y.parent(), self if self.is_fixed_mod() else self.fraction_field())
                tester.assertTrue(e.is_one())
                tester.assertEqual(e.precision_relative(), x.precision_relative())
                tester.assertEqual(y.valuation(), -x.valuation())

    def _test_mul(self, **options):
        """
        Test multiplication of elements of this ring.

        INPUT:

        - ``options`` -- any keyword arguments accepted by :meth:`_tester`.

        EXAMPLES::

            sage: Zp(3)._test_mul()

        .. SEEALSO::

            :class:`TestSuite`

        """
        tester = self._tester(**options)

        elements = list(tester.some_elements())
        for x,y in some_tuples(elements, 2, tester._max_runs):
            z = x * y
            tester.assertIs(z.parent(), self)
            tester.assertLessEqual(z.precision_relative(), min(x.precision_relative(), y.precision_relative()))
            if not z.is_zero():
                tester.assertEqual(z.valuation(), x.valuation() + y.valuation())

    def _test_div(self, **options):
        """
        Test division of elements of this ring.

        INPUT:

        - ``options`` -- any keyword arguments accepted by :meth:`_tester`.

        EXAMPLES::

            sage: Zp(3)._test_div()

        .. SEEALSO::

            :class:`TestSuite`

        """
        tester = self._tester(**options)

        elements = list(tester.some_elements())
        for x,y in some_tuples(elements, 2, tester._max_runs):
            try:
                z = x / y
            except (ZeroDivisionError, PrecisionError, ValueError):
                if self.is_fixed_mod(): tester.assertFalse(y.is_unit())
                else: tester.assertTrue(y.is_zero())
            else:
                tester.assertFalse(y.is_zero())
                tester.assertIs(z.parent(), self if self.is_fixed_mod() else self.fraction_field())
                tester.assertEqual(z.precision_relative(), min(x.precision_relative(), y.precision_relative()))
                tester.assertEqual(z.valuation(), x.valuation() - y.valuation())

    def _test_neg(self, **options):
        """
        Test the negation operator on elements of this ring.

        INPUT:

        - ``options`` -- any keyword arguments accepted by :meth:`_tester`.

        EXAMPLES::

            sage: Zp(3)._test_neg()

        .. SEEALSO::

            :class:`TestSuite`
        """
        tester = self._tester(**options)
        for x in tester.some_elements():
            y = -x
            tester.assertIs(y.parent(), self)
            tester.assertTrue((x+y).is_zero())
            tester.assertEqual(y.valuation(),x.valuation())
            tester.assertEqual(x.precision_absolute(),y.precision_absolute())
            tester.assertEqual(x.precision_relative(),y.precision_relative())
            tester.assertEqual(x.is_zero(),y.is_zero())
            tester.assertEqual(x.is_unit(),y.is_unit())

    def _test_teichmuller(self, **options):
        """
        Test Teichmuller lifts.

        INPUT:

        - ``options`` -- any keyword arguments accepted by :meth:`_tester`.

        EXAMPLES::

            sage: Zp(3)._test_teichmuller()

        .. SEEALSO::

            :class:`TestSuite`

        """
        tester = self._tester(**options)

        for x in tester.some_elements():
            try:
                y = self.teichmuller(x)
            except ValueError:
                tester.assertTrue(x.valuation() < 0 or x.precision_absolute()==0)
            else:
                try:
                    tester.assertEqual(x.residue(), y.residue())
                except (NotImplementedError, AttributeError):
                    pass
                tester.assertEqual(y**self.residue_field().order(), y)

    @cached_method
    def _log_unit_part_p(self):
        """
        Compute the logarithm of the unit-part of `p`.

        If `\pi` is the uniformizer in this ring, then we can uniquely write
        `p=\pi^e u` where `u` is a `\pi`-adic unit. This method computes the
        logarithm of `u`.

        This is a helper method for
        :meth:`sage.rings.padics.padic_generic_element.pAdicGenericElement.log`.

        TESTS::

            sage: R = Qp(3,5)
            sage: R._log_unit_part_p()
            O(3^5)

            sage: S.<x> = ZZ[]
            sage: W.<pi> = R.extension(x^3-3)
            sage: W._log_unit_part_p()
            O(pi^15)

            sage: W.<pi> = R.extension(x^3-3*x-3)
            sage: W._log_unit_part_p()
            2 + pi + 2*pi^2 + pi^4 + pi^5 + 2*pi^7 + 2*pi^8 + pi^9 + 2*pi^10 + pi^11 + pi^12 + 2*pi^14 + O(pi^15)

        """
        return self(self.prime()).unit_part().log()

    @cached_method
    def _exp_p(self):
        """
        Compute the exponential of `p`.

        This is a helper method for
        :meth:`sage.rings.padics.padic_generic_element.pAdicGenericElement.exp`.

        TESTS::

            sage: R = Qp(3, 5)
            sage: R._exp_p()
            1 + 3 + 3^2 + 2*3^3 + 2*3^4 + O(3^5)

            sage: S.<x> = ZZ[]
            sage: W.<pi> = R.extension(x^3-3)
            sage: W._exp_p()
            1 + pi^3 + pi^6 + 2*pi^9 + 2*pi^12 + O(pi^15)
            sage: R._exp_p() == W._exp_p()
            True

            sage: W.<pi> = R.extension(x^3-3*x-3)
            sage: W._exp_p()
            1 + pi^3 + 2*pi^4 + pi^5 + pi^7 + pi^9 + pi^10 + 2*pi^11 + pi^12 + pi^13 + 2*pi^14 + O(pi^15)
            sage: R._exp_p() == W._exp_p()
            True

        """
        p = self.prime()
        if p == 2:
            # the exponential of 2 does not exist, so we compute the
            # exponential of 4 instead.
            p = 4
        return self(p)._exp(self.precision_cap())

    def splitting_field(self, f, simplify=True):
        """

            sage: K = Qp(2, 3)
            sage: R.<x> = K[]
            sage: f = x^4+2*x^3+2*x^2-2*x+2
            sage: L = K.splitting_field(f); L # long time
            Two step extension in ('u2', 'pi12') defined by (1 + O(2^3))*pi12^12 + (2 + O(2^4))*pi12^11 + (2^2 + O(2^4))*pi12^10 + (2^3 + O(2^4))*pi12^9 + (2^2 + O(2^4))*pi12^8 + (2 + 2^2 + O(2^4))*pi12^7 + (2^2 + 2^3 + O(2^4))*pi12^4 + (2 + O(2^4))*pi12^3 + (2^2 + 2^3 + O(2^4))*pi12^2 + (2^2 + O(2^4))*pi12 + 2 + O(2^4) and (1 + O(2^3))*u2^2 + (1 + O(2^3))*u2 + 1 + O(2^3) of 2-adic Field with capped relative precision 3
            sage: roots = f.change_ring(L).roots(multiplicities=False) # long time
            sage: [f(r) for r in roots] # long time
            [O(pi12^45), O(pi12^43), O(pi12^42), O(pi12^42)]

            sage: L = K.splitting_field(f, simplify=False); L # long time
            Unramified extension in a2 defined by (1 + O(pi^36))*a2^2 + (pi^4 + pi^7 + pi^8 + pi^10 + O(pi^12))*a2 + pi^6 + pi^7 + pi^8 + pi^13 + O(pi^15) of Totally ramified extension in a3 defined by (1 + O(a4^12))*a3^3 + (a4 + a4^4 + a4^5 + a4^9 + a4^10 + a4^11 + O(a4^12))*a3^2 + (a4^2 + a4^4 + a4^6 + a4^10 + O(a4^13))*a3 + a4^3 + a4^4 + a4^7 + a4^8 + a4^10 + a4^13 + O(a4^14) of Eisenstein Extension of 2-adic Field with capped relative precision 3 in a4 defined by (1 + O(2^3))*a4^4 + (2 + O(2^4))*a4^3 + (2 + O(2^4))*a4^2 + (2 + 2^2 + 2^3 + O(2^4))*a4 + 2 + O(2^4)
            sage: roots = f.change_ring(L).roots(multiplicities=False) # long time
            sage: [f(r) for r in roots] # long time
            [O(pi^21), O(pi^19), O(pi^18), O(pi^18)]

            sage: K=Qp(2,15)
            sage: A.<x>=K[]
            sage: f=3*x^4+4*x^3+12*x+4
            sage: L=K.splitting_field(f.monic()) # long time
            sage: B.<y>=L[] # long time
            sage: pi=L.uniformizer() # long time
            sage: M.<pi1>=L.extension(y^2-pi, check=True) # long time
            sage: M.<pi1>=L.extension(y^2-pi, check=False) # long time
            sage: pi1^2 - pi # long time
            O(pi1^360)
            sage: (-pi1)^2 - pi # long time
            O(pi1^360)

        """
        f = f.change_ring(self)
        if f.is_constant():
           raise ValueError
        if f.degree() == 1:
            return self
        roots = f.roots(multiplicities=False)
        if roots:
            for root in roots:
                d = f.parent().gen() - root
                assert d.divides(f)
                f = f//d
            if f.is_constant():
                return self
            else:
                return self.splitting_field(f, simplify)

        ret = self
        if f.is_irreducible():
            ret = self.extension(f.change_variable_name("a%s"%f.degree()),names=("a%s"%f.degree())).splitting_field(f, simplify)
            if simplify:
                while True:
                    if not hasattr(ret,"implementation_ring"):
                        return ret
                    new_ret = ret.implementation_ring()
                    base = new_ret
                    while True:
                        if base is self:
                            ret = new_ret
                            break
                        elif base is not base.ground_ring_of_tower():
                            base = base.base()
                        else:
                            return ret
            else:
                return ret
        else:
            F = f.factor()
            for g,e in F:
                ret = ret.splitting_field(g, simplify)
            return ret

    def frobenius_endomorphism(self, n=1):
        """
        INPUT:

        -  ``n`` -- an integer (default: 1)

        OUTPUT:

        The `n`-th power of the absolute arithmetic Frobenius
        endomorphism on this field.

        EXAMPLES::

            sage: K.<a> = Qq(3^5)
            sage: Frob = K.frobenius_endomorphism(); Frob
            Frobenius endomorphism on Unramified Extension in a defined by (1 + O(3^20))*x^5 + (2 + O(3^20))*x + 1 + O(3^20) of 3-adic Field with capped relative precision 20 lifting a |--> a^3 on the residue field
            sage: Frob(a) == a.frobenius()
            True

        We can specify a power::

            sage: K.frobenius_endomorphism(2)
            Frobenius endomorphism on Unramified Extension in a defined by (1 + O(3^20))*x^5 + (2 + O(3^20))*x + 1 + O(3^20) of 3-adic Field with capped relative precision 20 lifting a |--> a^(3^2) on the residue field

        The result is simplified if possible::

            sage: K.frobenius_endomorphism(6)
            Frobenius endomorphism on Unramified Extension in a defined by (1 + O(3^20))*x^5 + (2 + O(3^20))*x + 1 + O(3^20) of 3-adic Field with capped relative precision 20 lifting a |--> a^3 on the residue field
            sage: K.frobenius_endomorphism(5)
            Identity endomorphism of Unramified Extension in a defined by (1 + O(3^20))*x^5 + (2 + O(3^20))*x + 1 + O(3^20) of 3-adic Field with capped relative precision 20

        Comparisons work::

            sage: K.frobenius_endomorphism(6) == Frob
            True
        """
        from .morphism import FrobeniusEndomorphism_padics
        return FrobeniusEndomorphism_padics(self, n)

    def _test_elements_eq_transitive(self, **options):
        """
        The operator ``==`` is not transitive for `p`-adic numbers. We disable
        the check of the category framework by overriding this method.

        EXAMPLES:

            sage: R = Zp(3)
            sage: R(3) == R(0,1)
            True
            sage: R(0,1) == R(6)
            True
            sage: R(3) == R(6)
            False
            sage: R._test_elements_eq_transitive()

        """
        pass

def local_print_mode(obj, print_options, pos = None, ram_name = None):
    r"""
    Context manager for safely temporarily changing the print_mode
    of a p-adic ring/field.

    EXAMPLES::

        sage: R = Zp(5)
        sage: R(45)
        4*5 + 5^2 + O(5^21)
        sage: with local_print_mode(R, 'val-unit'):
        ....:     print(R(45))
        5 * 9 + O(5^21)

    NOTES::

        For more documentation see localvars in parent_gens.pyx
    """
    if isinstance(print_options, str):
        print_options = {'mode': print_options}
    elif not isinstance(print_options, dict):
        raise TypeError("print_options must be a dictionary or a string")
    if pos is not None:
        print_options['pos'] = pos
    if ram_name is not None:
        print_options['ram_name'] = ram_name
    for option in ['mode', 'pos', 'ram_name', 'unram_name', 'var_name', 'max_ram_terms', 'max_unram_terms', 'max_terse_terms', 'sep', 'alphabet']:
        if option not in print_options:
            print_options[option] = obj._printer.dict()[option]
    return pAdicPrinter(obj, print_options)<|MERGE_RESOLUTION|>--- conflicted
+++ resolved
@@ -1517,11 +1517,7 @@
 #         """
 #         raise NotImplementedError
 
-<<<<<<< HEAD
     def extension(self, modulus, prec = None, names = None, print_mode = None, halt = None, res_name = None, check = True, implementation=None, **kwds):
-=======
-    def extension(self, modulus, prec = None, names = None, print_mode = None, halt = None, implementation='FLINT', **kwds):
->>>>>>> db5b361a
         """
         Create an extension of this p-adic ring.
 
@@ -1560,11 +1556,7 @@
                         print_mode[option] = kwds[option]
                     else:
                         print_mode[option] = self._printer.dict()[option]
-<<<<<<< HEAD
         return ExtensionFactory(base=self, premodulus=modulus, prec=prec, halt=halt, names=names, check = check, res_name = res_name, implementation=implementation, **print_mode)
-=======
-        return ExtensionFactory(base=self, premodulus=modulus, prec=prec, halt=halt, names=names, check = True, implementation=implementation, **print_mode)
->>>>>>> db5b361a
 
     def _test_add(self, **options):
         """
