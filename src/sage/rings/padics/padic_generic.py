"""
p-Adic Generic

A generic superclass for all p-adic parents.

AUTHORS:

- David Roe
- Genya Zaytman: documentation
- David Harvey: doctests
- Julian Rueth (2013-03-16): test methods for basic arithmetic

"""

#*****************************************************************************
#       Copyright (C) 2007-2013 David Roe <roed.math@gmail.com>
#                               William Stein <wstein@gmail.com>
#                               Julian Rueth <julian.rueth@fsfe.org>
#
#  Distributed under the terms of the GNU General Public License (GPL)
#  as published by the Free Software Foundation; either version 2 of
#  the License, or (at your option) any later version.
#
#                  http://www.gnu.org/licenses/
#*****************************************************************************

from sage.categories.principal_ideal_domains import PrincipalIdealDomains
from sage.categories.fields import Fields
from sage.rings.infinity import infinity
from local_generic import LocalGeneric
from sage.rings.ring import PrincipalIdealDomain
from sage.rings.integer import Integer
from sage.rings.padics.padic_printing import pAdicPrinter
from sage.rings.padics.precision_error import PrecisionError
from sage.misc.cachefunc import cached_method
from sage.categories.principal_ideal_domains import PrincipalIdealDomains
from precision_error import PrecisionError

class pAdicGeneric(PrincipalIdealDomain, LocalGeneric):
    def __init__(self, base, p, prec, print_mode, names, element_class, category=None):
        """
        Initialization.

        INPUTS::

            - base -- Base ring.
            - p -- prime
            - print_mode -- dictionary of print options
            - names -- how to print the uniformizer
            - element_class -- the class for elements of this ring

        EXAMPLES::

            sage: R = Zp(17) #indirect doctest
        """
        if category is None:
            if self.is_field():
                category = Fields()
            else:
                category = PrincipalIdealDomains()
        LocalGeneric.__init__(self, base, prec, names, element_class, category)
        self._printer = pAdicPrinter(self, print_mode)

    def hom(self, im_gens, base=None):
        raise NotImplementedError("morphism from %s"%self)

    def valuation(self):
        from padic_valuation import pAdicValuation
        return pAdicValuation(self)

    def _factor_univariate_polynomial(self, f):
        """
        TESTS::

            sage: R = ZpFM(2,20)
            sage: Rx.<x> = R[]
            sage: Rx.zero().factor()
            Traceback (most recent call last):
            ...
            ArithmeticError: factorization of 0 not defined

            sage: K = Qp(3)
            sage: R.<x> = K[]
            sage: f = x^2 + 1/3
            sage: f.factor()
            Traceback (most recent call last):
            ...
            ValueError: G must be integral

        """
        from sage.structure.factorization import Factorization
        F = f.squarefree_decomposition()
        if len(F)==1 and F[0][1] == 1:
            F = [(f,1)] # squarefree decomposition sometimes introduces precision problems in trivial factorizations
        ret = []
        unit = f.parent().one()
        for g,e in F:
            ret.extend(self.valuation().montes_factorization(g))

        return Factorization(ret, unit=unit)

    def _is_irreducible_univariate_polynomial(self, f):
        from factory import GenericExtensionFactory
        if GenericExtensionFactory.is_eisenstein(f):
            return True
        if GenericExtensionFactory.is_unramified(f):
            return True
        return f.is_squarefree() and len(self.valuation().mac_lane_approximants(f))==1

    def _roots_univariate_polynomial(self, f, multiplicities=True, ring=None, algorithm=None):
        if ring is not None:
            raise NotImplementedError
        if multiplicities:
            raise NotImplementedError
        if algorithm is not None:
            raise NotImplementedError
        # one can do better than this by using Panayi to compute all roots at once
        ret = []
        while f.degree():
            r = self._any_root_univariate_polynomial_impl(f)
            if r is None:
                break
            ret.append(r)
            f = f//(f.parent().gen()-r)
        return ret

    def _any_root_univariate_polynomial_normalize(self, poly):
        min_val = min([c.valuation() for c in poly.list()])
        return poly.map_coefficients(lambda c:c>>min_val), min_val

    def _any_root_hensel_lift(self, poly, iterations):
        x = self.zero()
        for i in range(iterations):
            x -= poly(x)/poly.derivative()(x)
            if poly(x).is_zero(): return x
        return x

    def _any_root_univariate_polynomial_improve(self, root, poly, prec=0):
        if poly.is_zero() or prec >= self.precision_cap():
            return root

        if poly[0].is_zero():
            return root

        if poly[0].valuation() and not poly.derivative()[0].valuation():
            D = poly.derivative()
            error = poly[0].valuation()
            x = self(0,error)
            while error < self.precision_cap()-prec:
                error *= 2
                x = x.lift_to_precision(min(error,self.precision_cap()))
                x -= poly.map_coefficients(lambda c:c.add_bigoh(error))(x)/D(x).add_bigoh(error)
            assert poly(x).is_zero()
            return root + (x<<prec)

        #if all([c.valuation() for c in poly.list()]):
        #    pow = min([c.valuation() for c in poly.list()])
        #    new_poly = poly(poly.parent().gen()*self.uniformizer_pow(pow))
        #    new_poly = new_poly.map_coefficients(lambda c:c>>pow)
        #    return self._any_root_univariate_polynomial_improve(root, new_poly, prec+pow)

        res_poly = poly.map_coefficients(lambda c:c.residue(), self.residue_field())
        for residue_root in res_poly.roots(multiplicities=False):
            assert res_poly.degree()
            residue_root = self(residue_root).lift_to_precision(self.precision_cap())
            new_poly = poly(poly.parent().gen()*self.uniformizer() + residue_root)
            shift = min([c.valuation() for c in new_poly.list()])
            assert shift
            new_poly = new_poly.map_coefficients(lambda c:c>>shift)
            new_root = root + (residue_root<<prec)
            ret = self._any_root_univariate_polynomial_improve(new_root, new_poly, prec+1)
            if ret != None:
                return ret

    def _any_root_univariate_polynomial(self, poly):
        ret = self._any_root_univariate_polynomial_impl(poly)
        if ret is None:
            raise ValueError("polynomial has no roots")
        return ret

    def _any_root_univariate_polynomial_impl(self, poly):
        if poly.is_zero():
            raise ValueError
        if poly.degree() == 0:
            raise ValueError

        ret = self._any_root_univariate_polynomial_improve(self.zero(), self._any_root_univariate_polynomial_normalize(poly)[0], 0)
        if ret is not None:
            assert poly(ret).is_zero()
        return ret

    def totally_ramified_extension(self, degree):
        if not self.is_eisenstein():
            print "expensive totally ramified extension :( [implement me]"
            R = self.modulus().parent().change_ring(self)
            ret = self.extension(R.gen()**degree - self.uniformizer(), names=self.variable_name()+"_"+str(degree))
            return ret, self.hom(ret)

        ret = self.base().extension(self.modulus()(self.modulus().parent().gen()**degree), names="%s_%s"%(self.variable_name(),degree))
        self_to_ret = self.hom([ret.gen()**degree])
        return ret, self_to_ret

    def _gcd_univariate_polynomial_fixed(self, f, g):
        """
        This method computes the greatest common divisor of the polynomials
        ``f`` and ``g``, treating them as if they were defined over a
        fixed-modulus ring.

        This is a helper method for
        :meth:`sage.rings.padics.generic_nodes.pAdicFixedModRingGeneric._gcd_univariate_polynomial`.

        This method handles some special cases and then calls
        :meth:`__xgcd_univariate_polynomial_fixed` which should be consulted
        for further details.

        INPUT:

            - ``f``, ``g`` -- two polynomials defined over ``self``.

        OUTPUT:

        A polynomial defined over ``self``, and the precision to which this
        result is accurate.

        AUTHORS:

        - Julian Rueth (2012-09-05): initial version

        TESTS:

        We check that this method handles correctly the special cases that it
        is supposed to take from :meth:`__xgcd_univariate_polynomial_fixed`.

        ``f`` or ``g`` are zero::

            sage: S = ZpFM(3,3)
            sage: R.<t> = S[]
            sage: f = 6*t^2 + 3*t + 3
            sage: S._gcd_univariate_polynomial_fixed(f,R.zero())
            ((3 + O(3^3))*t^2 + (2*3 + 3^2 + O(3^3))*t + (2*3 + 3^2 + O(3^3)), 3)
            sage: S._gcd_univariate_polynomial_fixed(R.zero(),f)
            ((3 + O(3^3))*t^2 + (2*3 + 3^2 + O(3^3))*t + (2*3 + 3^2 + O(3^3)), 3)

        ``f`` and ``g`` are constant::

            sage: S._gcd_univariate_polynomial_fixed(R(1),R(2))
            ((1 + O(3^3)), 3)
            sage: S._gcd_univariate_polynomial_fixed(R(3),R(9))
            ((3 + O(3^3)), 3)
            sage: S._gcd_univariate_polynomial_fixed(R(0),R(3))
            ((3 + O(3^3)), 3)

        ``f`` is constant, ``g`` is not::

            sage: S._gcd_univariate_polynomial_fixed(R(1),f)
            ((1 + O(3^3)), 3)
            sage: S._gcd_univariate_polynomial_fixed(R(3),f)
            ((3 + O(3^3)), 3)
            sage: S._gcd_univariate_polynomial_fixed(R(9),f)
            ((3 + O(3^3)), 3)

        """
        if f.parent() is not g.parent():
            raise ValueError("arguments must have the same parent")
        # we refuse to handle polynomials with leading zero coefficients - it
        # is not clear what a gcd should be in such a case. (this can only
        # happen for polynomials over capped relative rings.)
        if len(list(f)) != f.degree() + 1 or len(list(g)) != g.degree() + 1:
            raise ValueError("Cannot compute the gcd of polynomials with leading zero coefficients.")
        # the caller must have taken care of coefficients with negative
        # valuation
        if any([c.valuation()<0 for c in list(f)]+[c.valuation()<0 for c in list(g)]):
            raise ValueError("Cannot compute the gcd of polynomials with coefficients with negative valuation.")

        precision_cap = f.parent().base_ring().precision_cap()

        # constant polynomials are treated by the base ring
        if f.degree()<=0 and g.degree()<=0:
            return f.parent()([f[0].gcd(g[0])]), precision_cap

        # if f is zero, we can assume that is an exact zero, and get g as their
        # gcd (which is a result of maximal degree).
        if f.is_zero():
            return g*g.leading_coefficient().unit_part().inverse_of_unit(), precision_cap
        # same for g
        if g.is_zero():
            return f*f.leading_coefficient().unit_part().inverse_of_unit(), precision_cap

        # if exactly one of the polynomials is constant but non-zero, then the
        # gcd is simply the gcd of their contents.
        if f.degree()==0 or g.degree()==0:
            if f.parent().base_ring().is_field():
                return f.parent().one(), precision_cap
            return f.parent()([f.content().gen().gcd(g.content().gen())]), precision_cap

        return tuple(self.__xgcd_univariate_polynomial_fixed(f,g)[0:2])

    def _xgcd_univariate_polynomial_fixed(self, f, g):
        """
        This method computes the extended greatest common divisor of the
        polynomials ``f`` and ``g``, treating them as if they were defined over
        a fixed-modulus ring.

        This is a helper method for
        :meth:`sage.rings.padics.generic_nodes.nAdicFixedModRingGeneric._xgcd_univariate_polynomial`.

        This method handles some special cases and then calls
        :meth:`__xgcd_univariate_polynomial_fixed` which should be consulted
        for further details.

        INPUT:

            - ``f``, ``g`` -- two polynomials defined over ``self``.

        OUTPUT:

            A polynomial defined over ``self``, and the precision to which this
            result is accurate.

        AUTHORS:

        - Julian Rueth (2012-09-05): initial version

        TESTS:

        We check that this method handles correctly the special cases that it
        is supposed to take from :meth:`__xgcd_univariate_polynomial_fixed`.

        ``f`` or ``g`` are zero::

            sage: S = ZpFM(3,2)
            sage: R.<t> = S[]
            sage: f = 6*t^2 + 3*t + 3
            sage: S._xgcd_univariate_polynomial_fixed(f,R.zero())
            ((3 + O(3^2))*t^2 + (2*3 + O(3^2))*t + (2*3 + O(3^2)), 2, (2 + 3 + O(3^2)), 0)
            sage: S._xgcd_univariate_polynomial_fixed(R.zero(),f)
            ((3 + O(3^2))*t^2 + (2*3 + O(3^2))*t + (2*3 + O(3^2)), 2, 0, (2 + 3 + O(3^2)))

        ``f`` and ``g`` are constant::

            sage: S._xgcd_univariate_polynomial_fixed(R(1),R(2))
            ((1 + O(3^2)), 2, 0, (2 + 3 + O(3^2)))
            sage: S._xgcd_univariate_polynomial_fixed(R(3),R(9))
            ((3 + O(3^2)), 2, (1 + O(3^2)), 0)
            sage: S._xgcd_univariate_polynomial_fixed(R(0),R(3))
            ((3 + O(3^2)), 2, 0, (1 + O(3^2)))

        ``f`` is constant and ``g`` is not::

            sage: S._xgcd_univariate_polynomial_fixed(R(1),f)
            ((1 + O(3^2)), 2, (1 + O(3^2)), 0)
            sage: S._xgcd_univariate_polynomial_fixed(R(3),f)
            ((3 + O(3^2)), 2, (1 + O(3^2)), 0)
            sage: S._xgcd_univariate_polynomial_fixed(R(9),f)
            ((3 + O(3^2))*t^2 + (2*3 + O(3^2))*t + (2*3 + O(3^2)), 2, 0, (2 + 3 + O(3^2)))

        """
        if f.parent() is not g.parent():
            raise ValueError("arguments must have the same parent")
        # we refuse to handle polynomials with leading zero coefficients - it
        # is not clear what a gcd should be in such a case. (this can only
        # happen for polynomials over capped relative rings.)
        if len(list(f)) != f.degree() + 1 or len(list(g)) != g.degree() + 1:
            raise ValueError("Cannot compute the gcd of polynomials with leading zero coefficients.")
        # the caller must have taken care of coefficients with negative
        # valuation
        if any([c.valuation()<0 for c in list(f)]+[c.valuation()<0 for c in list(g)]):
            raise ValueError("Cannot compute the gcd of polynomials with coefficients with negative valuation.")

        precision_cap = f.parent().base_ring().precision_cap()

        # constant polynomials are treated by the base ring
        if f.degree()<=0 and g.degree()<=0:
            xgcd = f[0].xgcd(g[0])
            return f.parent()(xgcd[0]), precision_cap, f.parent()(xgcd[1]), f.parent()(xgcd[2])

        # if f is zero, we can assume that is an exact zero, and get g as their
        # xgcd (which is a result of maximal degree).
        if f.is_zero():
            factor = g.leading_coefficient().unit_part().inverse_of_unit()
            return g*factor, precision_cap, f.parent().zero(), f.parent()(factor)
        # same for g
        if g.is_zero():
            factor = f.leading_coefficient().unit_part().inverse_of_unit()
            return f*factor, precision_cap, f.parent()(factor), g.parent().zero()

        # if exactly one of the polynomials is constant but non-zero, then that
        # is the xgcd
        if f.degree()==0:
            factor = f.leading_coefficient().unit_part().inverse_of_unit()
            return f*factor, precision_cap, f.parent()(factor), g.parent().zero()
        if g.degree()==0:
            factor = g.leading_coefficient().unit_part().inverse_of_unit()
            return g*factor, precision_cap, f.parent().zero(), f.parent()(factor)

        xgcd = self.__xgcd_univariate_polynomial_fixed(f,g)
        return tuple(self.__xgcd_univariate_polynomial_fixed(f,g)[2:])

    def __xgcd_shift(self, c, shift, precision_cap):
        """
        Helper method for :meth:`__xgcd_univariate_polynomial_fixed` which
        performs a left shift of ``shift`` digits on ``c``. Reports a
        ``PrecisionError`` if the shift exceeds the ``precision_cap``.

        INPUT:

        - ``c`` -- an element of ``self``

        - ``shift`` -- an integer

        - ``precision_cap`` -- a positive integer

        OUTPUT:

        Returns ``c<<shift`` or raises a ``ValueError`` if ``-shift`` exceeds
        ``precision_cap``.

        AUTHORS:

        - Julian Rueth (2012-09-05): initial version

        TESTS::

            sage: R = Zp(3,20,'fixed-mod')
            sage: R._pAdicGeneric__xgcd_shift(R(3^19), -19, 20)
            1 + O(3^20)
            sage: R._pAdicGeneric__xgcd_shift(R(3),19, 20)
            O(3^20)
            sage: R._pAdicGeneric__xgcd_shift(R(0,20), -20, 20)
            O(3^20)
            sage: R._pAdicGeneric__xgcd_shift(R(0,20), -21, 20)
            Traceback (most recent call last):
            ...
            PrecisionError: Insufficient precision to compute greatest common divisor - computation requires at least 1 additional digit(s).

        """
        if -shift > precision_cap:
            raise PrecisionError("Insufficient precision to compute greatest common divisor - computation requires at least %s additional digit(s)."%(-shift-precision_cap))
        assert self.__xgcd_valuation(c,precision_cap) >= -shift
        return c<<shift

    def __xgcd_valuation(self, x, precision_cap):
        """
        Helper method for :meth:`__xgcd_univariate_polynomial_fixed` which
        returns the valuation fo ``x`` taking into account the current precision ``precision_cap``.

        INPUT:

        - ``x`` -- an element of ``self``

        - ``precision_cap`` -- a positive integer

        OUTPUT:

        Returns the minimum of ``x.valuation()`` and ``precision_cap``.

        AUTHORS:

        - Julian Rueth (2012-09-05): initial version

        TESTS::

            sage: R = Zp(3,20,'fixed-mod')
            sage: R._pAdicGeneric__xgcd_valuation(R(3^19), 20)
            19
            sage: R._pAdicGeneric__xgcd_valuation(R(3^19), 2)
            2

        """
        ret = x.valuation()
        if ret is infinity:
            return precision_cap
        if ret > precision_cap:
            return precision_cap
        assert ret >= 0
        return ret

    def __xgcd_change_precision(self, old_precision_cap, new_precision_cap):
        """
        Helper method for :meth:`__xgcd_univariate_polynomial_fixed` to report
        a ``PrecisionError`` if a precision change happens to a negative
        precision.

        INPUT:

        - ``old_precision_cap`` -- a positive integer

        - ``new_precision_cap`` -- an integer less or equal to ``old_precision_cap``

        OUTPUT:

        Returns ``new_precision_cap`` or throws a ``PrecisionError`` if
        ``new_precision_cap`` is not positive.

        AUTHORS:

        - Julian Rueth (2012-09-05): initial version

        TESTS::

            sage: R = Zp(3)
            sage: R._pAdicGeneric__xgcd_change_precision(2,1)
            1
            sage: R._pAdicGeneric__xgcd_change_precision(2,-1)
            Traceback (most recent call last):
            ...
            PrecisionError: Insufficient precision to compute greatest common divisor - computation requires at least 2 additional digit(s).

        """
        if new_precision_cap <= 0:
            raise PrecisionError("Insufficient precision to compute greatest common divisor - computation requires at least %s additional digit(s)."%(-new_precision_cap+1))
        assert new_precision_cap <= old_precision_cap
        return new_precision_cap

    def __xgcd_univariate_polynomial_fixed(self, f, g, use_substitution=None):
        """
        Helper method for :meth:`_gcd_univariate_polynomial_fixed` and
        :meth:`_xgcd_univariate_polynomial_fixed` to compute the gcd and xgcd
        of ``f`` and ``g``, treating them as if they were defined over a
        fixed-modulus ring.

        The greatest common divisor of input polynomials which are only given
        up to some precision is not unique. Such polynomials represent all
        polynomials over the p-adic field which they approximate. As an
        example, over the 3-adics, the polynomial `f=g=(1 + O(3))t + O(3)`
        represents the polynomial t as well as t + 3. One could claim that the
        greatest common divisor of `f` and `g` could be any of t, t + 3, and 1.
        This method returns, however, amongst all approximations of the
        greatest common divisor of two polynomials represented by ``f`` and
        ``g``, one with maximal degree. In the example, it returns `(1 + O(3))t
        + O(3)` which has the maximal possible degree 1.

        INPUT:

        - ``f``, ``g`` -- univariate polynomials defined over ``self`` whose
          coefficients have nonnegative valuation

        - ``use_substition`` -- (default: None) boolean value which controls
          whether or not to apply an initial substition; if ``None`` then the
          implementation tries to pick the better choice in the given case.

        OUTPUT:

        A tuple ``gcd, prec_gcd, xgcd, prec_xgcd, xgcd_u, xgcd_v``:

        ``gcd`` is a greatest common divisor of ``f`` and ``g`` which is
        accurate to ``prec_gcd`` digits, i.e., ``gcd`` divides both ``f`` and
        ``g`` if they are reduced to precision ``prec``, and no polynomial of
        higher degree divides ``f`` and ``g``.

        ``xgcd`` is a polynomial which is a multiple of ``gcd`` by some element
        of nonnegative valuation. The polynomials ``xgcd_u`` and ``xgcd_v``
        satisfy a Bezout identity ``xgcd = xgcd_u * f + xgcd_v * g`` when
        reducing all polynomials to precision ``prec_xgcd``.

        If ``self`` is a field, then ``xgcd`` and ``gcd`` are equal, and
        ``prec_gcd`` and ``prec_xgcd`` are equal.

        ALGORITHM:

            The implemented algorithm echelonizes the sylvester matrix of the
            polynomials. The coefficients of the greatest common divisor are
            given by the last non-zero row of the echelonized matrix.

            Since the input is only given with finite precision, this
            echelonization essentially takes place over a finite ring
            `\mathbb{Z}/n\mathbb{Z}`. Special care has to be taken if during
            the echelonization a pivot of positive valuation has to be used.
            For example, mod 9, `3\cdot 4=3\cdot 1` so if the pivot is 3, then
            the echelonization process can produce two different matrices: one
            that is obtained by eliminating with the row as it is, and another
            one obtained by first multiplying the row by 4.

            The implementation treats the coefficients of the input polynomials
            as fixed-mod padic numbers. It keeps track of their precision in a
            variable ``precision_cap`` and does not rely on the precision
            handling they might provide themselves.

        AUTHORS:

        - Julian Rueth (2012-09-05): initial version

        EXAMPLES:

        The example mentioned above::

            sage: S = ZpFM(3,1)
            sage: R.<t> = S[]
            sage: S._pAdicGeneric__xgcd_univariate_polynomial_fixed(t,t)
            ((1 + O(3))*t + (O(3)), 1, (1 + O(3))*t + (O(3)), 1, (1 + O(3)), 0)

        Gcd computation might result in a loss of precision, especially if the
        leading coefficients of the input polynomials have positive valuation::

            sage: S = ZpFM(3,8)
            sage: R.<t> = S[]
            sage: f = 3553*t^3 + 5039*t^2 + 5347*t + 1859; f
            (1 + 2*3 + 3^2 + 2*3^3 + 3^4 + 2*3^5 + 3^6 + 3^7 + O(3^8))*t^3 + (2 + 2*3 + 3^2 + 2*3^4 + 2*3^5 + 2*3^7 + O(3^8))*t^2 + (1 + 3^5 + 3^6 + 2*3^7 + O(3^8))*t + (2 + 3 + 2*3^2 + 2*3^3 + 3^4 + 3^5 + 2*3^6 + O(3^8))
            sage: g = 1068*t^3 + 1190*t^2 + 6090*t + 5446; g
            (2*3 + 3^2 + 3^4 + 3^5 + 3^6 + O(3^8))*t^3 + (2 + 2*3^3 + 2*3^4 + 3^5 + 3^6 + O(3^8))*t^2 + (2*3 + 3^2 + 3^5 + 2*3^6 + 2*3^7 + O(3^8))*t + (1 + 2*3^2 + 3^4 + 3^5 + 3^6 + 2*3^7 + O(3^8))
            sage: S._pAdicGeneric__xgcd_univariate_polynomial_fixed(f,g)
            ((1 + O(3^8)), 8, (3^2 + O(3^8)), 8, (3 + 2*3^2 + 2*3^3 + 3^4 + 2*3^5 + 3^7 + O(3^8))*t^2 + (1 + 3 + 3^2 + 2*3^3 + 2*3^4 + 2*3^5 + 2*3^7 + O(3^8))*t + (1 + 2*3^2 + 3^3 + 3^4 + 3^5 + 3^6 + 2*3^7 + O(3^8)), (1 + 3^3 + 2*3^5 + 2*3^6 + 3^7 + O(3^8))*t^2 + (3^3 + 3^6 + O(3^8))*t + (1 + 3 + 3^2 + 3^3 + 2*3^5 + 2*3^7 + O(3^8)))

        In the following series of examples, the degree of the result decreases
        with increasing precision::

            sage: R.<t> = ZZ[]
            sage: f = (t + 8)^2 * (t - 19)
            sage: S = ZpFM(3,2)
            sage: g = f.change_ring(S)
            sage: S._pAdicGeneric__xgcd_univariate_polynomial_fixed(g,g.derivative())
            ((1 + O(3^2))*t^2 + (1 + O(3^2))*t + (1 + O(3^2)), 1, (3 + O(3^2))*t^2 + (3 + O(3^2))*t + (3 + O(3^2)), 2, (2*3 + O(3^2))*t + (2*3 + O(3^2)), (1 + O(3^2))*t^2 + (O(3^2))*t + (O(3^2)))

        The meaning of this result is the following: ``g`` divides ``f`` and
        ``f.derivative()``, at least if we reduce them mod `p`. At the same
        time there is no polynomial of higher degree dividing both unreduced
        polynomials ``f`` and ``f.derivative()``.

        This comes as no surprise since ``f`` is ``(t - 1)^3`` mod `p`.
        Increasing the precision of the input polynomial, ``f`` is not of this
        form anymore::

            sage: S = ZpFM(3,15)
            sage: g = f.change_ring(S)
            sage: S._pAdicGeneric__xgcd_univariate_polynomial_fixed(g,g.derivative())
            ((1 + O(3^15))*t + (2 + 2*3 + O(3^15)), 10, (3^5 + O(3^15))*t + (2*3^5 + 2*3^6 + O(3^15)), 15, (3 + 3^2 + 3^6 + 2*3^7 + 2*3^9 + 2*3^10 + 2*3^11 + 3^13 + O(3^15))*t + (3^5 + 2*3^7 + 2*3^8 + 2*3^9 + 3^11 + 3^12 + 3^13 + O(3^15)), (2 + 3 + 2*3^2 + 2*3^3 + 2*3^4 + 3^5 + 2*3^7 + 2*3^11 + 3^12 + 2*3^13 + 3^14 + O(3^15))*t^2 + (1 + 3 + 2*3^4 + 3^7 + 2*3^8 + 3^9 + 3^10 + 2*3^11 + 2*3^12 + 2*3^13 + O(3^15))*t + (O(3^15)))

        But, by construction, the gcd is of course at least of degree one,
        independent of the precision::

            sage: S = ZpFM(3,30)
            sage: g = f.change_ring(S)
            sage: S._pAdicGeneric__xgcd_univariate_polynomial_fixed(g,g.derivative())
            ((1 + O(3^30))*t + (2 + 2*3 + O(3^30)), 25, (3^5 + O(3^30))*t + (2*3^5 + 2*3^6 + O(3^30)), 30, (3 + 3^2 + 3^6 + 2*3^7 + 2*3^9 + 2*3^10 + 2*3^13 + 3^15 + 3^16 + 3^17 + 3^18 + 2*3^19 + 2*3^20 + 3^21 + 3^22 + 3^23 + 2*3^24 + 2*3^28 + O(3^30))*t + (3^5 + 2*3^7 + 2*3^8 + 2*3^9 + 3^11 + 3^12 + 3^13 + 3^15 + 2*3^16 + 3^17 + 3^18 + 3^23 + 2*3^25 + 2*3^26 + 2*3^27 + 3^29 + O(3^30)), (2 + 3 + 2*3^2 + 2*3^3 + 2*3^4 + 3^5 + 2*3^7 + 2*3^10 + 2*3^11 + 2*3^13 + 3^14 + 3^15 + 3^16 + 3^17 + 3^20 + 3^21 + 3^22 + 2*3^24 + 2*3^25 + 2*3^26 + 2*3^28 + O(3^30))*t^2 + (1 + 3 + 2*3^4 + 3^7 + 2*3^8 + 3^9 + 2*3^10 + 3^11 + 2*3^15 + 2*3^16 + 2*3^17 + 3^18 + 2*3^19 + 3^20 + 3^21 + 2*3^23 + 3^24 + 3^27 + 2*3^28 + 2*3^29 + O(3^30))*t + (O(3^30)))

        In some cases the input precision might not be sufficient to provide a
        result::

            sage: R.<t> = ZZ[]
            sage: f = 18*t^2 + 20*t + 6
            sage: g = 9*t^4 + 7*t^3 + 16*t^2 + 23*t + 6
            sage: S = ZpFM(3,3)
            sage: S._pAdicGeneric__xgcd_univariate_polynomial_fixed(f.change_ring(S), g.change_ring(S))
            Traceback (most recent call last):
            ...
            PrecisionError: Insufficient precision to compute greatest common divisor - computation requires at least 2 additional digit(s).

        Increasing the precision helps in such cases::

            sage: S = ZpFM(3,6)
            sage: S._pAdicGeneric__xgcd_univariate_polynomial_fixed(f.change_ring(S), g.change_ring(S))
            ((1 + O(3^6))*t + (3 + 2*3^3 + 3^5 + O(3^6)), 3, (1 + O(3^6))*t + (3 + 2*3^3 + 3^5 + O(3^6)), 3, (3^5 + O(3^6))*t^3 + (2*3^4 + 2*3^5 + O(3^6))*t^2 + (3^2 + 3^3 + 2*3^4 + 2*3^5 + O(3^6))*t + (2 + 3 + 2*3^2 + 3^3 + O(3^6)), (3^5 + O(3^6))*t + (O(3^6)))

        Again, a further increase of the precision can decrease the degree of the greatest common divisor::

            sage: S = ZpFM(3,7)
            sage: S._pAdicGeneric__xgcd_univariate_polynomial_fixed(f.change_ring(S), g.change_ring(S))
            ((1 + O(3^7)), 7, (3^3 + O(3^7)), 4, (3^2 + 2*3^3 + 2*3^5 + O(3^7))*t^3 + (1 + 3 + 2*3^2 + 2*3^3 + 2*3^4 + 2*3^5 + 3^6 + O(3^7))*t^2 + (1 + 2*3^2 + 3^3 + 2*3^5 + 2*3^6 + O(3^7))*t + (2 + 3 + 2*3^2 + 2*3^3 + 2*3^4 + 2*3^5 + 3^6 + O(3^7)), (3^2 + 3^3 + 3^4 + 3^5 + 3^6 + O(3^7))*t + (1 + 3 + 2*3^2 + 3^3 + 3^4 + 3^5 + 2*3^6 + O(3^7)))

        A more involved example::

            sage: S = ZpFM(3,20)
            sage: R.<t> = S[]
            sage: a0,a1,a2 = 12345678,90123456,78901234
            sage: f = (t - a0) * (t - a1)^2 * (t - a2)^3
            sage: g,prec,_,_,_,_ = S._pAdicGeneric__xgcd_univariate_polynomial_fixed(f,f.derivative())
            sage: h = ((t - a1) * (t - a2)^2).map_coefficients(lambda c:c.add_bigoh(prec))
            sage: g == h
            True

        TESTS:

        The following pairs of polynomials are by construction prime mod p.
        Therefore, their greatest common divisor must be 1::

            sage: S = ZpFM(3,30)
            sage: R.<t> = S[]
            sage: n = 30
            sage: factors_1 = [ t - a*3 + 1 for a in range(n*3) ]
            sage: factors_2 = [ t - a*3 + 2 for a in range(n*3) ]
            sage: polynomials_1 = [ prod(factors_1[i:i+3]) for i in range(n) ]
            sage: polynomials_2 = [ prod(factors_2[i:i+3]) for i in range(n) ]
            sage: from itertools import product
            sage: polynomials = list(product(polynomials_1, polynomials_2))

            sage: all([ S._xgcd_univariate_polynomial_fixed(p1,p2)[0].is_one() for (p1,p2) in polynomials ]) # long time
            True

            sage: for p1,p2 in polynomials: # long time
            ...     g,prec,_,_,_,_ = S._xgcd_univariate_polynomial_fixed(p1,p2*p1)
            ...     assert g == p1.map_coefficients(lambda c:c.add_bigoh(prec))

        The same tests for polynomials whose leading coefficient has positive
        valuation::

            sage: S = ZpFM(3,30)
            sage: R.<t> = S[]
            sage: factors_1 = [ 3*t - a*9 + 1 for a in range(n*3) ]
            sage: factors_2 = [ 3*t - a*9 + 2 for a in range(n*3) ]
            sage: polynomials_1 = [ prod(factors_1[i:i+3]) for i in range(n) ]
            sage: polynomials_2 = [ prod(factors_2[i:i+3]) for i in range(n) ]
            sage: from itertools import product
            sage: polynomials = list(product(polynomials_1, polynomials_2))

            sage: all([ S._xgcd_univariate_polynomial_fixed(p1,p2)[0].is_one() for (p1,p2) in polynomials ]) # long time
            True

            sage: for p1,p2 in polynomials: # long time
            ...     g,prec,_,_,_,_ = S._xgcd_univariate_polynomial_fixed(p1,p2*p1)
            ...     assert g == p1.map_coefficients(lambda c:c.add_bigoh(prec))
            sage: all([ S._xgcd_univariate_polynomial_fixed(p1,p2)[0].is_one() for (p1,p2) in polynomials ]) # long time
            True

        Some cases that came up during development of the method::

            sage: S = ZpFM(3,8)
            sage: R.<t> = S[]
            sage: f = 2151*t^2 + 723*t + 1296
            sage: g = 6273*t^2 + 2934*t + 4311
            sage: S._pAdicGeneric__xgcd_univariate_polynomial_fixed(f,g)
            ((3 + O(3^8)), 8, (3^2 + O(3^8)), 7, (3 + 2*3^3 + 2*3^4 + 2*3^5 + 3^6 + O(3^8))*t + (2*3 + 2*3^2 + 2*3^3 + 2*3^4 + 2*3^5 + 3^6 + 2*3^7 + O(3^8)), (3 + 3^6 + O(3^8))*t + (2 + 3 + 2*3^2 + 2*3^3 + 2*3^6 + 3^7 + O(3^8)))

        ::

            sage: S = ZpFM(3,8)
            sage: R.<t> = S[]
            sage: f = 1575*t^2 + 4436*t + 5750
            sage: g = 504*t^2 + 2369*t + 6494
            sage: S._pAdicGeneric__xgcd_univariate_polynomial_fixed(f,g)
            ((1 + O(3^8)), 8, (3 + O(3^8)), 6, (2*3^2 + 3^3 + 2*3^5 + 3^6 + O(3^8))*t + (2 + 3 + 3^3 + 2*3^4 + 2*3^5 + 3^6 + O(3^8)), (2*3^2 + 2*3^3 + 2*3^6 + 2*3^7 + O(3^8))*t + (1 + 2*3 + 3^2 + 3^3 + 2*3^4 + 2*3^5 + 3^6 + 3^7 + O(3^8)))

        ::

            sage: S = ZpFM(3,10)
            sage: R.<t> = S[]
            sage: f = 243*t^2 + 164*t + 351
            sage: S._pAdicGeneric__xgcd_univariate_polynomial_fixed(f,f)
            Traceback (most recent call last):
            ...
            PrecisionError: Insufficient precision to compute greatest common divisor - computation requires at least 1 additional digit(s).

        A case where a initial substitution leads to lower precision loss than
        computing the echelonization of the Sylvester matrix at once::

            sage: S = ZpFM(3,20)
            sage: R.<t> = S[]
            sage: f = 2118930912*t^2 + 2699481150*t + 398851877
            sage: g = 2507761323*t^4 + 1524377763*t^3 + 2528732334*t^2 + 2318123756*t + 3016937729
            sage: S._pAdicGeneric__xgcd_univariate_polynomial_fixed(f,g,use_substitution=True)[1]
            17
            sage: S._pAdicGeneric__xgcd_univariate_polynomial_fixed(f,g,use_substitution=False)[1]
            12
            sage: S._pAdicGeneric__xgcd_univariate_polynomial_fixed(f,g)[1] # the heuristic picks use_substitution = True in this case
            17

        """
        polys = [f,g]

        # During the echelonization process, pivots of positive valuation kill
        # a lot of precision. Doing an initial substitution if a leading
        # coefficient has positive valuation might kill less precision.

        # In such a substitution, there are two kinds of precision loss possible:
        # - when we shift a coefficient down, e.g., 3+O(3^2) -> 1+O(3); this is
        #   kept track of in precision_loss_down
        # - when we shift a coefficient up, e.g., 1+O(3) -> O(3), we cannot say
        #   anything about the coefficients that were shifted out; this is kept
        #   track of in precision_loss_up

        # We explicitely keep track of the precision, so that this method also
        # applies to fixed mod elements
        precision_cap = min(f.parent().base_ring().precision_cap(), min([c.precision_absolute() for c in f]), min([c.precision_absolute() for c in g]))
        if precision_cap == 0:
            raise PrecisionError("Insufficient precision to compute greatest common divisor - computation requires at least 1 additional digit.")
        assert precision_cap >= 0

        # A rough estimate of the loss of precision if we do not apply any
        # substitution initially
        if self.__xgcd_valuation(f.leading_coefficient(),precision_cap) == self.__xgcd_valuation(g.leading_coefficient(),precision_cap):
            estimated_precision_loss = 0
        else:
            lower_poly = f
            if self.__xgcd_valuation(f.leading_coefficient(),precision_cap) > self.__xgcd_valuation(g.leading_coefficient(),precision_cap):
                lower_poly = g
            estimated_precision_loss = self.__xgcd_valuation(lower_poly.leading_coefficient(),precision_cap) - min([self.__xgcd_valuation(c,precision_cap) for c in list(lower_poly)])
            estimated_precision_loss *= max([f.degree(),g.degree()])

        # We estimate the loss of precision if we did the following:
        # Do a substitution of the form t -> t/p^N and multiply
        # everything by p^M such that the leading coefficient is a unit
        estimated_precision_loss_substitution = infinity
        try:
            if all([poly.leading_coefficient().valuation() > min([c.valuation() for c in poly]) for poly in polys]):
                N = 0
                for poly in polys:
                    leading_subst_power = (self.__xgcd_valuation(poly.leading_coefficient(),precision_cap)/poly.degree()).ceil()
                    other_subst_powers = [ ( (self.__xgcd_valuation(poly.leading_coefficient(),precision_cap) - self.__xgcd_valuation(poly[i],precision_cap)) / (poly.degree()-i) ).ceil() for i in range(1, poly.degree()) ]
                    N = max(N, leading_subst_power, *other_subst_powers)
                M = [ poly.degree()*N - self.__xgcd_valuation(poly.leading_coefficient(),precision_cap) for poly in polys ]
            else:
                N = 0
                M = [0,0]

            precision_loss_up, precision_loss_down = (0, 0)
            shifted_polys = []
            for i,poly in enumerate(polys):
                new_coeffs = []
                for j,x in enumerate(poly):
                    shift = M[i]-N*j
                    new_coeffs.append( self.__xgcd_shift(x, shift, precision_cap) )
                    precision_loss_down = max(precision_loss_down, -shift)
                    precision_loss_up = max(precision_loss_up, shift)
                shifted_polys.append(poly.parent()(new_coeffs))

            estimated_precision_loss_substitution = precision_loss_up+precision_loss_down
        except PrecisionError:
            # if we ran into precision errors during this estimation, then
            # estimated_precision_loss_substitution is infinite and we won't
            # substitute
            pass

        # don't rely on the automatic choice if use_substition parameter is
        # present
        if use_substitution is not None:
            estimated_precision_loss_substitution = -1 if use_substitution else infinity

        # the precision loss appears to be better if we do such a substitution
        if estimated_precision_loss_substitution <= estimated_precision_loss:
            polys = shifted_polys
            # the final result can at most be accurate to this precision
            max_precision = precision_cap - precision_loss_up
            precision_cap = self.__xgcd_change_precision( precision_cap, precision_cap - precision_loss_down )
            assert not all([poly.leading_coefficient().valuation() > min([c.valuation() for c in poly]) for poly in polys])
        else:
            max_precision = precision_cap
            N = 0
            M = [0,0]

        for poly in polys:
            if poly.leading_coefficient().valuation() >= precision_cap:
                raise PrecisionError("Insufficient precision to compute greatest common divisor - computation requires at least %s additional digit(s)."%(poly.leading_coefficient().valuation() - precision_cap + 1))

        # Echelonize the Sylvester matrix
        from copy import copy
        S = copy(polys[0].sylvester_matrix(polys[1]))

        s,l,precision_cap = self.__xgcd_echelon(S, precision_cap)
        assert len(l)==S.nrows()
        assert not s[0].is_zero(precision_cap)
        assert s[0].parent()==l[0].parent()
        assert all([c.precision_absolute()>=precision_cap for c in s])
        assert all([c.precision_absolute()>=precision_cap for c in l])

        leading_valuation = max(f.leading_coefficient().valuation(),g.leading_coefficient().valuation())
        if precision_cap <= leading_valuation:
            raise PrecisionError("Insufficient precision to compute greatest common divisor - computation requires at least %s additional digit(s)."%(leading_valuation-precision_cap+1))

        # undo the substitution
        # again we might lose precision when shifting down
        precision_loss_down = 0
        for i,x in enumerate(s):
            shift = (len(s)-i-1)*N - min(*M)
            precision_loss_down = max(precision_loss_down, -shift)
            if i==0 and shift + self.__xgcd_valuation(x,precision_cap) >= precision_cap:
                raise PrecisionError("Insufficient precision to compute greatest common divisor - computation requires at least %s additional digit(s)."%(shift + self.__xgcd_valuation(x,precision_cap) - precision_cap + 1))
            s[i] = self.__xgcd_shift(x, shift, precision_cap)
        for i,x in enumerate(l):
            shift = (g.degree()-i-1 if i<g.degree() else len(l)-i-1)*N + (M[0] if i<g.degree() else M[1]) - min(*M)
            precision_loss_down = max(precision_loss_down, -shift)
            l[i] = self.__xgcd_shift(x, shift, precision_cap)
        precision_cap = self.__xgcd_change_precision(precision_cap, min( max_precision, precision_cap - precision_loss_down ) )

        assert all([c.precision_absolute()>=precision_cap for c in s])
        assert all([c.precision_absolute()>=precision_cap for c in l])

        if self.__xgcd_valuation(s[0],precision_cap) >= precision_cap:
            raise PrecisionError("Insufficient precision to compute greatest common divisor - computation requires at least %s additional digit(s)."%(self.__xgcd_valuation(s[0],precision_cap) - precision_cap + 1))

        # construct the xgcd polynomials
        s.reverse()
        xgcd = f.parent()(s).change_ring(s[0].parent())
        assert len(xgcd.list())==xgcd.degree()+1
        xgcd_polys = [ l[:g.degree()], l[g.degree():] ]
        for poly in xgcd_polys:
            poly.reverse()
            while poly and poly[-1].is_zero(): poly.pop()
        xgcd_polys = [ f.parent()(poly).change_ring(l[0].parent()) for poly in xgcd_polys ]
        assert all([c.precision_absolute()>=precision_cap for poly in xgcd_polys for c in poly])
        # normalize the leading coefficient
        xgcd_polys = [ xgcd.leading_coefficient().unit_part().inverse_of_unit().lift_to_precision(precision_cap) * poly for poly in xgcd_polys ]
        assert all([c.precision_absolute()>=precision_cap for poly in xgcd_polys for c in poly])
        xgcd *= xgcd.leading_coefficient().unit_part().inverse_of_unit().lift_to_precision(precision_cap)
        assert [ c.is_equal_to(d, precision_cap) for c,d in zip(xgcd_polys[0]*f + xgcd_polys[1]*g, xgcd) ], "%s * %s + %s * %s == %s != %s (mod p^%s)"%(xgcd_polys[0],f,xgcd_polys[1],g,xgcd_polys[0]*f + xgcd_polys[1]*g,xgcd,precision_cap)

        # the content of the gcd is the gcd of the contents of the input polynomials
        contents = f.content(), g.content(), xgcd.content()
        contents = [ c.gen() if hasattr(c,'gen') else c for c in contents ]
        gcd_valuation = self.__xgcd_valuation(contents[0].gcd(contents[1]),precision_cap)
        shift = gcd_valuation - self.__xgcd_valuation(contents[2],precision_cap)
        assert shift<=0
        gcd = xgcd.map_coefficients(lambda c: self.__xgcd_shift(c, shift, precision_cap))
        gcd_precision_cap = precision_cap + shift

        # if the gcd is constant, then it can be lifted to any precision
        if gcd.degree()==0:
            gcd_precision_cap = f.parent().base_ring().precision_cap()
            gcd = gcd.map_coefficients(lambda c: c.lift_to_precision(gcd_precision_cap))

        assert gcd.degree() == xgcd.degree()

        return gcd,gcd_precision_cap,xgcd,precision_cap,xgcd_polys[0],xgcd_polys[1]

    def __xgcd_echelon(self, S, precision_cap):
        """
        Helper method for :meth:`__xgcd_univariate_polynomial_fixed` which
        performs echelonization on a sylvester matrix ``S``.

        INPUT:

            - ``S`` -- a square matrix over ``self``

            - ``precision_cap`` -- an integer, precision to which the entries
              of ``S`` are accurate

        OUTPUT:

        A tuple ``s, l, precision_cap``:

            - ``s`` -- a list of coefficients of the last nonzero row in the
              echelonization of the matrix ``S``, starting from the first
              nonzero entry

            - ``l`` -- a list which as a vector multiplied from the left on
              ``S`` gives the last non-zero row of the echelonzation of ``S``

            - ``precision_cap`` -- an integer, the precision to which the
              entries of ``s`` and ``l`` are accurate

        ALGORITHM:

            Uses Gauss elimination with row pivoting. We cannot use the
            echelonizations implemented for general matrices since we have to
            keep track of precision loss that results from certain operations.

        AUTHORS:

        - Julian Rueth (2012-09-05): initial version

        EXAMPLES:

        An example to demonstrate why we have to keep track of precision loss::

            sage: R = Zp(2,3,'fixed-mod')
            sage: A = matrix([[R(2),R(1)],[R(2),R(1)]]); A
            [2 + O(2^3) 1 + O(2^3)]
            [2 + O(2^3) 1 + O(2^3)]

        Apparently, one can eliminate the 2 in the lower left by substracting
        the first row from the second, i.e., adding 7 times the first row the
        first to the second::

            sage: B = copy(A)
            sage: B.add_multiple_of_row(1,0,7); B
            [2 + O(2^3) 1 + O(2^3)]
            [    O(2^3)     O(2^3)]

        However, we made a choice here. We could have also have added 3 times
        the first row to the second::

            sage: B = copy(A)
            sage: B.add_multiple_of_row(1,0,3); B
            [  2 + O(2^3)   1 + O(2^3)]
            [      O(2^3) 2^2 + O(2^3)]

        The problem is that we are doing computations mod 8, so 2 times 7 and 2
        times 3 give the same result. To make the result independent of such
        choices, we have to lose one digit of precision in the above example: 7
        and 3 are equal mod 4.

        Hence, if we are limited to row pivoting, we might have a loss of
        precision as in the example above. However, with full pivoting, we can
        always avoid such problems. In other words, the gcd of two polynomials
        might not be defined to full precision; however, the question whether
        two polynomials are coprime, i.e., whether their Sylvester matrix has
        full rank, can be accurately answered in the fixed-mod setting.

        With capped absolute precision or capped relative precision, the
        situation is slightly more complicated different::

            sage: R = Zp(2,3,'capped-rel')
            sage: A = matrix([[R(2),R(1)],[R(2),R(1)]]); A
            [2 + O(2^4) 1 + O(2^3)]
            [2 + O(2^4) 1 + O(2^3)]

        Here, there is no choice: to eliminate the second row, we have to add 7
        times the first row::

            sage: B = copy(A)
            sage: B.add_multiple_of_row(1,0,7); B
            [2 + O(2^4) 1 + O(2^3)]
            [    O(2^4)     O(2^3)]

        However, we lose precision again if there is more than one choice to
        eliminate a row in the echelonization process::

            sage: A = matrix([[R(2,3),R(1)],[R(2),R(1)]]); A
            [2 + O(2^3) 1 + O(2^3)]
            [2 + O(2^4) 1 + O(2^3)]

            sage: B = copy(A)
            sage: B.add_multiple_of_row(1,0,7); B
            [2 + O(2^3) 1 + O(2^3)]
            [    O(2^3)     O(2^3)]

            sage: B = copy(A)
            sage: B.add_multiple_of_row(1,0,3); B
            [  2 + O(2^3)   1 + O(2^3)]
            [      O(2^3) 2^2 + O(2^3)]

        We have to lose precision to reflect this choice::

            sage: B = copy(A)
            sage: B.add_multiple_of_row(1,0,R(3,2)); B
            [2 + O(2^3) 1 + O(2^3)]
            [    O(2^3)     O(2^2)]

        ******************************************************************************************
        TODO: Implement this - i.e. check whether there is a choice and lose precision accordingly
        ******************************************************************************************

        TESTS::

            sage: R.<t> = ZZ[]
            sage: f = 18*t^2 + 20*t + 6
            sage: g = 9*t^4 + 7*t^3 + 16*t^2 + 23*t + 6
            sage: Z = ZpFM(3,20)
            sage: S = f.change_ring(Z).sylvester_matrix(g.change_ring(Z))
            sage: Z._pAdicGeneric__xgcd_echelon(S,4)
            ([1 + O(3^20), 3 + 2*3^3 + 2*3^4 + 2*3^7 + 2*3^8 + 2*3^11 + 2*3^12 + 2*3^15 + 2*3^16 + 2*3^19 + O(3^20)], [O(3^20), O(3^20), O(3^20), 2 + 3 + 2*3^2 + 2*3^3 + 3^4 + 3^5 + 2*3^6 + 2*3^7 + 3^8 + 3^9 + 2*3^10 + 2*3^11 + 3^12 + 3^13 + 2*3^14 + 2*3^15 + 3^16 + 3^17 + 2*3^18 + 2*3^19 + O(3^20), O(3^20), O(3^20)], 2)
            sage: Z._pAdicGeneric__xgcd_echelon(S,20)
            ([3^3 + 2*3^4 + 3^5 + 3^6 + 3^8 + 3^13 + 3^14 + 3^15 + 3^17 + 3^18 + 2*3^19 + O(3^20)], [2*3^2 + 2*3^3 + 2*3^5 + 3^6 + 2*3^7 + 2*3^8 + 2*3^9 + 3^10 + 2*3^11 + 3^12 + 2*3^15 + 3^16 + 3^17 + 2*3^19 + O(3^20), 3^2 + 2*3^3 + 2*3^4 + 3^5 + 2*3^6 + 2*3^7 + 3^10 + 2*3^11 + 3^12 + 3^13 + 3^14 + 3^17 + 2*3^18 + 2*3^19 + O(3^20), 3^4 + 3^6 + 3^7 + 3^9 + 2*3^11 + 2*3^12 + 3^15 + 2*3^16 + 2*3^18 + 3^19 + O(3^20), 2*3^3 + 3^4 + 3^5 + 2*3^6 + 3^8 + 3^11 + 2*3^12 + 2*3^13 + 3^14 + 2*3^16 + O(3^20), 3^3 + 2*3^6 + 2*3^7 + 2*3^9 + 3^11 + 3^13 + 3^15 + 3^16 + 2*3^18 + O(3^20), 1 + O(3^20)], 17)

        """
        from copy import copy
        # L keeps track of the steps performed in the echelonization; similar
        # to the L in an LU decomposition
        L = copy(S.parent().one())

        for c in range(S.ncols()):
            # search for a pivot of minimal valuation in the column c
            pivot = c
            for r in range(c,S.nrows()):
                if self.__xgcd_valuation(S[r,c],precision_cap) < self.__xgcd_valuation(S[pivot,c],precision_cap):
                    pivot = r

            S.swap_rows(pivot,c)
            L.swap_rows(pivot,c)

            # if the entire column is zero, then everything to the lower right
            # of c,c has to be zero as well since the Sylvester matrix encodes
            # linear combinations of two polynomials: if it is not possible to
            # produce a linear combination for a polynomial of degree d, then
            # one cannot produce a polynomial of degree less than d
            if S[c,c].is_zero(precision_cap):
                assert c!=0
                for rr in range(c,S.nrows()):
                    for cc in range(c,S.ncols()):
                        # however, this can happen when a loss of precision
                        # turned a non-zero entry into a zero
                        if not S[rr,cc].is_zero(precision_cap):
                            raise PrecisionError("Insufficient precision to compute greatest common divisor")
                # a previous row must have been the last nonzero row
                if S[c-1,c-1].is_zero(precision_cap):
                    raise PrecisionError("Insufficient precision to compute greatest common divisor")
                return S[c-1].list()[c-1:],L[c-1].list(),precision_cap

            # check if this is the last nonzero row
            is_last_nonzero_row = True
            for rr in range(c+1,S.nrows()):
                for cc in range(c,S.nrows()):
                    if not S[rr,cc].is_zero(precision_cap):
                        is_last_nonzero_row = False
            if is_last_nonzero_row:
                return S[c].list()[c:],L[c].list(),precision_cap

            # standard row elimination
            L.rescale_row(c,S[c,c].unit_part().inverse_of_unit().lift_to_precision(precision_cap))
            S.rescale_row(c,S[c,c].unit_part().inverse_of_unit().lift_to_precision(precision_cap))

            assert S[c,c].is_equal_to(S.base_ring().one()<<S[c,c].valuation(),precision_cap),"%s != pi^%s (mod pi^%s)"%(S[c,c],S[c,c].valuation(),precision_cap)

            # during the echelonization process we lose precision if the
            # valuation of the pivot exceeds the valuation of an entry in the
            # pivot's row, see EXAMPLES.
            precision_loss_up = self.__xgcd_valuation(S[c,c],precision_cap) - min([self.__xgcd_valuation(S[c,cc],precision_cap) for cc in range(c+1,S.ncols())])
            if precision_loss_up > 0:
                precision_cap = self.__xgcd_change_precision(precision_cap, precision_cap - precision_loss_up)
            for r in range(c+1,S.nrows()):
                if S[r,c].is_zero(precision_cap):
                    continue
                shift = self.__xgcd_valuation(S[r,c],precision_cap)-self.__xgcd_valuation(S[c,c],precision_cap)
                assert shift>=0
                L.add_multiple_of_row(r,c,-S[r,c].unit_part().lift_to_precision(precision_cap)<<shift)
                S.add_multiple_of_row(r,c,-S[r,c].unit_part().lift_to_precision(precision_cap)<<shift)
                assert S[r,c].is_zero(precision_cap),"%s != 0 (mod pi^%s)"%(S[r,c]._x,precision_cap)

        # must return before leaving the loop
        assert False

    def some_elements(self):
        r"""
        Returns a list of elements in this ring.

        This is typically used for running generic tests (see :class:`TestSuite`).

        EXAMPLES::

            sage: Zp(2,4).some_elements()
            [0, 1 + O(2^4), 2 + O(2^5), 1 + 2^2 + 2^3 + O(2^4), 2 + 2^2 + 2^3 + 2^4 + O(2^5)]
        """
        p = self(self.prime())
        a = self.gen()
        one = self.one()
        L = [self.zero(), one, p, (one+p+p).inverse_of_unit(), p-p**2]
        if a != p:
            L.extend([a, (one + a + p).inverse_of_unit()])
        if self.is_field():
            L.extend([~(p-p-a),p**(-20)])
        return L

    def _modified_print_mode(self, print_mode):
        """
        Returns a dictionary of print options, starting with self's
        print options but modified by the options in the dictionary
        print_mode.

        INPUTS::

            - print_mode -- dictionary with keys in ['mode', 'pos', 'ram_name', 'unram_name', 'var_name', 'max_ram_terms', 'max_unram_terms', 'max_terse_terms', 'sep', 'alphabet']

        EXAMPLES::

            sage: R = Zp(5)
            sage: R._modified_print_mode({'mode': 'bars'})['ram_name']
            '5'
        """
        if print_mode is None:
            print_mode = {}
        elif isinstance(print_mode, str):
            print_mode = {'mode': print_mode}
        for option in ['mode', 'pos', 'ram_name', 'unram_name', 'var_name', 'max_ram_terms', 'max_unram_terms', 'max_terse_terms', 'sep', 'alphabet']:
            if option not in print_mode:
                print_mode[option] = self._printer.dict()[option]
        return print_mode

    def ngens(self):
        """
        Returns the number of generators of self.

        We conventionally define this as 1: for base rings, we take a
        uniformizer as the generator; for extension rings, we take a
        root of the minimal polynomial defining the extension.

        EXAMPLES::

            sage: Zp(5).ngens()
            1
            sage: Zq(25,names='a').ngens()
            1
        """
        return 1

    def gens(self):
        """
        Returns a list of generators.

        EXAMPLES::

            sage: R = Zp(5); R.gens()
            [5 + O(5^21)]
            sage: Zq(25,names='a').gens()
            [a + O(5^20)]
            sage: S.<x> = ZZ[]; f = x^5 + 25*x -5; W.<w> = R.ext(f); W.gens()
            [w + O(w^101)]
        """
        return [self.gen()]

    def __cmp__(self, other):
        """
        Returns 0 if self == other, and 1 or -1 otherwise.

        We consider two p-adic rings or fields to be equal if they are
        equal mathematically, and also have the same precision cap and
        printing parameters.

        EXAMPLES::

            sage: R = Qp(7)
            sage: S = Qp(7,print_mode='val-unit')
            sage: R == S
            False
            sage: S = Qp(7,type='capped-rel')
            sage: R == S
            True
            sage: R is S
            True
        """
        c = cmp(type(self), type(other))
        if c != 0:
            return c
        if self.prime() < other.prime():
            return -1
        elif self.prime() > other.prime():
            return 1
        try:
            if self.halting_parameter() < other.halting_parameter():
                return -1
            elif self.halting_parameter() > other.halting_parameter():
                return 1
        except AttributeError:
            pass
        if self.precision_cap() < other.precision_cap():
            return -1
        elif self.precision_cap() > other.precision_cap():
            return 1
        return self._printer.cmp_modes(other._printer)

    #def ngens(self):
    #    return 1

    #def gen(self, n = 0):
    #    if n != 0:
    #        raise IndexError, "only one generator"
    #    return self(self.prime())

    def print_mode(self):
        r"""
        Returns the current print mode as a string.

        INPUT:

            self -- a p-adic field

        OUTPUT:

            string -- self's print mode

        EXAMPLES::

            sage: R = Qp(7,5, 'capped-rel')
            sage: R.print_mode()
            'series'
        """
        return self._printer._print_mode()

    #def element_class(self):
    #    return self._element_class

    def characteristic(self):
        r"""
        Returns the characteristic of self, which is always 0.

        INPUT:

            self -- a p-adic parent

        OUTPUT:

            integer -- self's characteristic, i.e., 0

        EXAMPLES::

            sage: R = Zp(3, 10,'fixed-mod'); R.characteristic()
            0
        """
        return Integer(0)

    def prime(self):
        """
        Returns the prime, ie the characteristic of the residue field.

        INPUT:

            self -- a p-adic parent

        OUTPUT:

            integer -- the characteristic of the residue field

        EXAMPLES::

            sage: R = Zp(3,5,'fixed-mod')
            sage: R.prime()
            3
        """
        return self.prime_pow._prime()

    def uniformizer_pow(self, n):
        """
        Returns p^n, as an element of self.

        If n is infinity, returns 0.

        EXAMPLES::

            sage: R = Zp(3, 5, 'fixed-mod')
            sage: R.uniformizer_pow(3)
            3^3 + O(3^5)
            sage: R.uniformizer_pow(infinity)
            O(3^5)
        """
        if n is infinity:
            return self(0)
        return self(self.prime_pow.pow_Integer_Integer(n))

    def _unram_print(self):
        """
        For printing.  Will be None if the unramified subextension of self is of degree 1 over Z_p or Q_p.

        EXAMPLES::

            sage: Zp(5)._unram_print()
        """
        return None

    def residue_characteristic(self):
        """
        Returns the prime, i.e., the characteristic of the residue field.

        INPUT:

            self -- a p-adic ring

        OUTPUT:

            integer -- the characteristic of the residue field

        EXAMPLES::

            sage: R = Zp(3,5,'fixed-mod')
            sage: R.residue_characteristic()
            3
        """
        return self.prime()

    def residue_class_field(self):
        """
        Returns the residue class field.

        INPUT:

            self -- a p-adic ring

        OUTPUT:

            the residue field

        EXAMPLES::

            sage: R = Zp(3,5,'fixed-mod')
            sage: k = R.residue_class_field()
            sage: k
            Finite Field of size 3
        """
        from sage.rings.finite_rings.constructor import GF
        return GF(self.prime())

    def residue_field(self):
        """
        Returns the residue class field.

        INPUT:

            self -- a p-adic ring

        OUTPUT:

            the residue field

        EXAMPLES::

            sage: R = Zp(3,5,'fixed-mod')
            sage: k = R.residue_field()
            sage: k
            Finite Field of size 3
        """
        return self.residue_class_field()

    def residue_system(self):
        """
        Returns a list of elements representing all the residue classes.

        INPUT:

            self -- a p-adic ring

        OUTPUT:

            list of elements -- a list of elements representing all the residue classes

        EXAMPLES::

            sage: R = Zp(3, 5,'fixed-mod')
            sage: R.residue_system()
            [O(3^5), 1 + O(3^5), 2 + O(3^5)]
        """
        return [self(i) for i in self.residue_class_field()]

    def teichmuller(self, x, prec = None):
        r"""
        Returns the teichmuller representative of x.

        INPUT:

            - self -- a p-adic ring
            - x -- something that can be cast into self

        OUTPUT:

            - element -- the teichmuller lift of x

        EXAMPLES::

            sage: R = Zp(5, 10, 'capped-rel', 'series')
            sage: R.teichmuller(2)
            2 + 5 + 2*5^2 + 5^3 + 3*5^4 + 4*5^5 + 2*5^6 + 3*5^7 + 3*5^9 + O(5^10)
            sage: R = Qp(5, 10,'capped-rel','series')
            sage: R.teichmuller(2)
            2 + 5 + 2*5^2 + 5^3 + 3*5^4 + 4*5^5 + 2*5^6 + 3*5^7 + 3*5^9 + O(5^10)
            sage: R = Zp(5, 10, 'capped-abs', 'series')
            sage: R.teichmuller(2)
            2 + 5 + 2*5^2 + 5^3 + 3*5^4 + 4*5^5 + 2*5^6 + 3*5^7 + 3*5^9 + O(5^10)
            sage: R = Zp(5, 10, 'fixed-mod', 'series')
            sage: R.teichmuller(2)
            2 + 5 + 2*5^2 + 5^3 + 3*5^4 + 4*5^5 + 2*5^6 + 3*5^7 + 3*5^9 + O(5^10)
            sage: R = Zp(5,5)
            sage: S.<x> = R[]
            sage: f = x^5 + 75*x^3 - 15*x^2 +125*x - 5
            sage: W.<w> = R.ext(f)
            sage: y = W.teichmuller(3); y
            3 + 3*w^5 + w^7 + 2*w^9 + 2*w^10 + 4*w^11 + w^12 + 2*w^13 + 3*w^15 + 2*w^16 + 3*w^17 + w^18 + 3*w^19 + 3*w^20 + 2*w^21 + 2*w^22 + 3*w^23 + 4*w^24 + O(w^25)
            sage: y^5 == y
            True
            sage: g = x^3 + 3*x + 3
            sage: A.<a> = R.ext(g)
            sage: b = A.teichmuller(1 + 2*a - a^2); b
            (4*a^2 + 2*a + 1) + 2*a*5 + (3*a^2 + 1)*5^2 + (a + 4)*5^3 + (a^2 + a + 1)*5^4 + O(5^5)
            sage: b^125 == b
            True

        AUTHORS:

        - Initial version: David Roe
        - Quadratic time version: Kiran Kedlaya <kedlaya@math.mit.edu> (3/27/07)
        """
        if prec is None:
            prec = self.precision_cap()
        else:
            prec = min(Integer(prec), self.precision_cap())
        ans = self(x, prec)
        ans._teichmuller_set_unsafe()
        return ans

    def teichmuller_system(self):
        r"""
        Returns a set of teichmuller representatives for the invertible elements of `\ZZ / p\ZZ`.

        INPUT:

        - self -- a p-adic ring

        OUTPUT:

        - list of elements -- a list of teichmuller representatives for the invertible elements of `\ZZ / p\ZZ`

        EXAMPLES::

            sage: R = Zp(3, 5,'fixed-mod', 'terse')
            sage: R.teichmuller_system()
            [1 + O(3^5), 242 + O(3^5)]

        NOTES:

        Should this return 0 as well?
        """
        return [self.teichmuller(i.lift()) for i in self.residue_class_field() if i != 0]

#     def different(self):
#         raise NotImplementedError

#     def automorphisms(self):
#         r"""
#         Returns the group of automorphisms of `\ZZ_p`, i.e. the trivial group.
#         """
#         raise NotImplementedError

#     def galois_group(self):
#         r"""
#         Returns the Galois group of `\ZZ_p`, i.e. the trivial group.
#         """
#         raise NotImplementedError

#     def hasGNB(self):
#         r"""
#         Returns whether or not `\ZZ_p` has a Gauss Normal Basis.
#         """
#         raise NotImplementedError

<<<<<<< HEAD
    def extension(self, modulus, prec = None, names = None, print_mode = None, halt = None, res_name = None, check = True, implementation=None, **kwds):
=======
    def extension(self, modulus, prec = None, names = None, print_mode = None, halt = None, implementation='FLINT', **kwds):
>>>>>>> 9fecbdd4
        """
        Create an extension of this p-adic ring.

        EXAMPLES::

            sage: k = Qp(5)
            sage: R.<x> = k[]
            sage: l.<w> = k.extension(x^2-5); l
            Eisenstein Extension of 5-adic Field with capped relative precision 20 in w defined by (1 + O(5^20))*x^2 + 4*5 + 4*5^2 + 4*5^3 + 4*5^4 + 4*5^5 + 4*5^6 + 4*5^7 + 4*5^8 + 4*5^9 + 4*5^10 + 4*5^11 + 4*5^12 + 4*5^13 + 4*5^14 + 4*5^15 + 4*5^16 + 4*5^17 + 4*5^18 + 4*5^19 + 4*5^20 + O(5^21)

            sage: F = list(Qp(19)['x'](cyclotomic_polynomial(5)).factor())[0][0] # long time
            sage: L = Qp(19).extension(F, names='a') # long time
            sage: L # long time
            Unramified Extension in a defined by (1 + O(19^20))*x^2 + (5 + 2*19 + 10*19^2 + 14*19^3 + 7*19^4 + 13*19^5 + 5*19^6 + 12*19^7 + 8*19^8 + 4*19^9 + 14*19^10 + 6*19^11 + 5*19^12 + 13*19^13 + 16*19^14 + 4*19^15 + 17*19^16 + 8*19^18 + 4*19^19 + O(19^20))*x + 1 + O(19^20) of 19-adic Field with capped relative precision 20
        """
        from sage.rings.padics.factory import ExtensionFactory
        if print_mode is None:
            print_mode = {}
        elif isinstance(print_mode, str):
            print_mode = {'print_mode': print_mode}
        else:
            if not isinstance(print_mode, dict):
                print_mode = dict(print_mode)
            for option in ['mode', 'pos', 'max_ram_terms', 'max_unram_terms', 'max_terse_terms', 'sep', 'alphabet']:
                if option in print_mode:
                    print_mode["print_" + option] = print_mode[option]
                    del print_mode[option]
                elif "print_" + option not in print_mode:
                    if "print_" + option in kwds:
                        print_mode["print_" + option] = kwds["print_" + option]
                    else:
                        print_mode["print_" + option] = self._printer.dict()[option]
            for option in ['ram_name', 'unram_name', 'var_name']:
                if option not in print_mode:
                    if option in kwds:
                        print_mode[option] = kwds[option]
                    else:
                        print_mode[option] = self._printer.dict()[option]
<<<<<<< HEAD
        return ExtensionFactory(base=self, premodulus=modulus, prec=prec, halt=halt, names=names, check = check, res_name = res_name, implementation=implementation, **print_mode)
=======
        return ExtensionFactory(base=self, premodulus=modulus, prec=prec, halt=halt, names=names, check = True, implementation=implementation, **print_mode)
>>>>>>> 9fecbdd4

    def _test_add(self, **options):
        """
        Test addition of elements of this ring.

        INPUT:

        - ``options`` -- any keyword arguments accepted by :meth:`_tester`.

        EXAMPLES::

            sage: Zp(3)._test_add()

        .. SEEALSO::

            :class:`TestSuite`

        """
        tester = self._tester(**options)
        elements = tester.some_elements()

        for x in elements:
            y = x + self.zero()
            tester.assertEqual(y,x)
            tester.assertEqual(y.precision_absolute(),x.precision_absolute())
            tester.assertEqual(y.precision_relative(),x.precision_relative())

        from sage.combinat.cartesian_product import CartesianProduct
        elements = CartesianProduct(elements, elements)
        if len(elements) > tester._max_runs:
            from random import sample
            elements = sample(elements, tester._max_runs)
        for x,y in elements:
            z = x + y
            tester.assertIs(z.parent(), self)
            tester.assertEqual(z.precision_absolute(), min(x.precision_absolute(), y.precision_absolute()))
            tester.assertGreaterEqual(z.valuation(), min(x.valuation(),y.valuation()))
            if x.valuation() != y.valuation():
                tester.assertEqual(z.valuation(), min(x.valuation(),y.valuation()))
            tester.assertEqual(z - x, y)
            tester.assertEqual(z - y, x)

    def _test_sub(self, **options):
        """
        Test subtraction on elements of this ring.

        INPUT:

        - ``options`` -- any keyword arguments accepted by :meth:`_tester`.

        EXAMPLES::

            sage: Zp(3)._test_sub()

        .. SEEALSO::

            :class:`TestSuite`

        """
        tester = self._tester(**options)

        elements = tester.some_elements()
        for x in elements:
            y = x - self.zero()
            tester.assertEqual(y, x)
            tester.assertEqual(y.precision_absolute(), x.precision_absolute())
            tester.assertEqual(y.precision_relative(), x.precision_relative())

        from sage.combinat.cartesian_product import CartesianProduct
        elements = CartesianProduct(elements, elements)
        if len(elements) > tester._max_runs:
            from random import sample
            elements = sample(elements, tester._max_runs)
        for x,y in elements:
            z = x - y
            tester.assertIs(z.parent(), self)
            tester.assertEqual(z.precision_absolute(), min(x.precision_absolute(), y.precision_absolute()))
            tester.assertGreaterEqual(z.valuation(), min(x.valuation(),y.valuation()))
            if x.valuation() != y.valuation():
                tester.assertEqual(z.valuation(), min(x.valuation(),y.valuation()))
            tester.assertEqual(z - x, -y)
            tester.assertEqual(z + y, x)

    def _test_invert(self, **options):
        """
        Test multiplicative inversion of elements of this ring.

        INPUT:

        - ``options`` -- any keyword arguments accepted by :meth:`_tester`.

        EXAMPLES::

            sage: Zp(3)._test_invert()

        .. SEEALSO::

            :class:`TestSuite`

        """
        tester = self._tester(**options)

        elements = tester.some_elements()
        for x in elements:
            try:
                y = ~x
            except (ZeroDivisionError, PrecisionError, ValueError):
                tester.assertFalse(x.is_unit())
                if not self.is_fixed_mod(): tester.assertTrue(x.is_zero())
            else:
                e = y * x

                tester.assertFalse(x.is_zero())
                tester.assertIs(y.parent(), self if self.is_fixed_mod() else self.fraction_field())
                tester.assertTrue(e.is_one())
                tester.assertEqual(e.precision_relative(), x.precision_relative())
                tester.assertEqual(y.valuation(), -x.valuation())

    def _test_mul(self, **options):
        """
        Test multiplication of elements of this ring.

        INPUT:

        - ``options`` -- any keyword arguments accepted by :meth:`_tester`.

        EXAMPLES::

            sage: Zp(3)._test_mul()

        .. SEEALSO::

            :class:`TestSuite`

        """
        tester = self._tester(**options)

        from sage.combinat.cartesian_product import CartesianProduct
        elements = CartesianProduct(tester.some_elements(), tester.some_elements())
        if len(elements) > tester._max_runs:
            from random import sample
            elements = sample(elements, tester._max_runs)
        for x,y in elements:
            z = x * y
            tester.assertIs(z.parent(), self)
            tester.assertLessEqual(z.precision_relative(), min(x.precision_relative(), y.precision_relative()))
            if not z.is_zero():
                tester.assertEqual(z.valuation(), x.valuation() + y.valuation())

    def _test_div(self, **options):
        """
        Test division of elements of this ring.

        INPUT:

        - ``options`` -- any keyword arguments accepted by :meth:`_tester`.

        EXAMPLES::

            sage: Zp(3)._test_div()

        .. SEEALSO::

            :class:`TestSuite`

        """
        tester = self._tester(**options)

        from sage.combinat.cartesian_product import CartesianProduct
        elements = CartesianProduct(tester.some_elements(), tester.some_elements())
        if len(elements) > tester._max_runs:
            from random import sample
            elements = sample(elements, tester._max_runs)
        for x,y in elements:
            try:
                z = x / y
            except (ZeroDivisionError, PrecisionError, ValueError):
                if self.is_fixed_mod(): tester.assertFalse(y.is_unit())
                else: tester.assertTrue(y.is_zero())
            else:
                tester.assertFalse(y.is_zero())
                tester.assertIs(z.parent(), self if self.is_fixed_mod() else self.fraction_field())
                tester.assertEqual(z.precision_relative(), min(x.precision_relative(), y.precision_relative()))
                tester.assertEqual(z.valuation(), x.valuation() - y.valuation())

    def _test_neg(self, **options):
        """
        Test the negation operator on elements of this ring.

        INPUT:

        - ``options`` -- any keyword arguments accepted by :meth:`_tester`.

        EXAMPLES::

            sage: Zp(3)._test_neg()

        .. SEEALSO::

            :class:`TestSuite`
        """
        tester = self._tester(**options)
        for x in tester.some_elements():
            y = -x
            tester.assertIs(y.parent(), self)
            tester.assertTrue((x+y).is_zero())
            tester.assertEqual(y.valuation(),x.valuation())
            tester.assertEqual(x.precision_absolute(),y.precision_absolute())
            tester.assertEqual(x.precision_relative(),y.precision_relative())
            tester.assertEqual(x.is_zero(),y.is_zero())
            tester.assertEqual(x.is_unit(),y.is_unit())

    def _test_teichmuller(self, **options):
        """
        Test Teichmuller lifts.

        INPUT:

        - ``options`` -- any keyword arguments accepted by :meth:`_tester`.

        EXAMPLES::

            sage: Zp(3)._test_teichmuller()

        .. SEEALSO::

            :class:`TestSuite`

        """
        tester = self._tester(**options)

        for x in tester.some_elements():
            try:
                y = self.teichmuller(x)
            except ValueError:
                tester.assertTrue(x.valuation() < 0 or x.precision_absolute()==0)
            else:
                try:
                    tester.assertEqual(x.residue(), y.residue())
                except (NotImplementedError, AttributeError):
                    pass
                tester.assertEqual(y**self.residue_field().order(), y)

    @cached_method
    def _log_unit_part_p(self):
        """
        Compute the logarithm of the unit-part of `p`.

        If `\pi` is the uniformizer in this ring, then we can uniquely write
        `p=\pi^e u` where `u` is a `\pi`-adic unit. This method computes the
        logarithm of `u`.

        This is a helper method for
        :meth:`sage.rings.padics.padic_generic_element.pAdicGenericElement.log`.

        TESTS::

            sage: R = Qp(3,5)
            sage: R._log_unit_part_p()
            O(3^5)

            sage: S.<x> = ZZ[]
            sage: W.<pi> = R.extension(x^3-3)
            sage: W._log_unit_part_p()
            O(pi^15)

            sage: W.<pi> = R.extension(x^3-3*x-3)
            sage: W._log_unit_part_p()
            2 + pi + 2*pi^2 + pi^4 + pi^5 + 2*pi^7 + 2*pi^8 + pi^9 + 2*pi^10 + pi^11 + pi^12 + 2*pi^14 + O(pi^15)

        """
        return self(self.prime()).unit_part().log()

    @cached_method
    def _exp_p(self):
        """
        Compute the exponential of `p`.

        This is a helper method for
        :meth:`sage.rings.padics.padic_generic_element.pAdicGenericElement.exp`.

        TESTS::

            sage: R = Qp(3, 5)
            sage: R._exp_p()
            1 + 3 + 3^2 + 2*3^3 + 2*3^4 + O(3^5)

            sage: S.<x> = ZZ[]
            sage: W.<pi> = R.extension(x^3-3)
            sage: W._exp_p()
            1 + pi^3 + pi^6 + 2*pi^9 + 2*pi^12 + O(pi^15)
            sage: R._exp_p() == W._exp_p()
            True

            sage: W.<pi> = R.extension(x^3-3*x-3)
            sage: W._exp_p()
            1 + pi^3 + 2*pi^4 + pi^5 + pi^7 + pi^9 + pi^10 + 2*pi^11 + pi^12 + pi^13 + 2*pi^14 + O(pi^15)
            sage: R._exp_p() == W._exp_p()
            True

        """
        p = self.prime()
        if p == 2:
            # the exponential of 2 does not exists, so we compute the
            # exponential of 4 instead.
            p = 4
        return self(p)._exp(self.precision_cap())

    def splitting_field(self, f, simplify=True):
        """

            sage: K = Qp(2, 3)
            sage: R.<x> = K[]
            sage: f = x^4+2*x^3+2*x^2-2*x+2
            sage: L = K.splitting_field(f); L # long time
            Two step extension in ('u2', 'pi12') defined by (1 + O(2^3))*pi12^12 + (2 + O(2^4))*pi12^11 + (2^2 + O(2^4))*pi12^10 + (2^3 + O(2^4))*pi12^9 + (2^2 + O(2^4))*pi12^8 + (2 + 2^2 + O(2^4))*pi12^7 + (2^2 + 2^3 + O(2^4))*pi12^4 + (2 + O(2^4))*pi12^3 + (2^2 + 2^3 + O(2^4))*pi12^2 + (2^2 + O(2^4))*pi12 + 2 + O(2^4) and (1 + O(2^3))*u2^2 + (1 + O(2^3))*u2 + 1 + O(2^3) of 2-adic Field with capped relative precision 3
            sage: roots = f.change_ring(L).roots(multiplicities=False) # long time
            sage: [f(r) for r in roots] # long time
            [O(pi12^45), O(pi12^43), O(pi12^42), O(pi12^42)]

            sage: L = K.splitting_field(f, simplify=False); L # long time
            Unramified extension in a2 defined by (1 + O(pi^36))*a2^2 + (pi^4 + pi^7 + pi^8 + pi^10 + O(pi^12))*a2 + pi^6 + pi^7 + pi^8 + pi^13 + O(pi^15) of Totally ramified extension in a3 defined by (1 + O(a4^12))*a3^3 + (a4 + a4^4 + a4^5 + a4^9 + a4^10 + a4^11 + O(a4^12))*a3^2 + (a4^2 + a4^4 + a4^6 + a4^10 + O(a4^13))*a3 + a4^3 + a4^4 + a4^7 + a4^8 + a4^10 + a4^13 + O(a4^14) of Eisenstein Extension of 2-adic Field with capped relative precision 3 in a4 defined by (1 + O(2^3))*a4^4 + (2 + O(2^4))*a4^3 + (2 + O(2^4))*a4^2 + (2 + 2^2 + 2^3 + O(2^4))*a4 + 2 + O(2^4)
            sage: roots = f.change_ring(L).roots(multiplicities=False) # long time
            sage: [f(r) for r in roots] # long time
            [O(pi^21), O(pi^19), O(pi^18), O(pi^18)]

            sage: K=Qp(2,15)
            sage: A.<x>=K[]
            sage: f=3*x^4+4*x^3+12*x+4
            sage: L=K.splitting_field(f.monic()) # long time
            sage: B.<y>=L[] # long time
            sage: pi=L.uniformizer() # long time
            sage: M.<pi1>=L.extension(y^2-pi, check=True) # long time
            sage: M.<pi1>=L.extension(y^2-pi, check=False) # long time
            sage: pi1^2 - pi # long time
            O(pi1^360)
            sage: (-pi1)^2 - pi # long time
            O(pi1^360)

        """
        f = f.change_ring(self)
        if f.is_constant():
           raise ValueError
        if f.degree() == 1:
            return self
        roots = f.roots(multiplicities=False)
        if roots:
            for root in roots:
                d = f.parent().gen() - root
                assert d.divides(f)
                f = f//d
            if f.is_constant():
                return self
            else:
                return self.splitting_field(f, simplify)

        ret = self
        if f.is_irreducible():
            ret = self.extension(f.change_variable_name("a%s"%f.degree()),names=("a%s"%f.degree())).splitting_field(f, simplify)
            if simplify:
                while True:
                    if not hasattr(ret,"implementation_ring"):
                        return ret
                    new_ret = ret.implementation_ring()
                    base = new_ret
                    while True:
                        if base is self:
                            ret = new_ret
                            break
                        elif base is not base.ground_ring_of_tower():
                            base = base.base()
                        else:
                            return ret
            else:
                return ret
        else:
            F = f.factor()
            for g,e in F:
                ret = ret.splitting_field(g, simplify)
            return ret

    def frobenius_endomorphism(self, n=1):
        """
        INPUT:

        -  ``n`` -- an integer (default: 1)

        OUTPUT:

        The `n`-th power of the absolute arithmetic Frobenius
        endomorphism on this field.

        EXAMPLES::

            sage: K.<a> = Qq(3^5)
            sage: Frob = K.frobenius_endomorphism(); Frob
            Frobenius endomorphism on Unramified Extension in a defined by (1 + O(3^20))*x^5 + (2 + O(3^20))*x + 1 + O(3^20) of 3-adic Field with capped relative precision 20 lifting a |--> a^3 on the residue field
            sage: Frob(a) == a.frobenius()
            True

        We can specify a power::

            sage: K.frobenius_endomorphism(2)
            Frobenius endomorphism on Unramified Extension in a defined by (1 + O(3^20))*x^5 + (2 + O(3^20))*x + 1 + O(3^20) of 3-adic Field with capped relative precision 20 lifting a |--> a^(3^2) on the residue field

        The result is simplified if possible::

            sage: K.frobenius_endomorphism(6)
            Frobenius endomorphism on Unramified Extension in a defined by (1 + O(3^20))*x^5 + (2 + O(3^20))*x + 1 + O(3^20) of 3-adic Field with capped relative precision 20 lifting a |--> a^3 on the residue field
            sage: K.frobenius_endomorphism(5)
            Identity endomorphism of Unramified Extension in a defined by (1 + O(3^20))*x^5 + (2 + O(3^20))*x + 1 + O(3^20) of 3-adic Field with capped relative precision 20

        Comparisons work::

            sage: K.frobenius_endomorphism(6) == Frob
            True
        """
        from morphism import FrobeniusEndomorphism_padics
        return FrobeniusEndomorphism_padics(self, n)

    def _test_elements_eq_transitive(self, **options):
        """
        The operator ``==`` is not transitive for `p`-adic numbers. We disable
        the check of the category framework by overriding this method.

        EXAMPLES:

            sage: R = Zp(3)
            sage: R(3) == R(0,1)
            True
            sage: R(0,1) == R(6)
            True
            sage: R(3) == R(6)
            False
            sage: R._test_elements_eq_transitive()

        """
        pass

def local_print_mode(obj, print_options, pos = None, ram_name = None):
    r"""
    Context manager for safely temporarily changing the print_mode
    of a p-adic ring/field.

    EXAMPLES::

        sage: R = Zp(5)
        sage: R(45)
        4*5 + 5^2 + O(5^21)
        sage: with local_print_mode(R, 'val-unit'):
        ...       print R(45)
        ...
        5 * 9 + O(5^21)

    NOTES::

        For more documentation see localvars in parent_gens.pyx
    """
    if isinstance(print_options, str):
        print_options = {'mode': print_options}
    elif not isinstance(print_options, dict):
        raise TypeError("print_options must be a dictionary or a string")
    if pos is not None:
        print_options['pos'] = pos
    if ram_name is not None:
        print_options['ram_name'] = ram_name
    for option in ['mode', 'pos', 'ram_name', 'unram_name', 'var_name', 'max_ram_terms', 'max_unram_terms', 'max_terse_terms', 'sep', 'alphabet']:
        if option not in print_options:
            print_options[option] = obj._printer.dict()[option]
    return pAdicPrinter(obj, print_options)<|MERGE_RESOLUTION|>--- conflicted
+++ resolved
@@ -1506,11 +1506,7 @@
 #         """
 #         raise NotImplementedError
 
-<<<<<<< HEAD
     def extension(self, modulus, prec = None, names = None, print_mode = None, halt = None, res_name = None, check = True, implementation=None, **kwds):
-=======
-    def extension(self, modulus, prec = None, names = None, print_mode = None, halt = None, implementation='FLINT', **kwds):
->>>>>>> 9fecbdd4
         """
         Create an extension of this p-adic ring.
 
@@ -1549,11 +1545,7 @@
                         print_mode[option] = kwds[option]
                     else:
                         print_mode[option] = self._printer.dict()[option]
-<<<<<<< HEAD
         return ExtensionFactory(base=self, premodulus=modulus, prec=prec, halt=halt, names=names, check = check, res_name = res_name, implementation=implementation, **print_mode)
-=======
-        return ExtensionFactory(base=self, premodulus=modulus, prec=prec, halt=halt, names=names, check = True, implementation=implementation, **print_mode)
->>>>>>> 9fecbdd4
 
     def _test_add(self, **options):
         """
