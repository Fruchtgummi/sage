--- conflicted
+++ resolved
@@ -696,11 +696,6 @@
 
         TESTS::
 
-<<<<<<< HEAD
-            sage: import weakref
-
-=======
->>>>>>> 816889f2
             sage: R = ZpLC(2, label="index")
             sage: prec = R.precision()
             sage: x = R(1, 10)
@@ -1528,11 +1523,6 @@
 
         TESTS::
 
-<<<<<<< HEAD
-            sage: import weakref
-
-=======
->>>>>>> 816889f2
             sage: R = ZpLC(2, label="index")
             sage: prec = R.precision()
             sage: x = R(1, 10)
@@ -1949,13 +1939,6 @@
             2 + O(2^5)
             sage: z.precision_absolute()  # indirect doctest
             5
-
-<<<<<<< HEAD
-            sage: import weakref
-            sage: R.precision()._absolute_precisions[weakref.ref(z)]
-            [5, False]
-=======
->>>>>>> 816889f2
         """
         ref = weakref.ref(x)
         col = self._matrix[ref]
@@ -2142,15 +2125,9 @@
             sage: R.precision()
             Precision module on 0 objects (label: init)
         """
-<<<<<<< HEAD
-        DifferentialPrecisionGeneric.__init__(self, p, 'module', label)
-        self._absolute_precisions = { }
+        DifferentialPrecisionGeneric.__init__(self, p, label)
         # elements whose valuation are not less than self._zero_cap are assumed to vanish
-        self._zero_cap = prec   
-=======
-        DifferentialPrecisionGeneric.__init__(self, p, label)
         self._zero_cap = prec
->>>>>>> 816889f2
         self._internal_prec = prec + STARTING_ADDITIONAL_PREC
         self._count = 0
         self._threshold = 1
@@ -2504,41 +2481,8 @@
 
         del self._marked_for_deletion[:count]
 
-<<<<<<< HEAD
-
-    def _compute_precision_absolute(self, ref):
-        r"""
-        Compute the absolute precision of the given element and cache it.
-
-        Only for internal use.
-
-        TESTS::
-
-            sage: R = ZpLF(2)
-            sage: x = R(1, 10); x
-            1 + O(2^10)
-            sage: y = R(1, 5); y
-            1 + O(2^5)
-            sage: z = x + y; z
-            2 + O(2^5)
-            sage: z.precision_absolute()  # indirect doctest
-            5
-
-            sage: import weakref
-            sage: R.precision()._absolute_precisions[weakref.ref(z)]
-            5
-        """
-        col = self._matrix[ref]
-        if len(col) == 0:
-            self._absolute_precisions[ref] = Infinity
-        else:
-            self._absolute_precisions[ref] = min( [ c.valuation() for c in col ] )
-
-    def precision_absolute(self, x):
-=======
     @cached_method(key=lambda self, x: weakref.ref(x))
     def _precision_absolute(self, x):
->>>>>>> 816889f2
         r"""
         Return the absolute precision of the given element.
 
