r"""
This file implements lattice precision for the parents ``ZpLC`` and ``ZpLF``

AUTHOR:

- Xavier caruso (2018-02): initial version

"""

# ****************************************************************************
#       Copyright (C) 2018 Xavier Caruso <xavier.caruso@normalesup.org>
#
# This program is free software: you can redistribute it and/or modify
# it under the terms of the GNU General Public License as published by
# the Free Software Foundation, either version 2 of the License, or
# (at your option) any later version.
#                  http://www.gnu.org/licenses/
# ****************************************************************************


import _weakref as weakref
from sage.misc.misc import walltime

from sage.structure.sage_object import SageObject
from sage.structure.unique_representation import UniqueRepresentation
from sage.misc.abstract_method import abstract_method

from sage.rings.integer_ring import ZZ
from sage.rings.rational_field import QQ
from sage.rings.infinity import Infinity

from sage.rings.padics.precision_error import PrecisionError


# Global variables
##################

# The default minimal size after which re-echelonization
# are not performed
DEFAULT_THRESHOLD_DELETION = 50

# The number of additional digits used for internal computations
STARTING_ADDITIONAL_PREC = 5



# Class pRational
#################

class pRational:
    """
    This class implements rational numbers viewed as elements of ``Qp``.
    In particular, it provides additional methods which are specific to
    ``p``-adics (as ``p``-adic valuation).

    Only for internal use.

    INPUT:

    - ``p`` -- a prime number

    - ``x`` -- a rational number

    - ``exponent`` -- an integer (default: 0)

    - ``valuation`` -- an integer or None (default: ``None``),
      the ``p``-adic valuation of this element

    If not ``None``, this method trusts the given value to the
    attribute ``valuation``.

    TESTS::

        sage: from sage.rings.padics.lattice_precision import pRational
        sage: x = pRational(2, 5); x
        5
        sage: y = pRational(2, 5/3, 2); y
        2^2 * 5/3

        sage: x + y
        35/3
        sage: x - y
        -5/3
        sage: x * y
        2^2 * 25/3
        sage: x / y
        2^-2 * 3

        sage: x.valuation()
        0
        sage: y.valuation()
        2

        sage: z = pRational(2, 1024, valuation=4)
        sage: z
        1024
        sage: z.valuation()
        4
    """
    def __init__(self, p, x, exponent=0, valuation=None):
        """
        Construct the element ``x * p^exponent``

        TESTS::

            sage: from sage.rings.padics.lattice_precision import pRational
            sage: pRational(2, 5)
            5
            sage: pRational(2, 5/3, 2)
            2^2 * 5/3
        """
        self.p = p
        if x in ZZ:
            self.x = ZZ(x)
        else:
            self.x = x
        self.exponent = exponent
        self._valuation = valuation

    def __repr__(self):
        """
        Return a string representation of this element.

        TESTS::

            sage: from sage.rings.padics.lattice_precision import pRational
            sage: pRational(2, 5, 2)  # indirect doctest
            2^2 * 5
        """
        if self.exponent == 0:
            return repr(self.x)
        else:
            return "%s^%s * %s" % (self.p, self.exponent, self.x)

    def reduce(self, prec):
        """
        Return this element reduced modulo ``p^prec``.

        INPUT:

        - ``prec`` -- an integer

        TESTS::

            sage: from sage.rings.padics.lattice_precision import pRational
            sage: x = pRational(2, 1234567); x
            1234567
            sage: x.reduce(12)
            1671

            sage: x = pRational(2, 1234/567); x
            1234/567
            sage: x.reduce(12)
            190
        """
        if prec is Infinity:
            return self
        x = self.x
        exp = self.exponent
        if x.parent() is ZZ:
            if prec > exp:
                x = x % (self.p ** (prec-exp))
            else:
                x = 0
        elif x.parent() is QQ:
            num = x.numerator()
            denom = x.denominator()
            valdenom = denom.valuation(self.p)
            denom //= self.p ** valdenom
            exp -= valdenom
            if prec > exp:
                modulo = self.p ** (prec - exp)
                # probably we should use Newton iteration instead 
                # (but it is actually slower for now - Python implementation)
                _, inv, _ = denom.xgcd(modulo)
                x = (num*inv) % modulo
            else:
                x = 0
        if self.x == 0:
            val = Infinity
        else:
            val = self._valuation
        return self.__class__(self.p, x, exp, valuation=val)

    def reduce_relative(self, prec):
        """
        Return this element reduced modulo ``p^n`` where ``n = prec + val(x)``.

        INPUT:

        - ``prec`` -- a nonnegative integer

        TESTS::

            sage: from sage.rings.padics.lattice_precision import pRational
            sage: x = pRational(2, 1234567); x
            1234567
            sage: x.reduce_relative(12)
            1671

            sage: x = pRational(2, 1234/567); x
            1234/567
            sage: x.reduce_relative(12)
            190
        """
        v = self.valuation()
        if v is Infinity:
            return self
        return self.reduce(prec+v)

    def normalize(self):
        """
        Normalize this element, i.e. write it as ``p^v * u`` where 
<<<<<<< HEAD
        ``u`` is coprime to ``p``.
=======
        ``u`` is coprime to `p`
>>>>>>> 614ef58f

        TESTS::

            sage: from sage.rings.padics.lattice_precision import pRational
            sage: x = pRational(2, 123456, 7); x
            2^7 * 123456
            sage: x.normalize(); x
            2^13 * 1929
        """
        if self.x == 0:
            self.exponent = 0
        else:
            val = self.valuation()
            exp = self.exponent
            self.x /= self.p ** (val-exp)
            if self.x in ZZ:
                self.x = ZZ(self.x)
            self.exponent = val

    def valuation(self):
        """
<<<<<<< HEAD
        Return the ``p``-adic valuation of this element.
=======
        Return the `p`-adic valuation of this element
>>>>>>> 614ef58f

        TESTS::

            sage: from sage.rings.padics.lattice_precision import pRational
            sage: x = pRational(2, 123456, 7); x
            2^7 * 123456
            sage: x.valuation()
            13
        """
        if self._valuation is None:
            valx = self.x.valuation(self.p)
            self._valuation = self.exponent + valx
        return self._valuation

    def is_p_power(self):
        """
<<<<<<< HEAD
        Return true if this element is a power of ``p``.
=======
        Return true if this element is a power of `p`
>>>>>>> 614ef58f

        TESTS::

            sage: from sage.rings.padics.lattice_precision import pRational
            sage: x = pRational(2, 1024, 2); x
            2^2 * 1024
            sage: x.is_p_power()
            True

            sage: y = pRational(2, 123456, 7); y
            2^7 * 123456
            sage: y.is_p_power()
            False
        """
        self.normalize()
        return self.x == 1

    def is_zero(self):
        """
        Return true if this element vanishes.

        TESTS::

            sage: from sage.rings.padics.lattice_precision import pRational
            sage: x = pRational(2, 123456, 7); x
            2^7 * 123456
            sage: x.is_zero()
            False

            sage: (x-x).is_zero()
            True
        """
        return self.x == 0

    def __add__(self, other):
        """
        Return the sum of ``self`` and ``other``.

        TESTS::

            sage: from sage.rings.padics.lattice_precision import pRational
            sage: x = pRational(2, 123456, 7); x
            2^7 * 123456
            sage: y = pRational(2, 891011, 12); y
            2^12 * 891011
            sage: x + y
            2^7 * 28635808
        """
        p = self.p
        sexp = self.exponent
        oexp = other.exponent
        if self._valuation is None or other._valuation is None:
            val = None
        elif self._valuation < other._valuation:
            val = self._valuation
        elif self._valuation > other._valuation:
            val = other._valuation
        else:
            val = None
        if sexp < oexp:
            return self.__class__(p, self.x + other.x * p**(oexp-sexp), sexp, valuation=val)
        else:
            return self.__class__(p, self.x * p**(sexp-oexp) + other.x, oexp, valuation=val)

    def __sub__(self, other):
        """
        Return the subtraction of ``self`` by ``other``.

        TESTS::

            sage: from sage.rings.padics.lattice_precision import pRational
            sage: x = pRational(2, 123456, 7); x
            2^7 * 123456
            sage: y = pRational(2, 891011, 12); y
            2^12 * 891011
            sage: x - y
            2^7 * -28388896
        """
        return self + (-other)

    def __neg__(self):
        """
        Return the opposite of this element.

        TESTS::

            sage: from sage.rings.padics.lattice_precision import pRational
            sage: x = pRational(2, 123456, 7); x
            2^7 * 123456
            sage: -x
            2^7 * -123456
        """
        return self.__class__(self.p, -self.x, self.exponent, valuation=self._valuation)

    def __mul__(self, other):
        """
        Return the product of ``self`` and ``other``.

        TESTS::

            sage: from sage.rings.padics.lattice_precision import pRational
            sage: x = pRational(2, 123456, 7); x
            2^7 * 123456
            sage: y = pRational(2, 891011, 12); y
            2^12 * 891011
            sage: x * y
            2^19 * 110000654016
        """
        if self._valuation is None or other._valuation is None:
            val = None
        else:
            val = self._valuation + other._valuation
        return self.__class__(self.p, self.x * other.x, self.exponent + other.exponent, valuation=val)

    def __div__(self, other):
        """
        Return the quotient of ``self`` by ``other``.

        TESTS::

            sage: from sage.rings.padics.lattice_precision import pRational
            sage: x = pRational(2, 123456, 7); x
            2^7 * 123456
            sage: y = pRational(2, 891011, 12); y
            2^12 * 891011
            sage: x / y
            2^-5 * 123456/891011
        """
        if self._valuation is None or other._valuation is None:
            val = None
        else:
            val = self._valuation - other._valuation
        return self.__class__(self.p, self.x / other.x, self.exponent - other.exponent, valuation=val)

    def __lshift__(self, n):
        """
        Return the product of this element by ``p^n``.

        INPUT:

        - ``n`` -- a relative integer

        TESTS::

            sage: from sage.rings.padics.lattice_precision import pRational
            sage: x = pRational(2, 123456, 7); x
            2^7 * 123456
            sage: x << 10
            2^17 * 123456
        """
        if self._valuation is None:
            val = None
        else:
            val = self._valuation + n
        return self.__class__(self.p, self.x, self.exponent + n, valuation=val)

    def __rshift__(self, n):
        """
        Return the quotient of this element by ``p^n``.

        INPUT:

        - ``n`` -- a relative integer

        TESTS::

            sage: from sage.rings.padics.lattice_precision import pRational
            sage: x = pRational(2, 123456, 7); x
            2^7 * 123456
            sage: x >> 10
            2^-3 * 123456
        """
        return self << (-n)

    def unit_part(self):
        """
        Return the unit part of this element, that is the part ``u``
<<<<<<< HEAD
        in the writing ``u * p^v`` with ``u`` coprime to ``p``.
=======
        in the writing ``u * p^v`` with ``u`` coprime to `p`
>>>>>>> 614ef58f

        TESTS::

            sage: from sage.rings.padics.lattice_precision import pRational
            sage: x = pRational(2, 123456, 7); x
            2^7 * 123456
            sage: x.unit_part()
            1929
        """
        if self.is_zero():
            raise ValueError("the unit part of zero is not defined")
        p = self.p
        val = self.valuation()
        x = self.x / (p ** (val-self.exponent))
        return self.__class__(p, x, 0, valuation=0)

    def xgcd(self,other):
        """
        Return the gcd of ``self`` and ``other`` together with two
        element ``u`` and ``v`` such that ``u*self + v*other = gcd``.

<<<<<<< HEAD
        The ``gcd`` is normalized so that it is a power of ``p``.
=======
        The ``gcd`` is normalized so that it is a power of `p`
>>>>>>> 614ef58f

        TESTS::

            sage: from sage.rings.padics.lattice_precision import pRational
            sage: x = pRational(2, 123456, 7); x
            2^7 * 123456
            sage: y = pRational(2, 891011, 12); y
            2^12 * 891011

            sage: d, u, v = x.xgcd(y)
            sage: d
            2^7 * 32
            sage: d.normalize(); d
            2^12 * 1

            sage: u*x + v*y
            2^7 * 32
        """
        p = self.p
        sexp = self.exponent
        oexp = other.exponent
        if sexp < oexp:
            a = ZZ(self.x)
            b = ZZ(other.x * (p ** (oexp-sexp)))
            exp = sexp
        else:
            a = ZZ(self.x * (p ** (sexp-oexp)))
            b = ZZ(other.x)
            exp = oexp
        d, u, v = a.xgcd(b)
        if self._valuation is None or other._valuation is None:
            val = None
        else:
            val = min(self._valuation, other._valuation)
        d = self.__class__(p, d, exp, valuation=val)
        u = self.__class__(p, u)
        v = self.__class__(p, v)
        return d, u, v

    def value(self):
        """
        Return this element as a rational number.

        TESTS::

            sage: from sage.rings.padics.lattice_precision import pRational
            sage: x = pRational(2, 123456, 7); x
            2^7 * 123456
            sage: x.value()
            15802368
        """
        return (self.p ** self.exponent) * self.x

    def list(self, prec):
        """
        Return the list of the digits of this element (written in radix 
        `p`) up to position ``prec``.

        The first zeros are omitted.

        TESTS::

            sage: from sage.rings.padics.lattice_precision import pRational
            sage: x = pRational(2, 123456); x
            123456
            sage: x.list(5)
            []
            sage: x.list(20)
            [1, 0, 0, 1, 0, 0, 0, 1, 1, 1, 1, 0, 0, 0]

            sage: y = pRational(2, 123/456); y
            41/152
            sage: y.list(10)
            [1, 1, 0, 0, 1, 0, 1, 0, 0, 1, 1, 1, 1]

            sage: z = pRational(2, 0)
            sage: z.list(10)
            []
            sage: z.list(100)
            []
        """
        if self.x not in ZZ:
            self = self.reduce(prec)
        val = self.valuation()
        if val is Infinity:
            return []
        p = self.p
        x = ZZ(self.x * p**(self.exponent - val))
        l = [ ]
        for _ in range(val, prec):
            x, digit = x.quo_rem(p)
            l.append(digit)
        return l


# Helper function
#################

def list_of_padics(elements):
    """
    Convert a list of p-adic composed elements (such as polynomials, matrices)
    to a list of weak refererences of their p-adic coefficients.

    This is a helper function for the method :meth:`precision_lattice`.

    TESTS::

        sage: from sage.rings.padics.lattice_precision import list_of_padics
        sage: R = ZpLC(2)
        sage: M = random_matrix(R, 2, 2)
        sage: list_of_padics(M)
        [<weakref at 0x...; to 'pAdicLatticeCapElement' at 0x...>,
         <weakref at 0x...; to 'pAdicLatticeCapElement' at 0x...>,
         <weakref at 0x...; to 'pAdicLatticeCapElement' at 0x...>,
         <weakref at 0x...; to 'pAdicLatticeCapElement' at 0x...>]
    """
    from sage.rings.padics.padic_lattice_element import pAdicLatticeElement
    if isinstance(elements, pAdicLatticeElement):
        return [ weakref.ref(elements) ]
    try:
        if elements.parent().is_sparse():
            elements = elements.coefficients()
    except AttributeError:
        pass
    if not isinstance(elements, list):
        elements = list(elements)
    ans = [ ]
    for x in elements:
        ans += list_of_padics(x)
    return ans

def format_history(time, status, timings):
    """
    Return a formattwed output for the history.

    This is a helper function for the method :meth:`history`.

    TESTS::

        sage: from sage.rings.padics.lattice_precision import format_history
        sage: format_history(1.23456789, ['o','o','o','o','o','o','~','o','o'], true)
        '1.234568s  oooooo~oo'
        sage: format_history(1.23456789, ['o','o','o','o','o','o','~','o','o'], false)
        'oooooo~oo'

        sage: format_history(12.3456789, ['o','o','o','o','o','o','~','o','o'], true)
        '  >= 10s   oooooo~oo'
        sage: format_history(10^(-10), ['o','o','o','o','o','o','~','o','o'], true)
        '   ---     oooooo~oo'
        sage: format_history(-1, ['o','o','o','o','o','o','~','o','o'], true)
        ' Timings   oooooo~oo'
    """
    status = ''.join(status)
    if timings:
        if time < 0:
            s = " Timings "
        elif time < 0.000001:
            s = "   ---   "
        elif time >= 10:
            s = "  >= 10s "
        else:
            s = "%.6fs" % time
        return s + "  " + status
    else:
        return status


class DifferentialPrecisionGeneric(UniqueRepresentation, SageObject):
    """
    A generic class for precision objects obtained by automatic
    differentiation.

    INPUT:

    - ``p`` -- a prime number

    - ``type`` -- either ``lattice`` or ``module``

    - ``label`` -- a string, the label of the parents to which belong
      the elements tracked by this precision module

    TESTS::

        sage: R = ZpLC(2, label='init')  # indirect doctest
        sage: prec = R.precision()
        sage: prec
        Precision lattice on 0 object (label: init)
        sage: prec._type
        'lattice'
        sage: prec.label()
        'init'
    """
    def __init__(self, p, type, label):
        """
        Initialize this precision module.

        NOTE:

        The precision module is automatically initialized at the 
        creation of the parent.

        TESTS::

            sage: R = ZpLC(2, label='init')  # indirect doctest
            sage: prec = R.precision()
            sage: prec
            Precision lattice on 0 object (label: init)
            sage: prec._type
            'lattice'
            sage: prec.label()
            'init'
        """
        self._p = p
        self._label = label
        self._type = type
        self._elements = [ ]
        self._matrix = { }
        self._marked_for_deletion = [ ]
        self._approx_zero = pRational(p, ZZ(0))
        self._threshold_deletion = DEFAULT_THRESHOLD_DELETION
        # History
        self._history_init = None
        self._history = None

    def label(self):
        """
        Return the label of the parent to which this precision lattice
        corresponds.

        EXAMPLE::

            sage: R = ZpLC(2, label="mylabel")
            sage: R.precision().label()
            'mylabel'
        """
        return self._label

    def _repr_(self):
        """
        Return a string representation of this precision lattice.

        EXAMPLES::

            sage: R = ZpLC(2)
            sage: R.precision()
            Precision lattice on ... objects

        If a label has been specified, it is included in the representation.

            sage: R = ZpLC(2, label="mylabel")
            sage: R.precision()
            Precision lattice on 0 object (label: mylabel)
        """
        n = len(self._elements)
        if self._label is None:
            if n > 1:
                return "Precision %s on %s objects" % (self._type, len(self._elements))
            else:
                return "Precision %s on %s object" % (self._type, len(self._elements))
        else:
            if n > 1:
                return "Precision %s on %s objects (label: %s)" % (self._type, len(self._elements), self._label)
            else:
                return "Precision %s on %s object (label: %s)" % (self._type, len(self._elements), self._label)

    def threshold_deletion(self, threshold=None):
        """
        Return (and set) the threshold for column deletion.

        When a variable dies, the ambient space in which the precision
        module lives can be reduced (by projection onto the hyperplane
        defined by the dead variable).
        However this reduction has a cost because it leads to re-echelonize
        a part of the matrix that encodes the precision. The size of this
        part is roughly the distance between the last column and the one
        corresponding to the dead variable.

        The threshold deletion is the maximal distance until which the
        above reduction is performed. After the threshold, the column of
        the dead variable is kept in this matrix as if the variable were
        not destroyed.

        INPUT:

        - ``threshold`` -- a non negative integer, ``Infinity`` or ``None`` 
          (default: ``None``): if ``None``, return the current threshold;
          otherwise set the threshold to the given value

        NOTE::

        Setting the threshold to ``0`` disables the dimension reduction.

        Setting the threshold to ``Infinity`` forces the dimension reduction
        after each deletion.

        EXAMPLES::

            sage: R = ZpLC(2, label='threshold_deletion')
            sage: prec = R.precision()
            sage: prec.threshold_deletion()
            50

            sage: prec.threshold_deletion(20)
            20
            sage: prec.threshold_deletion()
            20

            sage: prec.threshold_deletion(-2)
            Traceback (most recent call last):
            ...
            ValueError: The threshold must be a nonnegative integer or Infinity

        TESTS::

            sage: L = [ R.random_element() for _ in range(100) ]
            sage: prec.ambient_dimension()
            100

            sage: del L[:10]
            sage: s = sum(L)
            sage: prec.ambient_dimension()
            102

            sage: del L[-10:]
            sage: s = sum(L)
            sage: prec.ambient_dimension()
            93
        """
        if threshold is not None:
            if threshold is Infinity or (threshold in ZZ and threshold >= 0):
                self._threshold_deletion = threshold
            else:
                raise ValueError("The threshold must be a nonnegative integer or Infinity")
        return self._threshold_deletion

    def prime(self):
        """
        Return the underlying prime number attached to this precision lattice.

        EXAMPLE::

            sage: R = ZpLC(2, label="mylabel")
            sage: R.precision().prime()
            2
        """
        return self._p

    def _index(self, ref):
        """
        Return the index of the element whose reference is ``ref``.

        Only for internal use.

        TESTS::

            sage: import _weakref as weakref

            sage: R = ZpLC(2, label="index")
            sage: prec = R.precision()
            sage: x = R(1, 10)
            sage: y = R(1, 5)

            sage: prec._index(weakref.ref(x))
            0
            sage: prec._index(weakref.ref(y))
            1

            sage: del x
            sage: prec.del_elements()
            sage: prec._index(weakref.ref(y))
            0
        """
        return self._elements.index(ref)

    def ambient_dimension(self):
        """
        Return the dimension of the vector space in which the precision
        module/lattice lives.

        EXAMPLES:

            sage: R = ZpLC(2, label='ambient_dim')
            sage: prec = R.precision()

            sage: x,y = R(1, 10), R(1, 5)
            sage: prec.ambient_dimension()
            2
            sage: prec.dimension()
            2

            sage: u = x + y
            sage: prec.ambient_dimension()
            3
            sage: prec.dimension()
            3

        In the case of ``ZpLC`` (lattice-cap precision), it is always
        equal to the dimension of the lattice.

        In the case of ``ZpLF`` (lattice-float precision), the precision
        object is not necessarily a lattice and then may have smaller
        dimension::

            sage: R = ZpLF(2, label='ambient_dim')
            sage: prec = R.precision()

            sage: x, y = R(1, 10), R(1, 5)
            sage: prec.ambient_dimension()
            2
            sage: prec.dimension()
            2

            sage: u = x + y
            sage: prec.ambient_dimension()
            3
            sage: prec.dimension()
            2
        """
        return len(self._matrix)

    @abstract_method
    def dimension(self):
        """
        Return the dimension of this precision module.

        EXAMPLES::

            sage: R = ZpLC(5, label='dim')
            sage: prec = R.precision()
            sage: prec.dimension()
            0

            sage: x = R(1, 10)
            sage: prec.dimension()
            1
        """
        pass

    @abstract_method
    def new_element(self, *args, **kwargs):
        """
        Insert a new element in this precision module.

        This function is not meant to be called manually.
        It is automatically called by the parent when a new
        element is created.

        TESTS::

            sage: R = ZpLC(2)
            sage: x = R.random_element()
            sage: y = R.random_element()
            sage: z = x*y    # indirect doctest
        """
        pass

    @abstract_method
    def mark_for_deletion(self, ref):
        """
        Mark for deletion an element of this precision module.

        This function is not meant to be called manually.
        It is automatically called by the garbage collection when 
        an element is collected.

        INPUT:

        - ``ref`` -- a weak reference to the destroyed element

        NOTE::

        This method does not update the precision lattice.
        The actual update is performed when the method :meth:`del_elements`
        is called. This is automatically done at the creation of a new
        element but can be done manually as well.

        EXAMPLES::

            sage: R = ZpLC(2, label='mark_deletion')
            sage: prec = R.precision()
            sage: x = R(1, 10)
            sage: prec
            Precision lattice on 1 object (label: mark_deletion)
            sage: del x   # indirect doctest: x is here marked for deletion
            sage: prec
            Precision lattice on 1 object (label: mark_deletion)
            sage: prec.del_elements()       # x is indeed deleted
            sage: prec
            Precision lattice on 0 object (label: mark_deletion)
        """
        pass

    @abstract_method
    def del_elements(self, threshold=None):
        """
        Delete all elements marked for deletion up to the given threshold.

        INPUT:

        - ``threshold`` -- an integer or ``None`` (default: ``None``):
          a column whose distance to the right at greater than the
          threshold is not erased

        EXAMPLES::

            sage: R = ZpLC(2, label='del_elements')
            sage: prec = R.precision()

            sage: x = R(1, 10)
            sage: prec
            Precision lattice on 1 object (label: del_elements)
            sage: prec.precision_lattice()
            [1024]

            sage: del x
            sage: prec
            Precision lattice on 1 object (label: del_elements)
            sage: prec.precision_lattice()
            [1024]

            sage: prec.del_elements()
            sage: prec
            Precision lattice on 0 object (label: del_elements)
            sage: prec.precision_lattice()
            []
        """
        pass

    @abstract_method
    def precision_absolute(self, x):
        """
        Return the absolute precision of the given element.

        INPUT:

        - ``x`` -- the element whose absolute precision is requested

        NOTE:

        The absolute precision is obtained by projecting the precision
        lattice onto the line of coordinate ``dx``.

        NOTE:

        This function is not meant to be called directly.
        You should prefer call the method :meth:`precision_absolute`
        of ``x`` instead.

        EXAMPLES::

            sage: R = ZpLC(2)
            sage: x = R(1, 10); x
            1 + O(2^10)
            sage: y = R(1, 5); y
            1 + O(2^5)
            sage: z = x + y; z
            2 + O(2^5)
            sage: z.precision_absolute()  # indirect doctest
            5
        """
        pass

    @abstract_method
    def precision_lattice(self, elements=None):
        """
        Return a lattice modeling the precision on the given set of elements
        or, if not given, on the whole set of elements tracked by the precision
        module.

        INPUT:

        - ``elements`` -- a list of elements or ``None`` (default: ``None``)

        EXAMPLES::

            sage: R = ZpLC(2, label='precision_lattice')
            sage: prec = R.precision()
            sage: x = R(1, 10); y = R(1, 5)
            sage: u = x + y
            sage: v = x - y
            sage: prec.precision_lattice()
            [         1024             0          1024          1024]
            [            0            32            32 1099511627744]
            [            0             0       2097152             0]
            [            0             0             0 1099511627776]
            sage: prec.precision_lattice([u,v])
            [  32 2016]
            [   0 2048]
        """
        pass

    def number_of_diffused_digits(self, elements=None):
        """
        Return the number of diffused digits of precision within a 
        subset of elements.

        NOTE:

        A diffused digit of precision is a known digit which is not
        located on a single variable but only appears on a suitable
        linear combination of variables.

        The number of diffused digits of precision quantifies the
        quality of the approximation of the lattice precision by a
        jagged precision (that is a precision which is split over 
        all variables).

        We refer to [] for a detail exposition of the notion of
        diffused digits.

        EXAMPLES::

            sage: R = ZpLC(2)
            sage: prec = R.precision()
            sage: x = R(1, 10); y = R(1, 5)
            sage: u = x + y
            sage: v = x - y

            sage: prec.number_of_diffused_digits([x,y])
            0
            sage: prec.number_of_diffused_digits([u,v])
            6

        The elements `u` and `v` are known at absolute precision `O(2^5)`.
        However, the sum `u + v = 2x` is known at precision `O(2^11)`, that
        is with `6` more digits.
        That is where the `6` diffused digits of precision comes from.

        Here is another example with matrices::

            sage: M = matrix(R, 2, 2, [R(3, 5), R(7, 5), R(1, 5), R(11, 1)])
            sage: N = M^10

        The next syntax provides as easy way to select an interesting
        subset of variables (the selected subset consists of the four
        entries of the matrix ``N``)::

            sage: prec.number_of_diffused_digits(N)
            17

        Note that, in some cases, the number of diffused digits can be
        infinite::

            sage: R = ZpLF(2)
            sage: prec = R.precision()
            sage: x = R(1, 10)
            sage: y = x
            sage: prec.number_of_diffused_digits([x,y])
            +Infinity
        """
        try:
            M = self.precision_lattice(elements)
        except PrecisionError:
            return Infinity
        n = M.nrows()
        p = self._p
        diffused = 0
        for j in range(n):
            val = minval = M[j,j].valuation(p)
            for i in range(j):
                v = M[i,j].valuation(p)
                if v < minval: minval = v
            diffused += val - minval
        return diffused

    def number_of_tracked_elements(self, dead=True):
        """
        Return the number of tracked elements through this precision
        lattice.

        INPUT:

        - ``dead`` -- a boolean (default: ``True``); whether dead
          elements for which the corresponding column is still not
          erased should be counted or not

        EXAMPLES::

            sage: R = ZpLC(2, label='count')
            sage: prec = R.precision()
            sage: x = R(1, 10); y = R(1, 5)
            sage: prec.number_of_tracked_elements()
            2

            sage: u = x + y
            sage: v = x - y
            sage: prec.number_of_tracked_elements()
            4

            sage: del x; del y
            sage: prec.number_of_tracked_elements()
            4
            sage: prec.number_of_tracked_elements(dead=False)
            2

            sage: prec.del_elements()
            sage: prec.number_of_tracked_elements()
            2
        """
        if dead:
            return len(self._elements)
        else:
            count = 0
            for x_ref in self._elements:
                if x_ref() is not None: count += 1
            return count

    def tracked_elements(self, values=True, dead=True):
        """
        Return the list of tracked elements.

        INPUT:

        - ``values`` -- a boolean (default: ``True``); if false,
          the method returns a list of weak references on tracked
          elements instead

        - ``dead`` -- a boolean (default: ``True``); whether dead
          elements for which the corresponding column is still not
          erased should be listed or not

        EXAMPLES::

            sage: R = ZpLC(2, label='tracked')
            sage: prec = R.precision()
            sage: x = R(1, 10); y = R(1, 5)
            sage: prec.tracked_elements()
            [1 + O(2^10), 1 + O(2^5)]
            sage: prec.tracked_elements(values=False)
            [<weakref at 0x...; to 'pAdicLatticeCapElement' at 0x...>,
             <weakref at 0x...; to 'pAdicLatticeCapElement' at 0x...>,
             <weakref at 0x...; dead>]
            sage: prec.tracked_elements(values=False, dead=False)
            [<weakref at 0x...; to 'pAdicLatticeCapElement' at 0x...>,
             <weakref at 0x...; to 'pAdicLatticeCapElement' at 0x...>]

            sage: u = x + y
            sage: v = x - y
            sage: prec.tracked_elements()
            [1 + O(2^10), 1 + O(2^5), 2 + O(2^5), O(2^5)]
            sage: prec.tracked_elements(values=False)
            [<weakref at 0x...; to 'pAdicLatticeCapElement' at 0x...>,
             <weakref at 0x...; to 'pAdicLatticeCapElement' at 0x...>,
             <weakref at 0x...; to 'pAdicLatticeCapElement' at 0x...>,
             <weakref at 0x...; to 'pAdicLatticeCapElement' at 0x...>,
             <weakref at 0x...; dead>]

            sage: del x; del y
            sage: prec.tracked_elements()
            [None, None, 2 + O(2^5), O(2^5), None]
            sage: prec.tracked_elements(values=False)
            [<weakref at 0x...; to 'pAdicLatticeCapElement' at 0x...>,
             <weakref at 0x...; to 'pAdicLatticeCapElement' at 0x...>,
             <weakref at 0x...; dead>]
        """
        if values:
            if dead:
                return [ ref() for ref in self._elements ]
            else:
                return [ ref() for ref in self._elements if ref() is not None ]
        else:
            if dead:
                return list(self._elements)
            else:
                return [ ref for ref in self._elements if ref() is not None ]


    # History

    def history_enable(self):
        """
        Enable history.

        We refer to the documentation of the method :meth:`history` for 
        a complete documentation (including examples) about history.

        TESTS::

            sage: R = ZpLC(2, label='history_en')
            sage: prec = R.precision()

            sage: print(prec.history())  # history is disabled by default
            Traceback (most recent call last):
            ...
            ValueError: History is not tracked

            sage: prec.history_enable()
            sage: print(prec.history())
             Timings
               ---     

        .. SEEALSO::

            :meth:`history`, :meth:`history_disable`, :meth:`history_clear`
        """
        if self._history is None:
            self._history_init = ( len(self._elements), list(self._marked_for_deletion) )
            self._history = [ ]

    def history_disable(self):
        """
        Disable history.

        We refer to the documentation of the method :meth:`history` for 
        a complete documentation (including examples) about history.

        TESTS::

            sage: R = ZpLC(2, label='history_dis')
            sage: prec = R.precision()

            sage: print(prec.history())  # history is disabled by default
            Traceback (most recent call last):
            ...
            ValueError: History is not tracked

            sage: prec.history_enable()
            sage: print(prec.history())
             Timings
               ---     

            sage: prec.history_disable()
            sage: print(prec.history())
            Traceback (most recent call last):
            ...
            ValueError: History is not tracked

        .. SEEALSO::

            :meth:`history`, :meth:`history_enable`, :meth:`history_clear`
        """
        self._history = self._history_init = None

    def history_clear(self):
        """
        Clear history.

        We refer to the documentation of the method :meth:`history` for 
        a complete documentation (including examples) about history.

        TESTS::

            sage: R = ZpLC(2, label='history_clear')
            sage: prec = R.precision()
            sage: prec.history_enable()

            sage: x = R(1, 10); y = R(1, 5)
            sage: x, y = x+y, x-y
            sage: print(prec.history())
             Timings
               ...     oooo
               ...     ~~oo

        When we clear history, only the last line is kept::

            sage: prec.history_clear()
            sage: print(prec.history())
             Timings   ~~oo
               ---     ~~oo

            sage: del x;

            sage: print(prec.history())
             Timings   ~~oo
               ...     ~~~o

        .. SEEALSO::

            :meth:`history`, :meth:`history_enable`, :meth:`history_disable`
        """
        if self._history is None:
            raise ValueError("History is not tracked")
        self._history_init = ( len(self._elements), list(self._marked_for_deletion) )
        self._history = [ ]

    def history(self, compact=True, separate_reduce=False, timings=True, output_type='asciiart'):
        """
        Show history.

        The history records creations and deletions of elements attached 
        to this precision lattice, together with many timings.

        INPUT:

        - ``compact`` -- a boolean (default: ``True``); if true, all 
          consecutive operations of the same type appear on a single row

        - ``separate_reduce`` -- a boolean (default: ``False``); specify
          whether partial/full Hermite reduction should be displayed
          separatedly

        - ``timings`` -- a boolean (default: ``True``); specify whether
          timings should be displayed

        - ``output_type`` -- only ``asciiart`` is implemented for now.

        IMPORTANT NOTE:

        History is disabled by default.
        It should then be enabled (through a call to the method :meth:`history_enable`)
        before use.

        EXAMPLES::

            sage: R = ZpLC(2, label='history_en')
            sage: prec = R.precision()

        We first enable history::

            sage: prec.history_enable()

        At the beginning, the history is of course empty::

            sage: print(prec.history())
             Timings     
               ---

        Now we start creating and deleting elements::

            sage: L = [ R.random_element() for _ in range(20) ]
            sage: for p in range(20):
            ....:    if is_prime(p): L[p] = None
            sage: prec.del_elements()

            sage: print(prec.history())
             Timings    
               ...   oooooooooooooooooooo
               ...   oo~~o~o~ooo~o~ooo~o~
               ...   oooooooooooo

        The legend is the following::
        - the symbol ``o`` represents a tracked element,
        - the symbol ``~`` represents an element which is marked for deletion.

        On the history, we see:
        - 1st line: twenty new elements were created
          (this corresponds to the affectation of the list ``L``);
        - 2nd line: elements at prime positions were marked for deletion
          (this corresponds to the ``for`` loop);
        - 3rd line: the above elements are indeed deleted
          (this corresponds to the call of the method :meth:`del_elements`.

        Here are some variants::

            sage: print(prec.history(timings=False))
            oooooooooooooooooooo
            oo~~o~o~ooo~o~ooo~o~
            oooooooooooo

            sage: print(prec.history(separate_reduce=True))
             Timings
               ...   oooooooooooooooooooo
               ...   oo~~o~o~ooo~o~ooo~o~
               ...   oo~~o~o~ooo~ooooo
               ...   oo~~o~o~ooo~orrrr 
               ...   oo~~o~o~oooooooo
               ...   oo~~o~o~ooorrrrr
               ...   oo~~o~ooooooooo
               ...   oo~~o~orrrrrrrr
               ...   oo~~oooooooooo
               ...   oo~~orrrrrrrrr
               ...   oo~oooooooooo
               ...   oo~rrrrrrrrrr
               ...   oooooooooooo
               ...   oorrrrrrrrrr
               ---   oooooooooooo

        The symbol ``r`` represents a column of the precision matrix which is
        currently under partial Hermite reduction.

        Timings for automatic reduction do not appear because they are included
        in the timings for deletion.

        The symbol ``R`` is used to symbolize a column which is under full 
        Hermite reduction. Note that full Hermite reduction are never performed 
        automatically but needs to be called by hand::

            sage: prec.reduce()
            sage: print(prec.history(separate_reduce=True))
             Timings
               ...
               ...   RRRRRRRRRRRR
               ---   oooooooooooo

        .. SEEALSO::

            :meth:`history_enable`, :meth:`history_disable`, :meth:`history_clear`
        """
        if self._history is None:
            raise ValueError("History is not tracked")
        total_time = 0
        if output_type == 'asciiart':
            # Legend:
            #  o : tracked element
            #  ~ : element marked for deletion
            #  r : partial reduction
            #  R : full Hermite reduction
            (n, mark) = self._history_init
            status = n*['o']
            for index in mark:
                status[index] = '~'
            hist = [ format_history(-1, status, timings) ]
            oldevent = ''; total_time = 0
            for (event, index, tme) in self._history:
                if event == 'partial reduce' or event == 'full reduce':
                    if separate_reduce:
                        if total_time > 0:
                            hist.append(format_history(total_time, status, timings))
                        if event == 'partial reduce': code = 'r'
                        else: code = 'R'
                        status_red = status[:index] + (len(status) - index) * [code]
                        hist.append(format_history(tme, status_red, timings))
                        total_time = 0
                        oldevent = ''
                    else:
                        total_time += tme
                    continue
                if not compact or event != oldevent:
                    if total_time > 0:
                        hist.append(format_history(total_time, status, timings))
                    total_time = 0
                    oldevent = event
                total_time += tme
                if event == 'add':
                    if index is None:
                        status.append('o')
                    else:
                        status = status[:index] + ['o'] + status[index:]
                elif event == 'mark':
                    status[index] = '~'
                elif event == 'del':
                    del status[index]
            if total_time > 0 or oldevent == '':
                hist.append(format_history(total_time, status, timings))
            return '\n'.join(hist)
        else:
            raise NotImplementedError

    def timings(self, action=None):
        """
        Return cumulated timings (grouped by actions) since the last 
        time history has been cleared.

        INPUT:

        - ``action`` -- ``None`` (the default), ``add``, ``mark``, ``del``,
          ``partial reduce`` or ``full reduce``; if not None, return the 
          cumulated timing corresponding to this action; otherwise, return
          a dictionary

        Here are the meanings of the keywords above:
        - ``add``: time spent in adding new colunmns to the precision matrix
          (corresponding to the creation of new elements)
        - ``mark``: time spent in marking elements for deletion
        - ``del``: time spent in deleting columns of the precision matrix
          and re-echelonizing the matrix
        - ``partial reduce``: time spent in partial Hermite reduction
        - ``full reduce``: time spent in full Hermite reduction.

        EXAMPLES::

            sage: R = ZpLC(2, label='timings')
            sage: prec = R.precision()
            sage: prec.history_enable()
            sage: M = random_matrix(R, 5, 5)
            sage: N = M^10
            sage: prec.timings()    # somewhat random
            {'add': 1.0530245304107666,
             'del': 0.24358701705932617,
             'mark': 0.0013289451599121094,
             'partial reduce': 0.21604204177856445
             'full reduce': 0}

        TESTS::

            sage: prec.history_clear()
            sage: prec.timings()
            {'add': 0, 'del': 0, 'full reduce': 0, 'mark': 0, 'partial reduce': 0}
        """
        if self._history is None:
            raise ValueError("History is not tracked")
        tme_by_event = { 'add': 0, 'del': 0, 'mark': 0, 'partial reduce': 0, 'full reduce': 0 }
        for (event, _, tme) in self._history:
            tme_by_event[event] += tme
        if action is None:
            return tme_by_event
        if tme_by_event.has_key(action):
            return tme_by_event[action]
        else:
            raise ValueError("invalid event")


# class PrecisionLattice
########################

class PrecisionLattice(DifferentialPrecisionGeneric):
    """
    A class for handling precision lattices which are used to
    track precision in the ZpLC model.

    The precision lattice is stored as a triangular matrix whose
    rows are generators of the lattice.
    """
    def __init__(self, p, label):
        """
        Initialize this precision module.

        INPUT:

        - ``p`` -- a prime number

        - ``type`` -- either ``"lattice"`` or ``"module"``

        - ``label`` -- a string, the label of the parents to which belong
          the elements tracked by this precision module

        NOTE:

        The precision module is automatically initialized at the 
        creation of the parent.

        TESTS::

            sage: R = ZpLC(2, label='init')
            sage: prec = R.precision()
            sage: prec
            Precision lattice on 0 object (label: init)
            sage: prec._type
            'lattice'
            sage: prec.label()
            'init'
        """
        DifferentialPrecisionGeneric.__init__(self, p, 'lattice', label)
        self._absolute_precisions = { }
        self._capped = { }

    def _index(self, ref):
        """
        Return the index of the element whose reference is ``ref``.

        TESTS::

            sage: import _weakref as weakref

            sage: R = ZpLC(2, label="index")
            sage: prec = R.precision()
            sage: x = R(1, 10)
            sage: y = R(1, 5)

            sage: prec._index(weakref.ref(x))
            0
            sage: prec._index(weakref.ref(y))
            1

            sage: del x
            sage: prec.del_elements()
            sage: prec._index(weakref.ref(y))
            0
        """
        return len(self._matrix[ref]) - 1

    def dimension(self):
        """
        Return the dimension of this lattice.

        EXAMPLES::

            sage: R = ZpLC(5, label='dimension')
            sage: prec = R.precision()
            sage: prec.dimension()
            0

            sage: x = R(1, 10)
            sage: prec.dimension()
            1
        """
        return len(self._matrix)

    def reduce(self, index=0, partial=False):
        """
        Reduce the size of the entries above the diagonal of the precision matrix.

        INPUT:

        - ``index`` -- an integer, the starting row for which the reduction
          is performed

        - ``partial`` -- a boolean (default: False) specifying whether a
          partial or a full Hermite reduction should be performed

        NOTE:

        The partial reduction has cost `O(m^2)` where `m` is the number of 
        rows that need to be reduced (that is the difference between the 
        total number of rows and ``index``).

        The full Hermite reduction has cost `O(m^3)`.

        NOTE:

        The software ensures that the precision lattice is always 
        partially reduced.
        Calling the function manually with the argument ``partial=True``
        should then just do nothing.

        TESTS::

            sage: R = ZpLC(2)
            sage: x = R.random_element()
            sage: del x
            sage: R.precision().del_elements()   # indirect doctest
        """
        n = len(self._elements)
        if index >= n-1:
            return
        if partial:
            # Partial reduction
            # Cost: O(m^2) with m = n-index
            tme = walltime()
            diffval = (n-index) * [0]
            for j in range(n-1, index, -1):
                col = self._matrix[self._elements[j]]
                prec = col[j].valuation() - diffval[j-index]
                for i in range(index,j):
                    col[i] = col[i].reduce(prec)
                    col[i].normalize()  # seems to be faster then
                    dval = col[i].valuation() - prec
                    if dval < diffval[i-index]:
                        diffval[i-index] = dval
            # We update history
            if self._history is not None:
                self._history.append(('partial reduce', index, walltime(tme)))
        else:
            # Full Hermite reduction
            # Cost: O(m^3) with m = n-index
            tme = walltime()
            for j in range(index+1, n):
                # In what follows, we assume that col[j] is a power of p
                col = self._matrix[self._elements[j]]
                valpivot = col[j].valuation()
                for i in range(index, j):
                    reduced = col[i].reduce(valpivot)
                    scalar = (col[i] - reduced) >> valpivot
                    if scalar.is_zero(): continue
                    col[i] = reduced
                    col[i].normalize()
                    for j2 in range(j+1, n):
                        col2 = self._matrix[self._elements[j2]]
                        col2[i] -= scalar*col2[i]
                        col2[i].normalize()
            # We update history
            if self._history is not None:
                self._history.append(('full reduce', index, walltime(tme)))

    def new_element(self, x, dx, bigoh, dx_mode='linear_combination', capped=False):
        """
        Update the lattice when a new element is created.

        This function is not meant to be called manually.
        It is automatically called by the parent when a new
        element is created.

        INPUT:

        - ``x`` -- the newly created element

        - ``dx`` -- a dictionary representing the differential of ``x``

        - ``dx_mode`` -- a string, either ``linear_combination`` (the default)
          or ``values``

        - ``capped`` -- a boolean, whether this element has been capped 
          according to the parent's cap

        If ``dx_mode`` is ``linear_combination``, the dictionary ``dx`` 
        encodes the expression of the differential of ``x``. 
        For example, if ``x`` was defined as ``x = y*z`` then:

        .. MATH::

            dx = y dz + z dy

        and the corresponding dictionary is ``{z: y, y: z}`` (except
        that the keys are not the elements themselves but weak references
        to them).

        If ``dx_mode`` is ``values``, the dictionary ``dx`` directly
        specifies the entries that have to stored in the precision lattice.
        This mode is only used for multiple conversion between different
        parents (see :meth:`multiple_conversion`).

        TESTS::

            sage: R = ZpLC(2)
            sage: x = R.random_element()
            sage: y = R.random_element()
            sage: z = x*y    # indirect doctest
        """
        # First we delete some elements marked for deletion
        if self._marked_for_deletion:
            self.del_elements(threshold=self._threshold_deletion)

        # Then we add the new element
        tme = walltime()
        p = self._p
        n = len(self._elements)
        x_ref = weakref.ref(x, self.mark_for_deletion)
        self._elements.append(x_ref)
        col = n * [self._approx_zero]
        if dx_mode == 'linear_combination':
            for elt,scalar in dx:
                ref = weakref.ref(elt)
                if not isinstance(scalar, pRational):
                    scalar = pRational(p, scalar)
                c = self._matrix[ref]
                for i in range(len(c)):
                    col[i] += scalar * c[i]
        elif dx_mode == 'values':
            for elt,scalar in dx:
                ref = weakref.ref(elt)
                if not isinstance(scalar, pRational):
                    scalar = pRational(p, scalar)
                i = self._index(ref)
                col[i] = scalar
        else:
            raise ValueError("dx_mode must be either 'linear_combination' or 'values'")
        for i in range(n):
            col[i] = col[i].reduce(bigoh)
        col.append(pRational(p, ZZ(1), bigoh))
        self._matrix[x_ref] = col
        self._capped[x_ref] = capped

        # We update history
        if self._history is not None:
            self._history.append(('add', None, walltime(tme)))

    def mark_for_deletion(self, ref):
        """
        Mark an element for deletion.

        This function is not meant to be called manually.
        It is automatically called by the garbage collection when 
        an element is collected.

        INPUT:

        - ``ref`` -- a weak reference to the destroyed element

        NOTE::

        This method does not update the precision lattice.
        The actual update is performed when the method :meth:`del_elements`
        is called. This is automatically done at the creation of a new
        element but can be done manually as well.

        EXAMPLES::

            sage: R = ZpLC(2, label='markdel')
            sage: prec = R.precision()
            sage: x = R(1, 10)
            sage: prec
            Precision lattice on 1 object (label: markdel)
            sage: del x   # indirect doctest: x is here marked for deletion
            sage: prec
            Precision lattice on 1 object (label: markdel)
            sage: prec.del_elements()       # x is indeed deleted
            sage: prec
            Precision lattice on 0 object (label: markdel)
        """
        tme = walltime()
        try:
            index = self._index(ref)
        except (IndexError, KeyError):
            return
        self._marked_for_deletion.append(index)
        if self._history is not None:
            self._history.append(('mark', index, walltime(tme)))

    def del_elements(self, threshold=None):
        """
        Erase columns of the lattice precision matrix corresponding to
        elements which are marked for deletion and echelonize the matrix
        in order to keep it upper triangular.

        INPUT:

        - ``threshold`` -- an integer or ``None`` (default: ``None``):
          a column whose distance to the right at greater than the
          threshold is not erased

        EXAMPLES::

            sage: R = ZpLC(2, label='delelts')
            sage: prec = R.precision()

            sage: x = R(1, 10)
            sage: prec
            Precision lattice on 1 object (label: delelts)
            sage: prec.precision_lattice()
            [1024]

            sage: del x
            sage: prec
            Precision lattice on 1 object (label: delelts)
            sage: prec.precision_lattice()
            [1024]

            sage: prec.del_elements()
            sage: prec
            Precision lattice on 0 object (label: delelts)
            sage: prec.precision_lattice()
            []
        """
        p = self._p
        n = len(self._elements)

        self._marked_for_deletion.sort(reverse=True)
        count = 0
        for index in self._marked_for_deletion:
            if threshold is not None and index < n - threshold: break
            n -= 1; count += 1

            tme = walltime()
            ref = self._elements[index]
            del self._elements[index]
            del self._matrix[ref]
            capped = self._capped[ref]
            del self._capped[ref]

            # Now, we echelonize
            for i in range(index,n):
                ref = self._elements[i]
                col = self._matrix[ref]
                if col[i].valuation() < col[i+1].valuation():
                    self._capped[ref], capped = capped, capped or self._capped[ref]
                else:
                    capped = capped or self._capped[ref]
                      
                d, u, v = col[i].xgcd(col[i+1])
                up, vp = col[i+1]/d, col[i]/d
                col[i] = d
                del col[i+1]
                for j in range(i+1,n):
                    col = self._matrix[self._elements[j]]
                    col[i], col[i+1] = u*col[i] + v*col[i+1], up*col[i] - vp*col[i+1]

            # We update history
            if self._history is not None:
                self._history.append(('del', index, walltime(tme)))

            # And we reduce a bit
            # (we do not perform a complete reduction because it is costly)
            self.reduce(index, partial=True)

        del self._marked_for_deletion[:count]

    def lift_to_precision(self, x, prec):
        """
        Lift the specified element to the specified precision.

        INPUT:

        - ``x`` -- the element whose precision has to be lifted

        - ``prec`` -- the new precision

        NOTE:

        The new precision lattice is computed as the intersection
        of the current precision lattice with the subspace

        ..MATH::

            p^{prec} \Z_p dx \oplus \bigoplus_{y \neq x} \Q_p dy

        This function may change at the same time the precision of 
        other elements having the same parent.

        NOTE:

        This function is not meant to be called directly.
        You should prefer call the method :meth:`lift_to_precision`
        of ``x`` instead.

        EXAMPLES::

            sage: R = ZpLC(2)
            sage: x = R(1, 10); x
            1 + O(2^10)
            sage: y = R(1, 5); y
            1 + O(2^5)
            sage: z = x + y; z
            2 + O(2^5)

            sage: prec = R.precision()
            sage: prec.lift_to_precision(z, 12)
            sage: z
            2 + O(2^12)
            sage: y
            1 + O(2^10)
        """
        ref = weakref.ref(x)
        col = self._matrix[ref]
        n = len(self._elements)

        rows_by_val = { }
        for i in range(len(col)):
            v = col[i].valuation()
            if v >= prec: continue
            if rows_by_val.has_key(v):
                rows_by_val[v].append(i)
            else:
                rows_by_val[v] = [i]
        vals = rows_by_val.keys()
        vals.sort()
        vals.append(prec)

        for t in range(len(vals)-1):
            v, w = vals[t], vals[t+1]
            rows = rows_by_val[v]
            piv = max(rows)
            alpha = col[piv].unit_part()
            for i in rows:
                if i == piv: continue
                # We clear the entry on the i-th line
                beta = col[i].unit_part()
                for j in range(piv,n):
                    col_cur = self._matrix[self._elements[j]]
                    col_cur[i] = alpha*col_cur[i] - beta*col_cur[piv]
            # We rescale the piv-th line
            for j in range(piv,n):
                col_cur = self._matrix[self._elements[j]]
                col_cur[piv] = col_cur[piv] << (w-v)
            # Now the entry on the piv-th line has valuation w
            # We update the dictionary accordingly
            if w < prec:
                rows_by_val[w].append(piv)

        # We clear the cached absolute precisions
        self._absolute_precisions = { }

    def _compute_precision_absolute(self, ref):
        """
        Compute the absolute precision of the given element and cache it.

        TESTS::

            sage: R = ZpLC(2)
            sage: x = R(1, 10); x
            1 + O(2^10)
            sage: y = R(1, 5); y
            1 + O(2^5)
            sage: z = x + y; z
            2 + O(2^5)
            sage: z.precision_absolute()  # indirect doctest
            5

            sage: import _weakref as weakref
            sage: R.precision()._absolute_precisions[weakref.ref(z)]
            [5, False]
        """
        col = self._matrix[ref]
        absprec = Infinity
        capped = False
        for i in range(len(col)):
            v = col[i].valuation()
            if v < absprec:
                absprec = v
                capped = self._capped[self._elements[i]]
            elif v == absprec:
                capped = capped and self._capped[self._elements[i]]
        self._absolute_precisions[ref] = [absprec, capped]

    def precision_absolute(self, x):
        """
        Return the absolute precision of the given element.

        INPUT:

        - ``x`` -- the element whose absolute precision is requested

        NOTE:

        The absolute precision is obtained by projecting the precision
        lattice onto the line of coordinate ``dx``.

        NOTE:

        This function is not meant to be called directly.
        You should prefer call the method :meth:`precision_absolute`
        of ``x`` instead.

        EXAMPLES::

            sage: R = ZpLC(2)
            sage: x = R(1, 10); x
            1 + O(2^10)
            sage: y = R(1, 5); y
            1 + O(2^5)
            sage: z = x + y; z
            2 + O(2^5)
            sage: z.precision_absolute()  # indirect doctest
            5
        """
        ref = weakref.ref(x)
        if not self._absolute_precisions.has_key(ref):
            self._compute_precision_absolute(ref)
        return self._absolute_precisions[ref][0]

    def is_precision_capped(self, x):
        """
        Return whether the absolute precision on the given 
        results from a cap coming from the parent.

        INPUT:

        - ``x`` -- the element

        This function is not meant to be called directly.
        You should prefer call the method :meth:`is_precision_capped`
        of ``x`` instead.

        EXAMPLES::

            sage: R = ZpLC(2)
            sage: x = R(1, 10); x
            1 + O(2^10)
            sage: x.is_precision_capped()  # indirect doctest
            False

            sage: y = x-x; y
            O(2^40)
            sage: y.is_precision_capped()  # indirect doctest
            True
        """
        ref = weakref.ref(x)
        if not self._absolute_precisions.has_key(ref):
            self._compute_precision_absolute(ref)
        return self._absolute_precisions[ref][1]

    def precision_lattice(self, elements=None):
        """
        Return a matrix representing the precision lattice on a
        subset of elements.

        INPUT:

        - ``elements`` -- a list of elements or ``None`` (default: ``None``)

        - ``echelon`` -- a boolean (default: ``True``); specify whether
          the result should be in echelon form

        EXAMPLES::

            sage: R = ZpLC(2, label='preclattice')
            sage: prec = R.precision()
            sage: x = R(1, 10); y = R(1, 5)
            sage: u = x + y
            sage: v = x - y
            sage: prec.precision_lattice()
            [         1024             0          1024          1024]
            [            0            32            32 1099511627744]
            [            0             0       2097152             0]
            [            0             0             0 1099511627776]
            sage: prec.precision_lattice([u,v])
            [  32 2016]
            [   0 2048]

        Here is another example with matrices::

            sage: M = matrix(R, 2, 2, [R(3, 5), R(7, 5), R(1, 5), R(11, 1)])
            sage: N = M^10
            sage: prec.precision_lattice()
            23 x 23 dense matrix over Integer Ring (use the '.str()' method to see the entries)

        The next syntax provides as easy way to select an interesting
        subset of variables (the selected subset consists of the four
        entries of the matrix ``N``)::

            sage: prec.precision_lattice(N)
            [  2048    512  28160 230400]
            [     0   2048  14336 258048]
            [     0      0  65536  65536]
            [     0      0      0 262144]

        We can give a list of matrices as well::

            sage: prec.precision_lattice([M,N])
            [       32         0         0         0 226115584  96788480  52174848  82804736]
            [        0        32         0         0  52174848 121765888  11829248  28516352]
            [        0         0        32         0  96788480  42762240 121765888 199614464]
            [        0         0         0         2   5175296  12475904   1782272   4045824]
            [        0         0         0         0 268435456         0         0         0]
            [        0         0         0         0         0 268435456         0         0]
            [        0         0         0         0         0         0 268435456         0]
            [        0         0         0         0         0         0         0 268435456]
        """
        if elements is None:
            elements = self._elements
        else:
            elements = list_of_padics(elements)
        n = len(self._elements)
        rows = [ ]; val = 0
        for ref in elements:
            col = self._matrix[ref]
            row = [ x.value() for x in col ]
            valcol = min([ x.valuation() for x in col ])
            if valcol < val: val = valcol
            row += (n-len(row)) * [ZZ(0)]
            rows.append(row)
        from sage.matrix.constructor import matrix
        M = matrix(rows).transpose()
        if val < 0:
            M *= self._p ** (-val)
        M = M.change_ring(ZZ)
        M.echelonize()
        n = len(elements)
        M = M.submatrix(0, 0,n,n)
        if val < 0:
            M *= self._p ** val
        return M


# class PrecisionModule
#######################

class PrecisionModule(DifferentialPrecisionGeneric):
    """
    A class for handling precision modules which are used to
    track precision in the ZpLF model.

    The precision module (which is not necessarily a lattice)
    is stored as a matrix whose rows are generators.
    """
    def __init__(self, p, label, prec):
        """
        Initialize this precision module.

        INPUT:

        - ``p`` -- a prime number

        - ``type`` -- either ``lattice`` or ``module``

        - ``label`` -- a string, the label of the parents to which belong
          the elements tracked by this precision module

        NOTE:

        The precision module is automatically initialized at the 
        creation of the parent.

        TESTS::

            sage: R = ZpLF(2, label='init')
            sage: prec = R.precision()
            sage: prec
            Precision module on 0 object (label: init)
            sage: prec._type
            'module'
            sage: prec.label()
            'init'
        """
        DifferentialPrecisionGeneric.__init__(self, p, 'module', label)
        self._absolute_precisions = { }
        self._zero_cap = prec
        self._internal_prec = prec + STARTING_ADDITIONAL_PREC
        self._count = 0
        self._threshold = 1

    def internal_prec(self):
        """
        Return the relative precision at which computations has handled
        internally.

        It is slightly greater than the actual precision and increases
        a bit (at a logarithmic rate) when new elements are created 
        and/or computed.

        EXAMPLES::

            sage: R = ZpLF(5, prec=20, label='internal_prec')
            sage: prec = R.precision()

            sage: prec.internal_prec()
            25

            sage: L = [ R.random_element() for _ in range(50) ]
            sage: prec.internal_prec()
            28
        """
        return self._internal_prec

    def dimension(self):
        """
        Return the dimension of this precision module.

        EXAMPLES:

        In general, the dimension increases by 1 when a new
        element with a given precision is created::

            sage: R = ZpLF(2, label='dimension')
            sage: prec = R.precision()

            sage: prec.dimension()
            0
            sage: x = R.random_element(prec=10)
            sage: prec.dimension()
            1
            sage: y = R.random_element(prec=10)
            sage: prec.dimension()
            2

        However in general it does not increase while
        doing computations::

            sage: u = x + y
            sage: v = x^2 + 3*y + x*y + y^3
            sage: prec.dimension()
            2

        Of course, it may also decrease when a sufficient 
        number of variables are collected::

            sage: del x, y, u
            sage: prec.del_elements()
            sage: prec.dimension()
            1

            sage: del v
            sage: prec.del_elements()
            sage: prec.dimension()
            0
        """
        if len(self._elements) == 0:
            return 0
        return len(self._matrix[self._elements[-1]])

    def is_lattice(self):
        """
        Return ``True`` if this precision module is a lattice
        (i.e. has maximal dimension).

        EXAMPLES::

            sage: R = ZpLF(2, label='is_lattice')
            sage: prec = R.precision()

            sage: x = R(1, 10)
            sage: y = R(1, 5)
            sage: prec.is_lattice()
            True

            sage: u = x + y
            sage: prec.is_lattice()
            False

        .. SEEALSO::

            :meth:`dimension`
        """
        return self.dimension() == len(self._elements)

    def new_element(self, x, dx, bigoh, dx_mode='linear_combination'):
        """
        Update the lattice when a new element is created.

        This function is not meant to be called manually.
        It is automatically called by the parent when a new
        element is created.

        INPUT:

        - ``x`` -- the newly created element

        - ``dx`` -- a dictionary representing the differential of ``x``

        - ``dx_mode`` -- a string, either ``linear_combination`` (the default)
          or ``values``

        - ``capped`` -- a boolean, whether this element has been capped 
          according to the parent's cap

        If ``dx_mode`` is ``linear_combination``, the dictionary ``dx`` 
        encodes the expression of the differential of ``x``. 
        For example, if ``x`` was defined as ``x = y*z`` then:

        .. MATH::

            dx = y dz + z dy

        and the corresponding dictionary is ``{z: y, y: z}`` (except
        that the keys are not the elements themselves but weak references
        to them).

        If ``dx_mode`` is ``values``, the dictionary ``dx`` directly
        specifies the entries that have to stored in the precision module.
        This mode is only used for multiple conversion between different
        parents (see :meth:`multiple_conversion`).

        TESTS::

            sage: R = ZpLF(2)
            sage: x = R.random_element()
            sage: y = R.random_element()
            sage: z = x*y    # indirect doctest
        """
        # First we delete some elements marked for deletion
        if self._marked_for_deletion:
            self.del_elements(threshold=self._threshold_deletion)

        # We first increase the internal prec
        self._count += 1
        if self._count > self._threshold:
            self._internal_prec += 1
            self._threshold *= self._p

        tme = walltime()
        p = self._p
        n = self.dimension()
        x_ref = weakref.ref(x, self.mark_for_deletion)
        col = n * [self._approx_zero]
        if dx_mode == 'linear_combination':
            expected_vals = n * [ Infinity ]
            for elt,scalar in dx:
                ref = weakref.ref(elt)
                if not isinstance(scalar, pRational):
                    scalar = pRational(p, scalar)
                c = self._matrix[ref]
                for i in range(len(c)):
                    summand = scalar * c[i]
                    expected_vals[i] = min(expected_vals[i], summand.valuation())
                    col[i] += summand
            for i in range(n):
                if col[i].valuation() >= expected_vals[i] + self._zero_cap:
                    col[i] = self._approx_zero
        elif dx_mode == 'values':
            for elt,scalar in dx:
                ref = weakref.ref(elt)
                if not isinstance(scalar, pRational):
                    scalar = pRational(p, scalar)
                i = self._index(ref)
                col[i] = scalar
        else:
            raise ValueError("dx_mode must be either 'linear_combination' or 'values'")

        for i in range(n):
            col[i] = col[i].reduce_relative(self._internal_prec)
        if bigoh is not None:
            col.append(pRational(p, ZZ(1), bigoh))

        self._elements.append(x_ref)
        self._matrix[x_ref] = col

        # We update history
        if self._history is not None:
            self._history.append(('add', None, walltime(tme)))


    def mark_for_deletion(self, ref):
        """
        Mark an element for deletion.

        This function is not meant to be called manually.
        It is automatically called by the garbage collection when 
        an element is collected.

        INPUT:

        - ``ref`` -- a weak reference to the destroyed element

        NOTE::

        This method may do not update the precision module.
        The actual update is performed when the method :meth:`del_elements`
        is called. This is automatically done at the creation of a new
        element but can be done manually as well.

        EXAMPLES::

            sage: R = ZpLF(2, label='markdel')
            sage: prec = R.precision()
            sage: x = R(1, 10)
            sage: prec
            Precision module on 1 object (label: markdel)
            sage: del x   # indirect doctest: x is here marked for deletion
            sage: prec
            Precision module on 1 object (label: markdel)
            sage: prec.del_elements()       # x is indeed deleted
            sage: prec
            Precision module on 0 object (label: markdel)
        """
        tme = walltime()
        try:
            index = self._index(ref)
        except (IndexError, KeyError):
            return
        if index == 0:
            length_before = 0
        else:
            length_before = len(self._matrix[self._elements[index-1]])
        length = len(self._matrix[ref])
        if length > length_before:
            self._marked_for_deletion.append(index)
            if self._history is not None:
                self._history.append(('mark', index, walltime(tme)))
        else:
            # if the column is not a pivot, we erase it without delay
            del self._elements[index]
            def decr(i):
                if i < index: return i
                else: return i-1
            self._marked_for_deletion = [ decr(i) for i in self._marked_for_deletion ]
            if self._history is not None:
                self._history.append(('del', index, walltime(tme)))


    def del_elements(self, threshold=None):
        """
        Erase columns of the lattice precision matrix corresponding to
        elements which are marked for deletion and reduce the matrix
        in order to keep it in echelon form.

        INPUT:

        - ``threshold`` -- an integer or ``None`` (default: ``None``):
          a column whose distance to the right at greater than the
          threshold is not erased

        EXAMPLES::

            sage: R = ZpLF(2, label='delelts')
            sage: prec = R.precision()

            sage: x = R(1, 10)
            sage: prec
            Precision module on 1 object (label: delelts)
            sage: prec.precision_lattice()
            [1024]

            sage: del x
            sage: prec
            Precision module on 1 object (label: delelts)
            sage: prec.precision_lattice()
            [1024]

            sage: prec.del_elements()
            sage: prec
            Precision module on 0 object (label: delelts)
            sage: prec.precision_lattice()
            []
        """
        p = self._p
        n = len(self._elements)

        self._marked_for_deletion.sort(reverse=True)
        count = 0
        for index in self._marked_for_deletion:
            if threshold is not None and index < n - threshold: break
            n -= 1; count += 1

            tme = walltime()

            length = len(self._matrix[self._elements[index]])
            del self._matrix[self._elements[index]]
            del self._elements[index]
            start = index
            while start < n:
                i = start
                val = Infinity
                end = n
                while i < n:
                    col = self._matrix[self._elements[i]]
                    if len(col) > length: 
                        end = i
                        break
                    v = col[-1].valuation()
                    if v < val:
                        val = v
                        piv = i
                    i += 1
                if val < Infinity:
                    # another pivot has been found, we place it in front
                    self._elements[start], self._elements[piv] = self._elements[piv], self._elements[start]
                    break

                # No pivot was found. We re-echelonize
                for i in range(start, end):
                    del self._matrix[self._elements[i]][-1]
                if end == n: break
                # col is the column of index "end"
                # its size is (length + 1)
                d, u, v = col[length-1].xgcd(col[length])
                up, vp = col[length]/d, col[length-1]/d
                col[length-1] = d.reduce_relative(self._internal_prec)
                del col[length]
                start = end + 1
                for j in range(start, n):
                    col = self._matrix[self._elements[j]]
                    a1 = u*col[length-1]; a2 = v*col[length]; a = a1 + a2
                    b1 = up*col[length-1]; b2 = vp*col[length]; b = b1 + b2
                    if a.valuation() > min(a1.valuation(), a2.valuation()) + self._zero_cap:
                        col[length-1] = self._approx_zero
                    else:
                        col[length-1] = a.reduce_relative(self._internal_prec)
                    if b.valuation() > min(b1.valuation(), b2.valuation()) + self._zero_cap:
                        col[length] = self._approx_zero
                    else:
                        col[length] = b.reduce_relative(self._internal_prec)
                length += 1

            # We update history
            if self._history is not None:
                self._history.append(('del', index, walltime(tme)))

        del self._marked_for_deletion[:count]


    def _compute_precision_absolute(self, ref):
        """
        Compute the absolute precision of the given element and cache it.

        Only for internal use.

        TESTS::

            sage: R = ZpLF(2)
            sage: x = R(1, 10); x
            1 + O(2^10)
            sage: y = R(1, 5); y
            1 + O(2^5)
            sage: z = x + y; z
            2 + O(2^5)
            sage: z.precision_absolute()  # indirect doctest
            5

            sage: import _weakref as weakref
            sage: R.precision()._absolute_precisions[weakref.ref(z)]
            5
        """
        col = self._matrix[ref]
        if len(col) == 0:
            self._absolute_precisions[ref] = Infinity
        else:
            self._absolute_precisions[ref] = min( [ c.valuation() for c in col ] )

    def precision_absolute(self, x):
        """
        Return the absolute precision of the given element.

        INPUT:

        - ``x`` -- the element whose absolute precision is requested

        NOTE:

        The absolute precision is obtained by projecting the precision
        module onto the line of coordinate ``dx``.

        NOTE:

        This function is not meant to be called directly.
        You should prefer call the method :meth:`precision_absolute`
        of ``x`` instead.

        EXAMPLES::

            sage: R = ZpLF(2)
            sage: prec = R.precision()

            sage: x = R(1, 10); x
            1 + O(2^10)
            sage: y = R(1, 5); y
            1 + O(2^5)
            sage: z = x + y; z
            2 + O(2^5)
            sage: z.precision_absolute()  # indirect doctest
            5

        In some cases, the absolute precision returned by this function
        may be infinite::

            sage: y = R(1)
            sage: prec.precision_absolute(y)
            +Infinity

        However calling the method :meth:`absolute_precision` of the
        element itself reintroduces a cap::

            sage: y.precision_absolute()
            20
        """
        ref = weakref.ref(x)
        if not self._absolute_precisions.has_key(ref):
            self._compute_precision_absolute(ref)
        return self._absolute_precisions[ref]

    def precision_lattice(self, elements=None):
        """
        Return a matrix representing the precision lattice on a
        subset of elements.

        INPUT:

        - ``elements`` -- a list of elements or ``None`` (default: ``None``)

        EXAMPLES::

            sage: R = ZpLF(2, label='preclattice')
            sage: prec = R.precision()
            sage: x = R(1, 10); y = R(1, 5)
            sage: prec.precision_lattice()
            [1024    0]
            [   0   32]

            sage: u = x + y
            sage: v = x - y
            sage: prec.precision_lattice([u,v])
            [  32 2016]
            [   0 2048]

        If the precision module does not project to a lattice,
        an error is raised.

            sage: prec.precision_lattice([x,y,u,v])
            Traceback (most recent call last):
            ...
            PrecisionError: the differential is not surjective

        Here is another example with matrices::

            sage: M = matrix(R, 2, 2, [R(3, 5), R(7, 5), R(1, 5), R(11, 1)])
            sage: N = M^10

        The next syntax provides as easy way to select an interesting
        subset of variables (the selected subset consists of the four
        entries of the matrix ``N``)::

            sage: prec.precision_lattice(N)
            [  2048    512  28160 230400]
            [     0   2048  14336 258048]
            [     0      0  65536  65536]
            [     0      0      0 262144]
        """
        if elements is None:
            elements = self._elements
        else:
            elements = list_of_padics(elements)
        n = len(self._elements)
        rows = [ ]; val = 0
        for ref in elements:
            col = self._matrix[ref]
            row = [ x.value() for x in col ]
            valcol = min([ x.valuation() for x in col ])
            if valcol < val: val = valcol
            row += (n-len(row)) * [ZZ(0)]
            rows.append(row)
        from sage.matrix.constructor import matrix
        M = matrix(rows).transpose()
        if val < 0:
            M *= self._p ** (-val)
        M = M.change_ring(ZZ)
        M.echelonize()
        n = len(elements)
        if len(M.pivots()) < n:
            raise PrecisionError("the differential is not surjective")
        for i in range(n):
            v = M[i,i].valuation(self._p)
            M[i,i] = self._p ** v
        M.echelonize()
        M = M.submatrix(0, 0,n,n)
        if val < 0:
            M *= self._p ** val
        return M<|MERGE_RESOLUTION|>--- conflicted
+++ resolved
@@ -211,11 +211,7 @@
     def normalize(self):
         """
         Normalize this element, i.e. write it as ``p^v * u`` where 
-<<<<<<< HEAD
-        ``u`` is coprime to ``p``.
-=======
-        ``u`` is coprime to `p`
->>>>>>> 614ef58f
+        ``u`` is coprime to `p`.
 
         TESTS::
 
@@ -237,11 +233,7 @@
 
     def valuation(self):
         """
-<<<<<<< HEAD
-        Return the ``p``-adic valuation of this element.
-=======
-        Return the `p`-adic valuation of this element
->>>>>>> 614ef58f
+        Return the `p`-adic valuation of this element.
 
         TESTS::
 
@@ -258,11 +250,7 @@
 
     def is_p_power(self):
         """
-<<<<<<< HEAD
-        Return true if this element is a power of ``p``.
-=======
-        Return true if this element is a power of `p`
->>>>>>> 614ef58f
+        Return true if this element is a power of `p`.
 
         TESTS::
 
@@ -440,11 +428,7 @@
     def unit_part(self):
         """
         Return the unit part of this element, that is the part ``u``
-<<<<<<< HEAD
-        in the writing ``u * p^v`` with ``u`` coprime to ``p``.
-=======
-        in the writing ``u * p^v`` with ``u`` coprime to `p`
->>>>>>> 614ef58f
+        in the writing ``u * p^v`` with ``u`` coprime to `p`.
 
         TESTS::
 
@@ -466,11 +450,7 @@
         Return the gcd of ``self`` and ``other`` together with two
         element ``u`` and ``v`` such that ``u*self + v*other = gcd``.
 
-<<<<<<< HEAD
-        The ``gcd`` is normalized so that it is a power of ``p``.
-=======
-        The ``gcd`` is normalized so that it is a power of `p`
->>>>>>> 614ef58f
+        The ``gcd`` is normalized so that it is a power of `p`.
 
         TESTS::
 
