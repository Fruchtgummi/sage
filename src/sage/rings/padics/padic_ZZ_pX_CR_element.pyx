"""
`p`-Adic ``ZZ_pX`` CR Element

This file implements elements of Eisenstein and unramified extensions
of `\mathbb{Z}_p` and `\mathbb{Q}_p` with capped relative precision.

For the parent class see padic_extension_leaves.pyx.

The underlying implementation is through NTL's ``ZZ_pX`` class.  Each
element contains the following data:

- ``ordp`` (``long``) -- A power of the uniformizer to scale the unit
  by.  For unramified extensions this uniformizer is `p`, for Eisenstein
  extensions it is not.  A value equal to the maximum value of a long
  indicates that the element is an exact zero.

- ``relprec`` (``long``) -- A signed integer giving the precision to
  which this element is defined.  For nonzero ``relprec``, the
  absolute value gives the power of the uniformizer modulo which the
  unit is defined.  A positive value indicates that the element is
  normalized (ie ``unit`` is actually a unit: in the case of
  Eisenstein extensions the constant term is not divisible by `p`, in
  the case of unramified extensions that there is at least one
  coefficient that is not divisible by `p`).  A negative value
  indicates that the element may or may not be normalized.  A zero
  value indicates that the element is zero to some precision.  If so,
  ``ordp`` gives the absolute precision of the element.  If ``ordp``
  is greater than ``maxordp``, then the element is an exact zero.

- ``unit`` (``ZZ_pX_c``) -- An ntl ``ZZ_pX`` storing the unit part.
  The variable `x` is the uniformizer in the case of Eisenstein
  extensions. If the element is not normalized, the ``unit`` may or
  may not actually be a unit.  This ``ZZ_pX`` is created with global
  ntl modulus determined by the absolute value of ``relprec``.  If
  ``relprec`` is 0, ``unit`` **is not initialized**, or destructed if
  normalized and found to be zero.  Otherwise, let `r` be relprec and
  `e` be the ramification index over `\mathbb{Q}_p` or `\mathbb{Z}_p`.
  Then the modulus of unit is given by `p^{ceil(r/e)}`.  Note that all
  kinds of problems arise if you try to mix moduli.
  ``ZZ_pX_conv_modulus`` gives a semi-safe way to convert between
  different moduli without having to pass through ``ZZX`` (see
  ``sage/libs/ntl/decl.pxi`` and ``c_lib/src/ntl_wrap.cpp``)

- ``prime_pow`` (some subclass of ``PowComputer_ZZ_pX``) -- a class,
  identical among all elements with the same parent, holding common
  data.

  + ``prime_pow.deg`` -- The degree of the extension

  + ``prime_pow.e``   -- The ramification index

  + ``prime_pow.f``   -- The inertia degree

  + ``prime_pow.prec_cap`` -- the unramified precision cap.  For
    Eisenstein extensions this is the smallest power of p that is
    zero.

  + ``prime_pow.ram_prec_cap`` -- the ramified precision cap.  For
    Eisenstein extensions this will be the smallest power of `x` that
    is indistinguishable from zero.

  + ``prime_pow.pow_ZZ_tmp``, prime_pow.pow_mpz_t_tmp``,
    ``prime_pow.pow_Integer`` -- functions for accessing powers of
    `p`.  The first two return pointers.  See
    ``sage/rings/padics/pow_computer_ext`` for examples and important
    warnings.

  + ``prime_pow.get_context``, ``prime_pow.get_context_capdiv``,
    ``prime_pow.get_top_context`` -- obtain an
    ``ntl_ZZ_pContext_class`` corresponding to `p^n`.  The capdiv
    version divides by ``prime_pow.e`` as appropriate.
    ``top_context`` corresponds to `p^{prec_cap}`.

  + ``prime_pow.restore_context``,
    ``prime_pow.restore_context_capdiv``,
    ``prime_pow.restore_top_context`` -- restores the given context.

  + ``prime_pow.get_modulus``, ``get_modulus_capdiv``,
    ``get_top_modulus`` -- Returns a ``ZZ_pX_Modulus_c*`` pointing to
    a polynomial modulus defined modulo `p^n` (appropriately divided
    by ``prime_pow.e`` in the capdiv case).

EXAMPLES:

An Eisenstein extension::

    sage: R = Zp(5,5)
    sage: S.<x> = R[]
    sage: f = x^5 + 75*x^3 - 15*x^2 +125*x - 5
    sage: W.<w> = R.ext(f); W
    Eisenstein Extension of 5-adic Ring with capped relative precision 5 in w defined by (1 + O(5^5))*x^5 + (3*5^2 + O(5^6))*x^3 + (2*5 + 4*5^2 + 4*5^3 + 4*5^4 + 4*5^5 + O(5^6))*x^2 + (5^3 + O(5^6))*x + 4*5 + 4*5^2 + 4*5^3 + 4*5^4 + 4*5^5 + O(5^6)
    sage: z = (1+w)^5; z
    1 + w^5 + w^6 + 2*w^7 + 4*w^8 + 3*w^10 + w^12 + 4*w^13 + 4*w^14 + 4*w^15 + 4*w^16 + 4*w^17 + 4*w^20 + w^21 + 4*w^24 + O(w^25)
    sage: y = z >> 1; y
    w^4 + w^5 + 2*w^6 + 4*w^7 + 3*w^9 + w^11 + 4*w^12 + 4*w^13 + 4*w^14 + 4*w^15 + 4*w^16 + 4*w^19 + w^20 + 4*w^23 + O(w^24)
    sage: y.valuation()
    4
    sage: y.precision_relative()
    20
    sage: y.precision_absolute()
    24
    sage: z - (y << 1)
    1 + O(w^25)
    sage: (1/w)^12+w
    w^-12 + w + O(w^13)
    sage: (1/w).parent()
    Eisenstein Extension of 5-adic Field with capped relative precision 5 in w defined by (1 + O(5^5))*x^5 + (3*5^2 + O(5^6))*x^3 + (2*5 + 4*5^2 + 4*5^3 + 4*5^4 + 4*5^5 + O(5^6))*x^2 + (5^3 + O(5^6))*x + 4*5 + 4*5^2 + 4*5^3 + 4*5^4 + 4*5^5 + O(5^6)

Unramified extensions::

    sage: g = x^3 + 3*x + 3
    sage: A.<a> = R.ext(g)
    sage: z = (1+a)^5; z
    (2*a^2 + 4*a) + (3*a^2 + 3*a + 1)*5 + (4*a^2 + 3*a + 4)*5^2 + (4*a^2 + 4*a + 4)*5^3 + (4*a^2 + 4*a + 4)*5^4 + O(5^5)
    sage: z - 1 - 5*a - 10*a^2 - 10*a^3 - 5*a^4 - a^5
    O(5^5)
    sage: y = z >> 1; y
    (3*a^2 + 3*a + 1) + (4*a^2 + 3*a + 4)*5 + (4*a^2 + 4*a + 4)*5^2 + (4*a^2 + 4*a + 4)*5^3 + O(5^4)
    sage: 1/a
    (3*a^2 + 4) + (a^2 + 4)*5 + (3*a^2 + 4)*5^2 + (a^2 + 4)*5^3 + (3*a^2 + 4)*5^4 + O(5^5)
    sage: FFp = R.residue_field()
    sage: R(FFp(3))
    3 + O(5)
    sage: QQq.<zz> = Qq(25,4)
    sage: QQq(FFp(3))
    3 + O(5)
    sage: FFq = QQq.residue_field(); QQq(FFq(3))
    3 + O(5)
    sage: zz0 = FFq.gen(); QQq(zz0^2)
    (zz + 3) + O(5)

Different printing modes::

    sage: R = Zp(5, print_mode='digits', implementation="NTL"); S.<x> = R[]; f = x^5 + 75*x^3 - 15*x^2 + 125*x -5; W.<w> = R.ext(f)
    sage: z = (1+w)^5; repr(z)
    '...4110403113210310442221311242000111011201102002023303214332011214403232013144001400444441030421100001'
    sage: R = Zp(5, print_mode='bars', implementation="NTL"); S.<x> = R[]; g = x^3 + 3*x + 3; A.<a> = R.ext(g)
    sage: z = (1+a)^5; repr(z)
    '...[4, 4, 4]|[4, 4, 4]|[4, 4, 4]|[4, 4, 4]|[4, 4, 4]|[4, 4, 4]|[4, 4, 4]|[4, 4, 4]|[4, 4, 4]|[4, 4, 4]|[4, 4, 4]|[4, 4, 4]|[4, 4, 4]|[4, 4, 4]|[4, 4, 4]|[4, 4, 4]|[4, 4, 4]|[4, 3, 4]|[1, 3, 3]|[0, 4, 2]'
    sage: R = Zp(5, print_mode='terse', implementation="NTL"); S.<x> = R[]; f = x^5 + 75*x^3 - 15*x^2 + 125*x -5; W.<w> = R.ext(f)
    sage: z = (1+w)^5; z
    6 + 95367431640505*w + 25*w^2 + 95367431640560*w^3 + 5*w^4 + O(w^100)
    sage: R = Zp(5, print_mode='val-unit', implementation="NTL"); S.<x> = R[]; f = x^5 + 75*x^3 - 15*x^2 + 125*x -5; W.<w> = R.ext(f)
    sage: y = (1+w)^5 - 1; y
    w^5 * (2090041 + 19073486126901*w + 1258902*w^2 + 674*w^3 + 16785*w^4) + O(w^100)

You can get at the underlying ntl unit::

    sage: z._ntl_rep()
    [6 95367431640505 25 95367431640560 5]
    sage: y._ntl_rep()
    [2090041 19073486126901 1258902 674 16785]
    sage: y._ntl_rep_abs()
    ([5 95367431640505 25 95367431640560 5], 0)

NOTES::

    If you get an error ``internal error: can't grow this
    _ntl_gbigint,`` it indicates that moduli are being mixed
    inappropriately somewhere.  For example, when calling a function
    with a ``ZZ_pX_c`` as an argument, it copies.  If the modulus is not
    set to the modulus of the ``ZZ_pX_c``, you can get errors.

AUTHORS:

- David Roe (2008-01-01): initial version

- Robert Harron (2011-09): fixes/enhancements

- Julian Rueth (2014-05-09): enable caching through ``_cache_key``

"""

#*****************************************************************************
#       Copyright (C) 2008 David Roe <roed.math@gmail.com>
#                          William Stein <wstein@gmail.com>
#                     2014 Julian Rueth <julian.rueth@fsfe.org>
#
#  Distributed under the terms of the GNU General Public License (GPL)
#  as published by the Free Software Foundation; either version 2 of
#  the License, or (at your option) any later version.
#
#                  http://www.gnu.org/licenses/
#*****************************************************************************

include "sage/ext/stdsage.pxi"
include "sage/ext/interrupt.pxi"

from sage.rings.integer cimport Integer
from sage.rings.rational cimport Rational
from sage.libs.ntl.ntl_ZZX cimport ntl_ZZX
from sage.libs.ntl.ntl_ZZ cimport ntl_ZZ
from sage.libs.ntl.ntl_ZZ_p cimport ntl_ZZ_p
from sage.libs.ntl.ntl_ZZ_pContext cimport ntl_ZZ_pContext_class
from sage.libs.ntl.ntl_ZZ_pContext import ntl_ZZ_pContext
from sage.rings.padics.padic_generic_element cimport pAdicGenericElement
from sage.libs.pari.all import pari_gen
from sage.interfaces.gp import GpElement
from sage.rings.finite_rings.integer_mod import is_IntegerMod
from sage.rings.padics.padic_ext_element cimport pAdicExtElement
from sage.rings.padics.precision_error import PrecisionError

from sage.rings.padics.pow_computer_ext cimport PowComputer_ZZ_pX
from sage.rings.padics.pow_computer_ext cimport PowComputer_ZZ_pX_small_Eis
from sage.rings.padics.pow_computer_ext cimport PowComputer_ZZ_pX_big_Eis
from sage.rings.finite_rings.integer_mod_ring import IntegerModRing
from sage.rings.padics.unramified_extension_generic import UnramifiedExtensionGeneric

from sage.rings.real_double cimport RealDoubleElement

cdef object infinity
from sage.rings.infinity import infinity

cdef long maxordp = (1L << (sizeof(long) * 8 - 2)) -1
cdef long minusmaxordp = -maxordp

cdef inline int check_ordp(long a) except -1:
    if a > maxordp or a < minusmaxordp:
        raise ValueError, "valuation overflow"


cdef class pAdicZZpXCRElement(pAdicZZpXElement):
    def __init__(self, parent, x, absprec = infinity, relprec = infinity, empty = False):
        """
        Creates an element of a capped relative precision, unramified
        or Eisenstein extension of `\mathbb{Z}_p` or `\mathbb{Q}_p`.

        INPUT:

        - ``parent`` -- either an ``EisensteinRingCappedRelative`` or
          ``UnramifiedRingCappedRelative``

        - ``x`` -- an integer, rational, `p`-adic element, polynomial,
          list, integer_mod, pari int/frac/poly_t/pol_mod, an
          ``ntl_ZZ_pX``, an ``ntl_ZZ``, an ``ntl_ZZ_p``, an
          ``ntl_ZZX``, or something convertible into parent.residue_field()

        - ``absprec`` -- an upper bound on the absolute precision of the
          element created

        - ``relprec`` -- an upper bound on the relative precision of
          the element created

        - ``empty`` -- whether to return after initializing to zero
          (without setting the valuation).

        EXAMPLES::

            sage: R = Zp(5,5,implementation="NTL")
            sage: S.<x> = R[]
            sage: f = x^5 + 75*x^3 - 15*x^2 +125*x - 5
            sage: W.<w> = R.ext(f)
            sage: z = (1+w)^5; z # indirect doctest
            1 + w^5 + w^6 + 2*w^7 + 4*w^8 + 3*w^10 + w^12 + 4*w^13 + 4*w^14 + 4*w^15 + 4*w^16 + 4*w^17 + 4*w^20 + w^21 + 4*w^24 + O(w^25)
            sage: W(pari('3 + O(5^3)'))
            3 + O(w^15)
            sage: W(R(3,3))
            3 + O(w^15)
            sage: W.<w> = R.ext(x^625 + 915*x^17 - 95)
            sage: W(3)
            3 + O(w^3125)
            sage: W(w, 14)
            w + O(w^14)

        TESTS:

        Check that :trac:`3865` is fixed::

            sage: W(gp('3 + O(5^10)'))
            3 + O(w^3125)


        Check that :trac:`13612` has been fixed::

            sage: R = Zp(3,implementation="NTL")
            sage: S.<a> = R[]
            sage: W.<a> = R.extension(a^2+1)
            sage: W(W.residue_field().zero())
            O(3)

            sage: K = Qp(3,implementation="NTL")
            sage: S.<a> = K[]
            sage: L.<a> = K.extension(a^2+1)
            sage: L(L.residue_field().zero())
            O(3)

        """
        pAdicZZpXElement.__init__(self, parent)
        self.relprec = 0
        if empty:
            return
        cdef long aprec, rprec, ctx_prec, ltmp
        if relprec is not infinity and not PY_TYPE_CHECK(relprec, Integer):
            relprec = Integer(relprec)
        if (relprec is infinity) or (relprec > parent.precision_cap()):
            rprec = self.prime_pow.ram_prec_cap
        else:
            rprec = mpz_get_si((<Integer>relprec).value)
        if rprec < 0:
            rprec = 0
        if absprec is not infinity:
            if not PY_TYPE_CHECK(absprec, Integer):
                absprec = Integer(absprec)
            if mpz_fits_slong_p((<Integer>absprec).value) == 0:
                absprec = infinity
            else:
                aprec = mpz_get_si((<Integer>absprec).value)
        cdef mpz_t tmp
        cdef ZZ_c tmp_z
        cdef Py_ssize_t i
        cdef Integer tmp_Int
        cdef Rational xlift
        if PY_TYPE_CHECK(x, pAdicGenericElement):
            if self.prime_pow.in_field == 0 and x.valuation() < 0:
                raise ValueError, "element has negative valuation"
            if x._is_base_elt(self.prime_pow.prime):
                xlift = Rational(x.lift())
                if mpq_sgn(xlift.value) == 0:
                    if (<pAdicGenericElement>x)._is_exact_zero():
                        if absprec is infinity:
                            self._set_exact_zero()
                        else:
                            self._set_inexact_zero(aprec)
                        return
                ltmp = mpz_get_si((<Integer>x.precision_absolute()).value) * self.prime_pow.e
                if absprec is infinity or ltmp < aprec:
                    aprec = ltmp
                self._set_from_mpq_both(xlift.value, aprec, rprec)
                return
        if isinstance(x, GpElement):
            x = x._pari_()
        if isinstance(x, pari_gen):
            if x.type() == "t_PADIC":
                if x.variable() != self.prime_pow.prime:
                    raise TypeError, "Cannot coerce a pari p-adic with the wrong prime."
                ltmp = x.padicprec(self.prime_pow.prime) * self.prime_pow.e
                if absprec is infinity or ltmp < aprec:
                    aprec = ltmp
                    absprec = 0 # absprec just has to be non-infinite: everything else uses aprec
                x = x.lift()
            if x.type() == 't_INT':
                x = Integer(x)
            elif x.type() == 't_FRAC':
                x = Rational(x)
            elif x.type() == 't_POLMOD' or x.type == 't_POL':
                # This code doesn't check to see if the primes are the same.
                L = []
                x = x.lift().lift()
                for i from 0 <= i <= x.poldegree():
                    L.append(Integer(x.polcoeff(i)))
                x = L
            else:
                raise TypeError, "unsupported coercion from pari: only p-adics, integers, rationals, polynomials and pol_mods allowed"
        elif is_IntegerMod(x):
            mpz_init(tmp)
            ctx_prec = mpz_remove(tmp, (<Integer>x.modulus()).value, self.prime_pow.prime.value)
            if mpz_cmp_ui(tmp, 1) == 0:
                mpz_clear(tmp)
                x = x.lift()
                if absprec is infinity or ctx_prec < aprec:
                    aprec = ctx_prec
                    absprec = 0 # absprec just has to be non-infinite: everything else uses aprec
            else:
                mpz_clear(tmp)
                raise TypeError, "cannot coerce from the given integer mod ring (not a power of the same prime)"
        elif PY_TYPE_CHECK(x, ntl_ZZ_p):
            ctx_prec = ZZ_remove(tmp_z, (<ntl_ZZ>x.modulus()).x, self.prime_pow.pow_ZZ_tmp(1)[0])
            if ZZ_IsOne(tmp_z):
                x = x.lift()
                tmp_Int = PY_NEW(Integer)
                ZZ_to_mpz(tmp_Int.value, &(<ntl_ZZ>x).x)
                x = tmp_Int
                if absprec is infinity or ctx_prec < aprec:
                    aprec = ctx_prec
                    absprec = 0 # absprec just has to be non-infinite: everything else uses aprec
            else:
                raise TypeError, "cannot coerce the given ntl_ZZ_p (modulus not a power of the same prime)"
        elif PY_TYPE_CHECK(x, ntl_ZZ):
            tmp_Int = PY_NEW(Integer)
            ZZ_to_mpz(tmp_Int.value, &(<ntl_ZZ>x).x)
            x = tmp_Int
        elif isinstance(x, (int, long)):
            x = Integer(x)
        elif x in parent.residue_field():
            # Should only reach here if x is not in F_p
            z = parent.gen()
            poly = x.polynomial().list()
            x = sum([poly[i].lift() * (z ** i) for i in range(len(poly))], parent.zero())
            if absprec is infinity or 1 < aprec:
                aprec = 1
                absprec = 0 # absprec just has to be non-infinite: everything else uses aprec
        cdef pAdicZZpXCRElement _x
        if PY_TYPE_CHECK(x, Integer):
            if absprec is infinity:
                self._set_from_mpz_rel((<Integer>x).value, rprec)
            else:
                self._set_from_mpz_both((<Integer>x).value, aprec, rprec)
        elif PY_TYPE_CHECK(x, Rational):
            if absprec is infinity:
                self._set_from_mpq_rel((<Rational>x).value, rprec)
            else:
                self._set_from_mpq_both((<Rational>x).value, aprec, rprec)
        elif PY_TYPE_CHECK(x, ntl_ZZ_pX):
            if absprec is infinity:
                self._set_from_ZZ_pX_rel(&(<ntl_ZZ_pX>x).x, (<ntl_ZZ_pX>x).c, rprec)
            else:
                self._set_from_ZZ_pX_both(&(<ntl_ZZ_pX>x).x, (<ntl_ZZ_pX>x).c, aprec, rprec)
        elif PY_TYPE_CHECK(x, ntl_ZZX):
            if absprec is infinity:
                self._set_from_ZZX_rel((<ntl_ZZX>x).x, rprec)
            else:
                self._set_from_ZZX_both((<ntl_ZZX>x).x, aprec, rprec)
        elif PY_TYPE_CHECK(x, pAdicExtElement):
            if x.parent() is parent:
                _x = <pAdicZZpXCRElement>x
                if _x.relprec == 0:
                    if absprec is infinity or aprec > _x.ordp:
                        self._set_inexact_zero(_x.ordp) # this works for exact zeros too.
                    else:
                        self._set_inexact_zero(aprec)
                elif _x.relprec < 0:
                    if -_x.relprec < rprec:
                        rprec = _x.relprec
                    else:
                        rprec = -rprec
                    if absprec is infinity or aprec > _x.ordp - rprec:
                        self._set(&_x.unit, _x.ordp, rprec)
                    elif aprec > _x.ordp:
                        self._set(&_x.unit, _x.ordp, _x.ordp - aprec) #negating relprec to indicate non-normalized.
                    else:
                        self._set_inexact_zero(aprec)
                else:
                    if _x.relprec < rprec:
                        rprec = _x.relprec
                    if absprec is infinity or aprec > _x.ordp + rprec:
                        self._set(&_x.unit, _x.ordp, rprec)
                    elif aprec > _x.ordp:
                        self._set(&_x.unit, _x.ordp, aprec - _x.ordp)
                    else:
                        self._set_inexact_zero(aprec)
            elif x.parent().fraction_field() is parent:
                if PY_TYPE_CHECK(x, pAdicZZpXCRElement):
                    _x = <pAdicZZpXCRElement>x
                    if _x.relprec < 0:
                        _x._normalize()
                    if _x._is_exact_zero():
                        self._set_exact_zero()
                    elif _x._is_inexact_zero():
                        self._set_inexact_zero(_x.ordp)
                    else:
                        if _x.relprec < rprec:
                            rprec = _x.relprec
                        self._set(&_x.unit, _x.ordp, rprec)
                else:
                    # x is a pAdicZZpXCAElement
                    xordp = x.valuation()
                    xprec = x.precision_absolute()
                    if xordp == xprec:
                        self._set_inexact_zero(mpz_get_si((<Integer>xordp).value))
                    else:
                        poly = x._ntl_rep_abs()[0]
                        if absprec is infinity:
                            self._set_from_ZZ_pX_rel(&(<ntl_ZZ_pX>poly).x,(<ntl_ZZ_pX>poly).c, rprec)
                        else:
                            self._set_from_ZZ_pX_both(&(<ntl_ZZ_pX>poly).x,(<ntl_ZZ_pX>poly).c, aprec, rprec)
            elif x.parent() is parent.fraction_field():
                _x = <pAdicZZpXCRElement>x
                if _x.relprec < 0:
                    _x._normalize()
                if _x._is_exact_zero():
                    self._set_exact_zero()
                elif _x._is_inexact_zero():
                    self._set_inexact_zero(_x.ordp)
                else:
                    if _x.relprec < rprec:
                        rprec = _x.relprec
                    self._set(&_x.unit, _x.ordp, rprec)
            else:
                raise NotImplementedError, "Conversion from different p-adic extensions not yet supported (%s and %s)"%(x.parent(),parent)
        else:
            try:
                x = list(x)
            except TypeError:
                try:
                    x = x.list()
                except AttributeError:
                    raise TypeError, "cannot convert x to a p-adic element"
            if absprec is infinity:
                self._set_from_list_rel(x, rprec)
            else:
                self._set_from_list_both(x, aprec, rprec)

    def _cache_key(self):
        r"""
        Return a hashable key which identifies this element.

        This makes it possible to use this element in caches such as
        functions or methods decorated with ``@cached_function`` or
        ``@cached_method`` respectively.

        EXAMPLE:

        In the following example, ``a`` and ``b`` compare equal. They cannot
        have a meaningful hash value since then their hash value would have to
        be the same::

            sage: K.<a> = Qq(9,implementation="NTL")
            sage: b = a + O(3)
            sage: a == b
            True
            sage: hash(a)
            Traceback (most recent call last):
            ...
            TypeError: unhashable type: 'sage.rings.padics.padic_ZZ_pX_CR_element.pAdicZZpXCRElement'

        However, we want to cache computations which depend on them. Therefore
        they define a ``_cache_key`` which is hashable and uniquely identifies
        them::

            sage: a._cache_key()
            (..., ((0, 1),), 0, 20)
            sage: b._cache_key()
            (..., ((0, 1),), 0, 1)

        TESTS:

        Check that zero values are handled correctly::

            sage: K.zero()._cache_key()
            (..., 0)
            sage: K(0,1)._cache_key()
            (..., 0, 1)

        """
        if self._is_exact_zero():
            return (self.parent(), 0)
        elif self._is_inexact_zero():
            return (self.parent(), 0, self.valuation())
        else:
            return (self.parent(),
                    tuple(tuple(c) if isinstance(c, list) else c
                          for c in self.unit_part().list()),
                    self.valuation(), self.precision_relative())

    cdef int _set_inexact_zero(self, long absprec) except -1:
        """
        Sets ``self`` to be zero with valuation absprec.

        EXAMPLES::

            sage: R = Zp(5,5,implementation="NTL")
            sage: S.<x> = R[]
            sage: f = x^5 + 75*x^3 - 15*x^2 +125*x - 5
            sage: W.<w> = R.ext(f)
            sage: z = W(0,6); z # indirect doctest
            O(w^6)
            sage: z.valuation()
            6
            sage: z.precision_absolute()
            6
            sage: z.precision_relative()
            0

        TESTS::

            sage: R = Zp(17, 3, implementation="NTL")
            sage: S.<x> = R[]
            sage: W.<w> = R.ext(x^34 - 289*x^5 + 17)
            sage: z = W(0, 6); z
            O(w^6)
            sage: z.valuation()
            6
            sage: z.precision_absolute()
            6
            sage: z.precision_relative()
            0
        """
        self.ordp = absprec
        self.relprec = 0

    cdef int _set_exact_zero(self) except -1:
        """
        Sets ``self`` to be an exact zero.

        EXAMPLES::

            sage: R = Zp(5,5,implementation="NTL")
            sage: S.<x> = R[]
            sage: f = x^5 + 75*x^3 - 15*x^2 +125*x - 5
            sage: W.<w> = R.ext(f)
            sage: z = R(0); z # indirect doctest
            0
            sage: z.valuation()
            +Infinity
            sage: z.precision_absolute()
            +Infinity
            sage: z.precision_relative()
            0

        TESTS::

            sage: R = Zp(89, 3, implementation="NTL")
            sage: S.<x> = R[]
            sage: W.<w> = R.ext(x^34 - 2*89*x^5 + 89)
            sage: z = R(0); z # indirect doctest
            0
            sage: z.valuation()
            +Infinity
            sage: z.precision_absolute()
            +Infinity
            sage: z.precision_relative()
            0
        """
        self.ordp = maxordp
        self.relprec = 0

    cpdef bint _is_exact_zero(self) except -1:
        """
        Tests if ``self`` is an exact zero.

        EXAMPLES::

            sage: R = Qp(3,5,implementation="NTL")
            sage: S.<x> = R[]
            sage: f = x^5 + 75*x^3 - 15*x^2 +125*x - 5
            sage: W.<w> = R.ext(f)
            sage: z = W(0)
            sage: z._is_exact_zero()
            True
            sage: z = W(0,6)
            sage: z._is_exact_zero()
            False

        TESTS::

            sage: R = Qp(53, 3, implementation="NTL")
            sage: S.<x> = R[]
            sage: W.<w> = R.ext(x^34 - 2*53^5*x^9 + 53)
            sage: z = W(0)
            sage: z._is_exact_zero()
            True
            sage: z = W(0,6)
            sage: z._is_exact_zero()
            False

        """
        if self.ordp == maxordp:
            return 1
        else:
            return 0

    cpdef bint _is_inexact_zero(self) except -1:
        """
        Tests if ``self`` is an inexact zero.

        EXAMPLES::

            sage: R = Zp(7,5,implementation="NTL")
            sage: S.<x> = R[]
            sage: f = x^5 + 75*x^3 - 15*x^2 +125*x - 5
            sage: W.<w> = R.ext(f)
            sage: z = W(0)
            sage: z._is_inexact_zero()
            False
            sage: z = W(0,6)
            sage: z._is_inexact_zero()
            True

        TESTS::

            sage: R = Qp(29, 3,implementation="NTL")
            sage: S.<x> = R[]
            sage: W.<w> = R.ext(x^29 - 2*29^5*x - 29)
            sage: z = W(0)
            sage: z._is_inexact_zero()
            False
            sage: z = W(0,6)
            sage: z._is_inexact_zero()
            True
        """
        self._normalize()
        if self.relprec == 0:
            return not self._is_exact_zero()
        else:
            return False

    cdef int _set(self, ZZ_pX_c* unit, long ordp, long relprec) except -1:
        """
        Sets ``unit``, ``ordp`` and ``relprec`` directly.

        EXAMPLES::

            sage: R = Zp(5,5,implementation="NTL")
            sage: S.<x> = R[]
            sage: f = x^5 + 75*x^3 - 15*x^2 +125*x - 5
            sage: W.<w> = R.ext(f,implementation="NTL")
            sage: F = W.fraction_field()
            sage: z = F(1+w); z # indirect doctest
            1 + w + O(w^25)

        TESTS::

            sage: R = Zp(17,30,implementation="NTL")
            sage: S.<x> = R[]
            sage: f = x^51 - 34
            sage: W.<w> = R.ext(f)
            sage: F = W.fraction_field()
            sage: z = F(1+w); z # indirect doctest
            1 + w + O(w^1530)
            sage: z = F(w+w^2,relprec=0); z
            O(w)
        """
        self.ordp = ordp
        self._set_prec_rel(relprec)
        if self.relprec != 0:
            ZZ_pX_conv_modulus(self.unit, unit[0], self.prime_pow.get_context_capdiv(relprec).x)

    cdef int _set_from_mpz_rel(self, mpz_t x, long relprec) except -1:
        """
        Sets ``self`` from an ``mpz_t`` with relative precision bounded by ``relprec``.

        EXAMPLES::

            sage: R = Zp(5,5,implementation="NTL")
            sage: S.<x> = R[]
            sage: f = x^5 + 75*x^3 - 15*x^2 +125*x - 5
            sage: W.<w> = R.ext(f)
            sage: W(70, relprec = 8) # indirect doctest
            4*w^5 + 3*w^7 + w^9 + 2*w^10 + 2*w^11 + O(w^13)
            sage: W(70, relprec = 0)
            O(w^5)

        TESTS::

            sage: R = Qp(13,50,implementation="NTL")
            sage: S.<x> = R[]
            sage: f = x^169 - 13
            sage: W.<w> = R.ext(f)
            sage: a = W(65, relprec = 8); a.valuation() # indirect doctest
            169
            sage: W(65, relprec = 0)
            O(w^169)
        """
        if mpz_sgn(x) == 0:
            self._set_exact_zero()
            return 0
        cdef mpz_t tmp_m
        cdef ZZ_c tmp_z
        cdef long shift
        mpz_init(tmp_m)
        sig_on()
        shift = mpz_remove(tmp_m, x, self.prime_pow.prime.value)
        sig_off()
        self._set_prec_rel(relprec)
        mpz_to_ZZ(&tmp_z, tmp_m)
        mpz_clear(tmp_m)
        if self.relprec != 0:
            ZZ_pX_SetCoeff(self.unit, 0, ZZ_to_ZZ_p(tmp_z))
            self.ordp = 0
            self._pshift_self(shift)
        else:
            self.ordp = shift * self.prime_pow.e

    cdef int _set_from_mpz_both(self, mpz_t x, long absprec, long relprec) except -1:
        """
        Sets ``self`` from an ``mpz_t`` with relative precision bounded by ``relprec``
        and absolute precision bounded by ``absprec``.

        EXAMPLES::

            sage: R = Zp(5,5,implementation="NTL")
            sage: S.<x> = R[]
            sage: f = x^5 + 75*x^3 - 15*x^2 +125*x - 5
            sage: W.<w> = R.ext(f)
            sage: W(70, 8) # indirect doctest
            4*w^5 + 3*w^7 + O(w^8)
            sage: W(70, absprec = 4)
            O(w^4)

        TESTS::

            sage: R = Zp(7,3,implementation="NTL")
            sage: S.<x> = R[]
            sage: f = x^49 + 7*x^21 - 14
            sage: W.<w> = R.ext(f)
            sage: W(70, 100) # indirect doctest
            5*w^49 + 6*w^70 + 3*w^91 + O(w^100)
            sage: W(70, absprec = 4)
            O(w^4)
        """
        if mpz_sgn(x) == 0:
            self._set_inexact_zero(absprec)
            return 0
        cdef mpz_t tmp_m
        cdef ZZ_c tmp_z
        cdef long shift
        mpz_init(tmp_m)
        sig_on()
        shift = mpz_remove(tmp_m, x, self.prime_pow.prime.value)
        sig_off()
        self.ordp = shift * self.prime_pow.e
        if self._set_prec_both(absprec, relprec) == 1:
            # This indicates that self._set_inexact_zero was called
            mpz_clear(tmp_m)
            return 0
        mpz_to_ZZ(&tmp_z, tmp_m)
        mpz_clear(tmp_m)
        if self.relprec != 0:
            ZZ_pX_SetCoeff(self.unit, 0, ZZ_to_ZZ_p(tmp_z))
            self.ordp = 0
            self._pshift_self(shift)

    cdef int _set_from_mpq_rel(self, mpq_t x, long relprec) except -1:
        """
        Sets ``self`` from an ``mpq_t`` with relative precision
        bounded by ``relprec``.

        EXAMPLES::

            sage: R = Zp(5,5,implementation="NTL")
            sage: S.<x> = R[]
            sage: f = x^5 + 75*x^3 - 15*x^2 +125*x - 5
            sage: W.<w> = R.ext(f)
            sage: z = W(70/3, relprec = 9); z # indirect doctest
            3*w^5 + w^7 + 2*w^9 + 2*w^10 + 4*w^11 + w^12 + 2*w^13 + O(w^14)
            sage: z * 3
            4*w^5 + 3*w^7 + w^9 + 2*w^10 + 2*w^11 + w^13 + O(w^14)
            sage: W(70)
            4*w^5 + 3*w^7 + w^9 + 2*w^10 + 2*w^11 + w^13 + 3*w^16 + w^17 + w^18 + 4*w^20 + 4*w^21 + w^22 + 2*w^23 + 3*w^25 + w^27 + O(w^30)
            sage: F = W.fraction_field()
            sage: y = F(3/700); y
            w^-10 + w^-8 + 4*w^-6 + w^-3 + 4*w^-2 + 3*w^-1 + 3 + 4*w + w^3 + 4*w^4 + w^5 + 4*w^6 + 2*w^7 + 3*w^8 + 4*w^9 + 3*w^10 + 4*w^11 + w^12 + O(w^15)
            sage: y * 700
            3 + O(w^25)
            sage: W(70/3, relprec = 0)
            O(w^5)
            sage: c = F(5^-1 + O(5^2)); c
            w^-5 + 3*w^-3 + 2*w^3 + 4*w^5 + 4*w^6 + 3*w^7 + w^9 + O(w^10)
            sage: c * 5
            1 + O(w^15)

        TESTS::

            sage: R = Zp(11, 8, print_mode='digits', implementation="NTL")
            sage: S.<x> = R[]
            sage: f = x^3 + 1331 * x^2 - 11 * x + 11
            sage: W.<w> = R.ext(f)
            sage: z = W(77/3, relprec = 11); repr(z)[3:]
            '304107A2555000'
            sage: repr(z*3)[3:]
            '56698765444000'
            sage: repr(W(77))[3:]
            '5800A6604678856698765444000'
            sage: F = W.fraction_field()
            sage: y = F(3/847); repr(y)[3:]
            '5563A4105291255628.148272'
            sage: repr(y*847)[3:]
            '3'
            sage: repr(W(77/3, relprec=0))[3:]
            ''
            sage: c = F(11^-1 + O(11^2)); repr(c)[3:]
            '11111.01A'
            sage: repr(c * 11)[3:]
            '1'
        """
        if mpq_sgn(x) == 0:
            self._set_exact_zero()
            return 0
        cdef mpz_t num_unit, den_unit
        self._set_from_mpq_part1(num_unit, den_unit, x)
        self._set_prec_rel(relprec)
        self._set_from_mpq_part2(num_unit, den_unit)

    cdef int _set_from_mpq_both(self, mpq_t x, long absprec, long relprec) except -1:
        """
        Sets ``self`` from an ``mpq_t`` with relative precision
        bounded by ``relprec`` and absolute precision bounded by
        ``absprec``.

        EXAMPLES::

            sage: R = Zp(5,5,implementation="NTL")
            sage: S.<x> = R[]
            sage: f = x^5 + 75*x^3 - 15*x^2 +125*x - 5
            sage: W.<w> = R.ext(f)
            sage: z = W(70/3, 14); z # indirect doctest
            3*w^5 + w^7 + 2*w^9 + 2*w^10 + 4*w^11 + w^12 + 2*w^13 + O(w^14)
            sage: z * 3
            4*w^5 + 3*w^7 + w^9 + 2*w^10 + 2*w^11 + w^13 + O(w^14)
            sage: W(70)
            4*w^5 + 3*w^7 + w^9 + 2*w^10 + 2*w^11 + w^13 + 3*w^16 + w^17 + w^18 + 4*w^20 + 4*w^21 + w^22 + 2*w^23 + 3*w^25 + w^27 + O(w^30)
            sage: F = W.fraction_field()
            sage: y = F(3/700,-2); y
            w^-10 + w^-8 + 4*w^-6 + w^-3 + O(w^-2)
            sage: y * 700
            3 + O(w^8)
            sage: W(70/3, absprec = 4)
            O(w^4)
        """
        if mpq_sgn(x) == 0:
            self._set_inexact_zero(absprec)
            return 0
        cdef mpz_t num_unit, den_unit
        self._set_from_mpq_part1(num_unit, den_unit, x)
        if self._set_prec_both(absprec, relprec) == 1:
            # indicates an inexact zero
            mpz_clear(num_unit)
            mpz_clear(den_unit)
            return 0
        self._set_from_mpq_part2(num_unit, den_unit)

    cdef int _set_from_mpq_part1(self, mpz_t num_unit, mpz_t den_unit, mpq_t x) except -1:
        """
        Sets ``num_unit`` to be the unit of the numerator, ``den_unit`` to be the unit of the denominator and sets ``self.ordp`` correctly.

        TESTS::

            sage: R = Zp(5,5,implementation="NTL")
            sage: S.<x> = R[]
            sage: f = x^5 + 75*x^3 - 15*x^2 +125*x - 5
            sage: W.<w> = R.ext(f)
            sage: z = W(7000/3, 23); z # indirect doctest
            2*w^15 + 2*w^17 + 3*w^19 + w^22 + O(w^23)
        """
        cdef long num_ordp, den_ordp
        sig_on()
        mpz_init(num_unit)
        mpz_init(den_unit)
        num_ordp = mpz_remove(num_unit, mpq_numref(x), self.prime_pow.prime.value)
        den_ordp = mpz_remove(den_unit, mpq_denref(x), self.prime_pow.prime.value)
        sig_off()
        self.ordp = (num_ordp - den_ordp) * self.prime_pow.e
        if self.ordp < 0 and self.prime_pow.in_field == 0:
            mpz_clear(num_unit)
            mpz_clear(den_unit)
            raise ValueError, "p divides the denominator"

    cdef int _set_from_mpq_part2(self, mpz_t num_unit, mpz_t den_unit) except -1:
        """
        Given that ``self.ordp`` and ``self.relprec`` have been set, takes
        ``num_unit`` and ``den_unit`` and sets ``self.unit``.

        TESTS::

            sage: R = Zp(5,5,implementation="NTL")
            sage: S.<x> = R[]
            sage: f = x^5 + 75*x^3 - 15*x^2 +125*x - 5
            sage: W.<w> = R.ext(f)
            sage: W(QQ(0), 23) # indirect doctest
            O(w^23)
            sage: W(QQ(0))
            0
        """
        cdef ZZ_c num_zz, den_zz
        cdef ZZ_p_c tmp_zp
        cdef long val = self.ordp / self.prime_pow.e
        cdef mpz_t tmp_m
        if self.relprec != 0:
            mpz_init(tmp_m)
            mpz_set(tmp_m, num_unit)
            mpz_to_ZZ(&num_zz, tmp_m)
            mpz_set(tmp_m, den_unit)
            mpz_to_ZZ(&den_zz, tmp_m)
            mpz_clear(tmp_m)
            #The context has been restored in setting self.relprec
            ZZ_p_div(tmp_zp, ZZ_to_ZZ_p(num_zz), ZZ_to_ZZ_p(den_zz))
            ZZ_pX_SetCoeff(self.unit, 0, tmp_zp)
            self.ordp = 0
            self._pshift_self(val)

    cdef int _set_from_ZZX_rel(self, ZZX_c poly, long relprec) except -1:
        """
        Sets ``self`` from a ``ZZX`` with relative precision bounded by
        ``relprec``.

        EXAMPLES::

            sage: R = Zp(5,5,implementation="NTL")
            sage: S.<x> = R[]
            sage: f = x^5 + 75*x^3 - 15*x^2 +125*x - 5
            sage: W.<w> = R.ext(f)
            sage: z = W(ntl.ZZX([4,1,16]), relprec = 14); z # indirect doctest
            4 + w + w^2 + 3*w^7 + w^9 + 2*w^11 + 4*w^13 + O(w^14)
            sage: z._ntl_rep()
            [4 1 16]
            sage: z = W(ntl.ZZX([5^40,5^42,3*5^41]), relprec = 14); z
            w^200 + 4*w^207 + 4*w^209 + w^210 + 2*w^211 + 2*w^213 + O(w^214)
            sage: W(5)^40 + w*W(5)^42 + w^2 * W(3) * W(5)^41
            w^200 + 4*w^207 + 4*w^209 + w^210 + 2*w^211 + 2*w^213 + 2*w^215 + w^217 + 2*w^218 + w^220 + w^221 + w^222 + 3*w^224 + O(w^225)
            sage: z = W(ntl.ZZX([5^40,5^42,3*5^41]), relprec = 0); z
            O(w^200)
        """
        if ZZX_IsZero(poly):
            self._set_exact_zero()
            return 0
        if ZZX_deg(poly) >= self.prime_pow.deg:
            raise NotImplementedError
        # the -1 in the next line signals that there is no absprec specified
        self._set_from_ZZX_part1(poly, -1, relprec)
        # context was restored in _set_from_ZZX_part1
        if relprec == 0:
            self._set_prec_rel(relprec)
            return 0
        if self.relprec + self.ordp != 0:
            self.prime_pow.restore_context_capdiv(self.relprec + self.ordp)
            ZZX_to_ZZ_pX(self.unit, poly)
            self._internal_lshift(-self.ordp)

    cdef int _set_from_ZZX_both(self, ZZX_c poly, long absprec, long relprec) except -1:
        """
        Sets ``self`` from a ``ZZX`` with relative precision bounded by
        ``relprec`` and absolute precision bounded by ``absprec``.

        EXAMPLES::

            sage: R = Zp(5,5,implementation="NTL")
            sage: S.<x> = R[]
            sage: f = x^5 + 75*x^3 - 15*x^2 +125*x - 5
            sage: W.<w> = R.ext(f)
            sage: z = W(ntl.ZZX([4,1,16]), 12); z # indirect doctest
            4 + w + w^2 + 3*w^7 + w^9 + 2*w^11 + O(w^12)
            sage: z._ntl_rep()
            [4 1 16]
            sage: z = W(ntl.ZZX([5^40,5^42,3*5^41]), 212); z
            w^200 + 4*w^207 + 4*w^209 + w^210 + 2*w^211 + O(w^212)
            sage: z = W(ntl.ZZX([5^40,5^42,3*5^41]), 197); z
            O(w^197)
        """
        if ZZX_IsZero(poly) or absprec <= 0:
            self._set_inexact_zero(absprec)
            return 0
        if ZZX_deg(poly) >= self.prime_pow.deg:
            raise NotImplementedError
        if self._set_from_ZZX_part1(poly, absprec, relprec) == -2:
            # indicates _set_inexact_zero was called
            return 0
        # context was restored in _set_from_ZZX_part1
        if self.relprec + self.ordp != 0:
            self.prime_pow.restore_context_capdiv(self.relprec + self.ordp)
            ZZX_to_ZZ_pX(self.unit, poly)
            self._internal_lshift(-self.ordp)

    cdef int _set_from_ZZX_part1(self, ZZX_c poly, long absprec, long relprec) except -1:
        """
        Sets ``self.ordp`` from ``poly`` and restores the context.  ``poly`` must
        have degree less than ``self.prime_pow.deg``

        TESTS::

            sage: R = Zp(5,5,implementation="NTL")
            sage: S.<x> = R[]
            sage: f = x^5 + 75*x^3 - 15*x^2 +125*x - 5
            sage: W.<w> = R.ext(f)
            sage: z = W(ntl.ZZX([4,1,16]), 12); z # indirect doctest
            4 + w + w^2 + 3*w^7 + w^9 + 2*w^11 + O(w^12)
        """
        cdef long i = 0
        cdef long deg = ZZX_deg(poly)
        cdef long mini = -1
        cdef long minval
        cdef long curval
        cdef ZZ_c tmp_z
        while mini == -1:
            if not ZZ_IsZero(ZZX_coeff(poly,i)):
                minval = ZZ_remove(tmp_z, ZZX_coeff(poly, i), self.prime_pow.pow_ZZ_tmp(1)[0])
                mini = i
            i += 1
        while i <= deg:
            if not ZZ_IsZero(ZZX_coeff(poly,i)):
                curval = ZZ_remove(tmp_z, ZZX_coeff(poly, i), self.prime_pow.pow_ZZ_tmp(1)[0])
                if curval < minval:
                    minval = curval
                    mini = i
            i += 1
        if self.prime_pow.e == 1:
            self.ordp = minval
        else:
            self.ordp = minval * self.prime_pow.e + mini
        if absprec == -1: # indicates that _set_from_ZZX_rel is calling
            self._set_prec_rel(relprec)
        elif self._set_prec_both(absprec, relprec):
            # indicates self._set_inexact_zero was called
            return -2
        # _set_prec_rel or both has restored the context so that part2 works.

    cdef int _set_from_ZZ_pX_rel(self, ZZ_pX_c* poly, ntl_ZZ_pContext_class ctx, long relprec) except -1:
        """
        Sets ``self`` from a ``ZZ_pX`` with relative precision bounded by
        ``relprec``.

        If ``ctx`` is ``None`` and ``poly`` is 0 this function will raise an error
        (a ``ZZ_pX`` cannot represent something with infinite absolute
        precision).

        EXAMPLES::

            sage: R = Zp(5,5,implementation="NTL")
            sage: S.<x> = R[]
            sage: f = x^5 + 75*x^3 - 15*x^2 +125*x - 5
            sage: W.<w> = R.ext(f)
            sage: z = W(ntl.ZZ_pX([4,1,16],5^2)); z # indirect doctest
            4 + w + w^2 + 3*w^7 + w^9 + O(w^10)
            sage: z._ntl_rep()
            [4 1 16]
            sage: z = W(ntl.ZZ_pX([5^40,5^42,3*5^41], 5^44)); z
            w^200 + 4*w^207 + 4*w^209 + w^210 + 2*w^211 + 2*w^213 + 2*w^215 + w^217 + 2*w^218 + O(w^220)
            sage: z = W(ntl.ZZ_pX([5^40,5^42,3*5^41], 5^44), relprec = 0); z
            O(w^200)
        """
        cdef long ctx_prec = -1
        if ctx is not None:
            ctx_prec = self._check_ZZ_pContext(ctx) * self.prime_pow.e
        if ZZ_pX_IsZero(poly[0]):
            if ctx_prec == -1:
                raise ValueError, "must specify either a context or an absolute precision bound"
            else:
                self._set_inexact_zero(ctx_prec)
            return 0
        self._set_from_ZZ_pX_part1(poly)
        if relprec == 0:
            self._set_prec_rel(relprec)
            return 0
        if ctx_prec == -1:
            self._set_prec_rel(self.ordp + relprec)
        else:
            self._set_prec_rel(min(ctx_prec, self.ordp + relprec))
        self._set_from_ZZ_pX_part2(poly)

    cdef int _set_from_ZZ_pX_both(self, ZZ_pX_c* poly, ntl_ZZ_pContext_class ctx, long absprec, long relprec) except -1:
        """
        Sets ``self`` from a ``ZZ_pX`` with relative precision bounded by
        ``relprec`` and absolute precision bounded by ``absprec``.

        EXAMPLES::

            sage: R = Zp(5,5,implementation="NTL")
            sage: S.<x> = R[]
            sage: f = x^5 + 75*x^3 - 15*x^2 +125*x - 5
            sage: W.<w> = R.ext(f)
            sage: z = W(ntl.ZZ_pX([4,1,16],5^2), absprec = 8, relprec = 12); z # indirect doctest
            4 + w + w^2 + 3*w^7 + O(w^8)
            sage: z._ntl_rep()
            [4 1 16]
            sage: z = W(ntl.ZZ_pX([5^40,5^42,3*5^41], 5^50), 220); z
            w^200 + 4*w^207 + 4*w^209 + w^210 + 2*w^211 + 2*w^213 + 2*w^215 + w^217 + 2*w^218 + O(w^220)
            sage: z = W(ntl.ZZ_pX([5^40,5^42,3*5^41], 5^44), absprec = 77); z
            O(w^77)
        """
        cdef long ctx_prec
        if ctx is not None:
            ctx_prec = self._check_ZZ_pContext(ctx)
            if ctx_prec * self.prime_pow.e < absprec:
                absprec = ctx_prec * self.prime_pow.e
        if ZZ_pX_IsZero(poly[0]):
            self._set_inexact_zero(absprec)
            return 0
        self._set_from_ZZ_pX_part1(poly)
        if absprec <= self.ordp:
            self._set_inexact_zero(absprec)
        else:
            self._set_prec_rel(min(absprec, self.ordp + relprec))
            self._set_from_ZZ_pX_part2(poly)

    cdef int _set_from_ZZ_pX_part1(self, ZZ_pX_c* poly) except -1:
        """
        Sets ``self.ordp`` based on ``poly``.  ``poly`` must not be 0.

        TESTS::

            sage: R = Zp(5,5,implementation="NTL")
            sage: S.<x> = R[]
            sage: f = x^5 + 75*x^3 - 15*x^2 +125*x - 5
            sage: W.<w> = R.ext(f)
            sage: z = W(ntl.ZZ_pX([4,1,16],5^2), absprec = 8, relprec = 12); z # indirect doctest
            4 + w + w^2 + 3*w^7 + O(w^8)
        """
        cdef long val, index
        ZZ_pX_min_val_coeff(val, index, poly[0], self.prime_pow.pow_ZZ_tmp(1)[0])
        if self.prime_pow.e == 1:
            self.ordp = val
        else:
            self.ordp = val * self.prime_pow.e + index

    cdef int _set_from_ZZ_pX_part2(self, ZZ_pX_c* poly) except -1:
        """
        Assuming that ``self.ordp`` and ``self.relprec`` have been set, sets
        ``self.unit`` to ``poly`` and then normalizes.

        TESTS::

            sage: R = Zp(5,5,implementation="NTL")
            sage: S.<x> = R[]
            sage: f = x^5 + 75*x^3 - 15*x^2 +125*x - 5
            sage: W.<w> = R.ext(f)
            sage: z = W(ntl.ZZ_pX([4,1,16],5^2), absprec = 8, relprec = 12); z # indirect doctest
            4 + w + w^2 + 3*w^7 + O(w^8)
        """
        # We've set self.relprec to what is actually the absolute precision.
        if self.relprec != 0:
            ZZ_pX_conv_modulus(self.unit, poly[0], self.prime_pow.get_context_capdiv(self.relprec).x)
            self.relprec -= self.ordp
            self._internal_lshift(-self.ordp)

    cdef bint _set_prec_rel(self, long relprec) except -1:
        """
        Safely sets the relative precision of ``self`` to be the absolute
        value of ``relprec``.

        Returns ``True`` iff ``self.relprec`` was reset.

        Note that this will wipe out anything in ``self.unit``.  Be
        careful resetting ``self.unit`` directly: if you set it to a
        different modulus, NTL may have problems.  The safest way to
        reset ``self.unit`` to a different modulus is::

            self.prime_pow.restore_context_capdiv(self.relprec)
            cdef ZZ_pX_c tmp = self.unit
            self._set_prec_rel(new_rel_prec)
            ZZ_pX_conv_modulus(self.unit, tmp, self.prime_pow.get_context_capdiv(self.relprec).x)

        You may be able to just set ``self.relprec`` and
        ``ZZ_pX_conv_modulus`` if you're decreasing precision.  I'm
        not sure.

        TESTS::

            sage: R = Zp(5,5,implementation="NTL")
            sage: S.<x> = R[]
            sage: f = x^5 + 75*x^3 - 15*x^2 +125*x - 5
            sage: W.<w> = R.ext(f)
            sage: W(70, relprec = 8) # indirect doctest
            4*w^5 + 3*w^7 + w^9 + 2*w^10 + 2*w^11 + O(w^13)
        """
        if self.relprec == relprec:
            return False
        if self.relprec != 0:
            ZZ_pX_destruct(&self.unit)
        if relprec != 0:
            self.prime_pow.restore_context_capdiv(relprec)
            ZZ_pX_construct(&self.unit)
        self.relprec = relprec
        return True

    cdef bint _set_prec_both(self, long absprec, long relprec) except -1:
        """
        Assuming ``self.ordp`` is set, sets the relative precision of ``self``
        to the minimum of ``abs(relprec)`` and ``absprec-self.ordp``.

        If ``relprec`` is negative, will set ``self.relprec`` to be negative
        (indicating unnormalized unit)

        Returns`` True`` iff ``self.relprec = 0``, ie ``self`` was set to an
        inexact zero.

        Note that this will wipe out anything in ``self.unit``.  Be
        careful resetting ``self.unit`` directly: if you set it to a
        different modulus, NTL may have problems.  The safest way to
        reset ``self.unit`` to a different modulus is:

            self.prime_pow.restore_context_capdiv(self.relprec)
            cdef ZZ_pX_c tmp = self.unit
            self._set_prec_rel(new_rel_prec)
            ZZ_pX_conv_modulus(self.unit, tmp, self.prime_pow.get_context_capdiv(self.relprec).x)

        You may be able to just set ``self.relprec`` and
        ``ZZ_pX_conv_modulus`` if you're decreasing precision.  I'm
        not sure.

        TESTS::

            sage: R = Zp(5,5,implementation="NTL")
            sage: S.<x> = R[]
            sage: f = x^5 + 75*x^3 - 15*x^2 +125*x - 5
            sage: W.<w> = R.ext(f)
            sage: W(70, 8) # indirect doctest
            4*w^5 + 3*w^7 + O(w^8)
        """
        if self.relprec != 0:
            ZZ_pX_destruct(&self.unit)
        self.relprec = absprec - self.ordp
        cdef long arelprec
        if relprec < 0:
            arelprec = -relprec
        else:
            arelprec = relprec
        if self.relprec <= 0:
            self._set_inexact_zero(absprec)
        else:
            if arelprec < self.relprec:
                self.relprec = arelprec
            if self.relprec != 0:
                self.prime_pow.restore_context_capdiv(self.relprec)
                ZZ_pX_construct(&self.unit)
                if relprec < 0:
                    self.relprec = -self.relprec
        return self.relprec == 0

    cdef int _normalize(self) except -1:
        """
        Normalizes ``self``, adjusting ``self.ordp``, ``self.relprec``, and
        ``self.unit`` so that ``self.unit`` actually represents a unit.

        EXAMPLES::

            sage: R = Zp(5,5,implementation="NTL")
            sage: S.<x> = R[]
            sage: f = x^5 + 75*x^3 - 15*x^2 +125*x - 5
            sage: W.<w> = R.ext(f)
            sage: z = (1+w)^5
            sage: y = z - 1
            sage: y._ntl_rep_unnormalized()
            [5 3005 25 3060 5]
            sage: y # indirect doctest
            w^5 + w^6 + 2*w^7 + 4*w^8 + 3*w^10 + w^12 + 4*w^13 + 4*w^14 + 4*w^15 + 4*w^16 + 4*w^17 + 4*w^20 + w^21 + 4*w^24 + O(w^25)
            sage: y._ntl_rep_unnormalized()
            [41 26 152 49 535]
        """
        cdef long minval, mini, shift
        if self.relprec < 0:
            if ZZ_pX_IsZero(self.unit):
                self.ordp -= self.relprec # note that self.relprec < 0
                self.relprec = 0
                ZZ_pX_destruct(&self.unit)
            else:
                ZZ_pX_min_val_coeff(minval, mini, self.unit, self.prime_pow.pow_ZZ_tmp(1)[0])
                if self.prime_pow.e == 1:
                    shift = minval
                else:
                    shift = minval * self.prime_pow.e + mini
                if shift >= -self.relprec:
                    self.ordp -= self.relprec # note that self.relprec < 0
                    self.relprec = 0
                    ZZ_pX_destruct(&self.unit)
                elif shift > 0:
                    self.relprec = -self.relprec - shift
                    self.ordp += shift
                    self._internal_lshift(-shift)
                else:
                    self.relprec = -self.relprec

    def _is_normalized(self):
        """
        Returns whether this element is currently normalized.

        EXAMPLES::

            sage: R.<a> = ZqCR(125,implementation="NTL"); b = 5*a + 4; c = 10*a^2 + 6; d = b + c
            sage: d._is_normalized()
            False
            sage: d
            (2*a^2 + a + 2)*5 + O(5^20)
            sage: d._is_normalized()
            True
        """
        return self.relprec >= 0

    cdef int _internal_lshift(self, long shift) except -1:
        """
        Multiplies ``self.unit`` by ``x^shift``.

        Note that ``self.relprec`` must be set before calling this
        function and should not be 0, and self.unit must be defined to
        precision ``self.relprec - shift``

        This function does not alter ``self.ordp`` even though it WILL
        change the valuation of ``self.unit``

        Also note that if you call this function you should usually
        manually set ``self.relprec = -self.relprec`` since this function
        will usually unnormalize ``self``.

        TESTS::

            sage: R = Zp(5,5,implementation="NTL")
            sage: S.<x> = R[]
            sage: f = x^5 + 75*x^3 - 15*x^2 +125*x - 5
            sage: W.<w> = R.ext(f)
            sage: z = (1+w)^5
            sage: y = z - 1
            sage: y # indirect doctest
            w^5 + w^6 + 2*w^7 + 4*w^8 + 3*w^10 + w^12 + 4*w^13 + 4*w^14 + 4*w^15 + 4*w^16 + 4*w^17 + 4*w^20 + w^21 + 4*w^24 + O(w^25)
        """
        if self.relprec == 0:
            raise ValueError("p-adic Internal l-shift called with relative precision 0")
        cdef ZZ_pX_c low_terms
        cdef ZZ_p_c power
        if self.prime_pow.e == 1:
            if shift > 0:
                ZZ_pX_left_pshift(self.unit, self.unit, self.prime_pow.pow_ZZ_tmp(shift)[0], self.prime_pow.get_context(self.relprec).x)
            else:
                ZZ_pX_right_pshift(self.unit, self.unit, self.prime_pow.pow_ZZ_tmp(-shift)[0], self.prime_pow.get_context(self.relprec).x)
        else:
            if shift > 0:
                if shift % self.prime_pow.e == 0:
                    # to shift by a multiple of the ramification index e, we
                    # can multiply by a power of (x^e/p)
                    self._pshift_self(-shift//self.prime_pow.e)
                    # and then multiply all entries of self.unit with a power of p
                    ZZ_p_power(power, long_to_ZZ_p(self.prime_pow.prime), shift//self.prime_pow.e)
                    ZZ_pX_mul_ZZ_p(self.unit, self.unit, power)
                    self.ordp += shift
                else:
                    # if shift is not a multiple of the ramification index e,
                    # we first shift by a multiple of the ramification index so
                    # that only a shift < e is left
                    self._internal_lshift(shift - shift % self.prime_pow.e)
                    shift = shift % self.prime_pow.e

                    # we now split self.unit into terms which correspond to
                    # exponents < (e - shift) and the rest
                    ZZ_pX_trunc(low_terms, self.unit, self.prime_pow.e - shift)

                    # we shift up the low_terms by shift (which by construction does not overflow)
                    ZZ_pX_LeftShift(low_terms, low_terms, shift)

                    # and shift down the high terms so that we reduce to the shift % e == 0 case
                    ZZ_pX_RightShift(self.unit, self.unit, self.prime_pow.e - shift)
                    self._internal_lshift(self.prime_pow.e)

                    # finally, add both pieces
                    ZZ_pX_add(self.unit, self.unit, low_terms)

            elif shift < 0:
                self.prime_pow.eis_shift_capdiv(&self.unit, &self.unit, -shift, self.relprec)

    cdef int _pshift_self(self, long shift) except -1:
        """
        Multiplies ``self`` by ``p^shift``.

        This function assumes that ``self.relprec``, ``self.ordp`` and
        ``self.unit`` are already set (in the case ``self.prime_pow.e
        != 1``), and is more reasonable to call externally than
        ``_internal_lshift``

        EXAMPLES::

            sage: R = Qp(5,5,implementation="NTL")
            sage: S.<x> = R[]
            sage: f = x^5 + 75*x^3 - 15*x^2 +125*x - 5
            sage: W.<w> = R.ext(f)
            sage: z = W(3/25, relprec = 6); z
            3*w^-10 + 3*w^-8 + 2*w^-6 + O(w^-4)
            sage: z * 25
            3 + O(w^6)
        """
        cdef ZZ_pX_c high_shifter, high_shifter2
        cdef ZZ_pX_Modulus_c *modulus
        cdef ZZ_pX_Modulus_c modulus_up
        cdef ntl_ZZ_pContext_class c
        cdef PowComputer_ZZ_pX_small_Eis sm
        cdef PowComputer_ZZ_pX_big_Eis big
        cdef ntl_ZZ_pX printer
        cdef ZZ_pX_c* high_array
        cdef long i, high_length
        if self.prime_pow.e == 1:
            self.ordp += shift
        else:
            self.ordp += shift * self.prime_pow.e
            if shift < 0:
                shift = -shift
                c = self.prime_pow.get_context_capdiv(self.relprec)
                c.restore_c()
                modulus = self.prime_pow.get_modulus_capdiv(self.relprec)
                if PY_TYPE_CHECK(self.prime_pow, PowComputer_ZZ_pX_big_Eis):
                    high_array = (<PowComputer_ZZ_pX_big_Eis>self.prime_pow).high_shifter
                elif PY_TYPE_CHECK(self.prime_pow, PowComputer_ZZ_pX_small_Eis):
                    high_array = (<PowComputer_ZZ_pX_small_Eis>self.prime_pow).high_shifter
                else:
                    raise TypeError("unrecognized PowComputer type")
                ZZ_pX_conv_modulus(high_shifter, high_array[0], c.x)
                ZZ_pX_InvMod_newton_ram(high_shifter, high_shifter, modulus[0], c.x)
                ZZ_pX_PowerMod_long_pre(high_shifter, high_shifter, shift, modulus[0])
                ZZ_pX_MulMod_pre(self.unit, self.unit, high_shifter, modulus[0])
            elif shift > 0:
                i = 0
                c = self.prime_pow.get_context_capdiv(self.relprec)
                c.restore_c()
                modulus = self.prime_pow.get_modulus_capdiv(self.relprec)
                if PY_TYPE_CHECK(self.prime_pow, PowComputer_ZZ_pX_big_Eis):
                    high_array = (<PowComputer_ZZ_pX_big_Eis>self.prime_pow).high_shifter
                    high_length = (<PowComputer_ZZ_pX_big_Eis>self.prime_pow).high_length
                elif PY_TYPE_CHECK(self.prime_pow, PowComputer_ZZ_pX_small_Eis):
                    high_array = (<PowComputer_ZZ_pX_small_Eis>self.prime_pow).high_shifter
                    high_length = (<PowComputer_ZZ_pX_small_Eis>self.prime_pow).high_length
                else:
                    raise TypeError("unrecognized PowComputer type")
                if shift >= self.prime_pow.prec_cap:
                    # high_shifter = p^(2^(high_length - 1))/x^(e*2^(high_length - 1))
                    ZZ_pX_conv_modulus(high_shifter, high_array[high_length-1], c.x)
                    # if shift = r + s * 2^(high_length - 1)
                    # then high_shifter = p^(s*2^(high_length - 1))/x^(e*s*2^(high_length - 1))
                    ZZ_pX_PowerMod_long_pre(high_shifter, high_shifter, (shift / (1L << (high_length - 1))), modulus[0])
                    ZZ_pX_MulMod_pre(self.unit, self.unit, high_shifter, modulus[0])
                    # Now we only need to multiply self.unit by p^r/x^(e*r) where r < 2^(high_length - 1), which is tractable.
                    shift = shift % (1L << (high_length - 1))
                while shift > 0:
                    if shift & 1:
                        ZZ_pX_conv_modulus(high_shifter, high_array[i], c.x)
                        ZZ_pX_MulMod_pre(self.unit, self.unit, high_shifter, modulus[0])
                    shift = shift >> 1
                    i += 1

    def __dealloc__(self):
        """
        Deallocates ``self.unit`` if needed.

        EXAMPLES::

            sage: R = Qp(5,5,implementation="NTL")
            sage: S.<x> = R[]
            sage: f = x^5 + 75*x^3 - 15*x^2 +125*x - 5
            sage: W.<w> = R.ext(f)
            sage: z = W(3/25, relprec = 6); z
            3*w^-10 + 3*w^-8 + 2*w^-6 + O(w^-4)
            sage: del z #indirect doctest
        """
        if self.relprec != 0:
            ZZ_pX_destruct(&self.unit)

    cdef pAdicZZpXCRElement _new_c(self, long relprec):
        """
        Returns a new element with the same parent as ``self`` and
        relative precision ``relprec``

        Note that if ``relprec`` is non-positive, the convention is that
        ``relprec = 0`` indicates an exact or inexact zero, ``relprec < 0``
        indicates an unnormalized element.

        EXAMPLES::

            sage: R = Qp(5,5,implementation="NTL")
            sage: S.<x> = R[]
            sage: f = x^5 + 75*x^3 - 15*x^2 +125*x - 5
            sage: W.<w> = R.ext(f)
            sage: w^5 + 1 # indirect doctest
            1 + w^5 + O(w^25)
        """
        cdef pAdicZZpXCRElement ans = pAdicZZpXCRElement.__new__(pAdicZZpXCRElement)
        ans._parent = self._parent
        ans.prime_pow = self.prime_pow
        if relprec > 0:
            self.prime_pow.restore_context_capdiv(relprec)
            ans.relprec = relprec
            ZZ_pX_construct(&ans.unit)
        elif relprec == 0:
            ans._set_exact_zero()
        else:
            self.prime_pow.restore_context_capdiv(-relprec)
            ans.relprec = relprec
            ZZ_pX_construct(&ans.unit)
        return ans

    def __reduce__(self):
        """
        Pickles ``self``.

        EXAMPLES::

            sage: R = Qp(5,5,implementation="NTL")
            sage: S.<x> = R[]
            sage: f = x^5 + 75*x^3 - 15*x^2 +125*x - 5
            sage: W.<w> = R.ext(f)
            sage: z = (1 + w)^5 - 1
            sage: loads(dumps(z)) == z
            True
        """
        cdef Integer relprec, ordp
        relprec = PY_NEW(Integer)
        ordp = PY_NEW(Integer)
        mpz_set_si(relprec.value, self.relprec)
        mpz_set_si(ordp.value, self.ordp)
        if self.relprec == 0:
            return make_ZZpXCRElement, (self.parent(), None, ordp, relprec, 0)
        self.prime_pow.restore_context_capdiv(self.relprec)
        cdef ntl_ZZ_pX holder = ntl_ZZ_pX.__new__(ntl_ZZ_pX)
        holder.c = self.prime_pow.get_context_capdiv(self.relprec)
        holder.x = self.unit
        return make_ZZpXCRElement, (self.parent(), holder, ordp, relprec, 0)

    cdef int _cmp_units(left, pAdicGenericElement right) except -2:
        """
        For units ``left`` and ``right``, returns 0 if they are equal up to
        the lesser of the two precisions, or 1 if they are not.

        EXAMPLES::

            sage: R = Qp(5,5,implementation="NTL")
            sage: S.<x> = R[]
            sage: f = x^5 + 75*x^3 - 15*x^2 +125*x - 5
            sage: W.<w> = R.ext(f)
            sage: w == 1 # indirect doctest
            False
            sage: y = 1 + w + O(w^7)
            sage: z = 1 + w + w^10 + O(w^13)
            sage: y == z
            True
        """
        # This function needs improvement.  In particular, there are a lot of
        # speed improvements to be had, and it should be changed so that it
        # returns 1 only half the time (and -1 the other half) when left and
        # right are not equal.
        cdef pAdicZZpXCRElement diff = <pAdicZZpXCRElement> (left - right)
        diff._normalize()
        if diff.relprec == 0:
            return 0
        # for now, just return 1
        return 1

    def __invert__(self):
        """
        Returns the inverse of ``self``.

        EXAMPLES::

            sage: R = Zp(5,5,implementation="NTL")
            sage: S.<x> = R[]
            sage: f = x^5 + 75*x^3 - 15*x^2 +125*x - 5
            sage: W.<w> = R.ext(f)
            sage: z = (1 + w)^5
            sage: y = ~z; y # indirect doctest
            1 + 4*w^5 + 4*w^6 + 3*w^7 + w^8 + 2*w^10 + w^11 + w^12 + 2*w^14 + 3*w^16 + 3*w^17 + 4*w^18 + 4*w^19 + 2*w^20 + 2*w^21 + 4*w^22 + 3*w^23 + 3*w^24 + O(w^25)
            sage: y.parent()
            Eisenstein Extension of 5-adic Field with capped relative precision 5 in w defined by (1 + O(5^5))*x^5 + (3*5^2 + O(5^6))*x^3 + (2*5 + 4*5^2 + 4*5^3 + 4*5^4 + 4*5^5 + O(5^6))*x^2 + (5^3 + O(5^6))*x + 4*5 + 4*5^2 + 4*5^3 + 4*5^4 + 4*5^5 + O(5^6)
            sage: z = z - 1
            sage: ~z
            w^-5 + 4*w^-4 + 4*w^-3 + 4*w^-2 + 2*w^-1 + 1 + w + 4*w^2 + 4*w^3 + 4*w^4 + w^5 + w^6 + w^7 + 4*w^8 + 4*w^9 + 2*w^10 + w^11 + 2*w^12 + 4*w^13 + 4*w^14 + O(w^15)
        """
        return self._invert_c_impl()

    cpdef RingElement _invert_c_impl(self):
        """
        Returns the inverse of ``self``.

        EXAMPLES::

            sage: R = Zp(5,5,implementation="NTL")
            sage: S.<x> = R[]
            sage: f = x^5 + 75*x^3 - 15*x^2 +125*x - 5
            sage: W.<w> = R.ext(f)
            sage: z = (1 + w)^5
            sage: y = ~z; y # indirect doctest
            1 + 4*w^5 + 4*w^6 + 3*w^7 + w^8 + 2*w^10 + w^11 + w^12 + 2*w^14 + 3*w^16 + 3*w^17 + 4*w^18 + 4*w^19 + 2*w^20 + 2*w^21 + 4*w^22 + 3*w^23 + 3*w^24 + O(w^25)
            sage: y.parent()
            Eisenstein Extension of 5-adic Field with capped relative precision 5 in w defined by (1 + O(5^5))*x^5 + (3*5^2 + O(5^6))*x^3 + (2*5 + 4*5^2 + 4*5^3 + 4*5^4 + 4*5^5 + O(5^6))*x^2 + (5^3 + O(5^6))*x + 4*5 + 4*5^2 + 4*5^3 + 4*5^4 + 4*5^5 + O(5^6)
            sage: z = z - 1
            sage: ~z
            w^-5 + 4*w^-4 + 4*w^-3 + 4*w^-2 + 2*w^-1 + 1 + w + 4*w^2 + 4*w^3 + 4*w^4 + w^5 + w^6 + w^7 + 4*w^8 + 4*w^9 + 2*w^10 + w^11 + 2*w^12 + 4*w^13 + 4*w^14 + O(w^15)
            sage: ~z * z
            1 + O(w^20)
        """
        if self._is_exact_zero():
            raise ZeroDivisionError, "cannot divide by zero"
        if self._is_inexact_zero(): # this calls _normalize
            raise PrecisionError, "cannot divide by something indistinguishable from zero"
        cdef pAdicZZpXCRElement ans = self._new_c(self.relprec)
        if not ans.prime_pow.in_field:
            ans._parent = self._parent.fraction_field()
            ans.prime_pow = ans._parent.prime_pow
        ans.ordp = -self.ordp
        sig_on()
        if self.prime_pow.e == 1:
            ZZ_pX_InvMod_newton_unram(ans.unit, self.unit, self.prime_pow.get_modulus(ans.relprec)[0], self.prime_pow.get_context(ans.relprec).x, self.prime_pow.get_context(1).x)
        else:
            ZZ_pX_InvMod_newton_ram(ans.unit, self.unit, self.prime_pow.get_modulus_capdiv(ans.relprec)[0], self.prime_pow.get_context_capdiv(ans.relprec).x)
        sig_off()
        return ans

    cdef pAdicZZpXCRElement _lshift_c(self, long n):
        """
        Multiplies ``self`` by the uniformizer raised to the power ``n``.  If
        ``n`` is negative, right shifts by ``-n``.

        EXAMPLES::

            sage: R = Zp(5,5,implementation="NTL")
            sage: S.<x> = R[]
            sage: f = x^5 + 75*x^3 - 15*x^2 +125*x - 5
            sage: W.<w> = R.ext(f)
            sage: z = (1 + w)^5
            sage: z
            1 + w^5 + w^6 + 2*w^7 + 4*w^8 + 3*w^10 + w^12 + 4*w^13 + 4*w^14 + 4*w^15 + 4*w^16 + 4*w^17 + 4*w^20 + w^21 + 4*w^24 + O(w^25)
            sage: z << 17 # indirect doctest
            w^17 + w^22 + w^23 + 2*w^24 + 4*w^25 + 3*w^27 + w^29 + 4*w^30 + 4*w^31 + 4*w^32 + 4*w^33 + 4*w^34 + 4*w^37 + w^38 + 4*w^41 + O(w^42)
            sage: z << (-1)
            w^4 + w^5 + 2*w^6 + 4*w^7 + 3*w^9 + w^11 + 4*w^12 + 4*w^13 + 4*w^14 + 4*w^15 + 4*w^16 + 4*w^19 + w^20 + 4*w^23 + O(w^24)
        """
        if not self.prime_pow.in_field and n < -self.ordp:
            return self._rshift_c(-n)
        check_ordp(n)
        cdef pAdicZZpXCRElement ans
        if self._is_exact_zero() or n == 0:
            return self
        elif self._is_inexact_zero():
            ans = self._new_c(0)
        else:
            ans = self._new_c(self.relprec)
            ans.unit = self.unit
        ans.ordp = self.ordp + n
        check_ordp(ans.ordp)
        return ans

    def __lshift__(pAdicZZpXCRElement self, shift):
        """
        Multiplies ``self`` by the uniformizer raised to the power ``n``.  If
        ``n`` is negative, right shifts by ``-n``.

        EXAMPLES::

            sage: R = Zp(5,5,implementation="NTL")
            sage: S.<x> = R[]
            sage: f = x^5 + 75*x^3 - 15*x^2 +125*x - 5
            sage: W.<w> = R.ext(f)
            sage: z = (1 + w)^5
            sage: z
            1 + w^5 + w^6 + 2*w^7 + 4*w^8 + 3*w^10 + w^12 + 4*w^13 + 4*w^14 + 4*w^15 + 4*w^16 + 4*w^17 + 4*w^20 + w^21 + 4*w^24 + O(w^25)
            sage: z << 17 # indirect doctest
            w^17 + w^22 + w^23 + 2*w^24 + 4*w^25 + 3*w^27 + w^29 + 4*w^30 + 4*w^31 + 4*w^32 + 4*w^33 + 4*w^34 + 4*w^37 + w^38 + 4*w^41 + O(w^42)
            sage: z << (-1)
            w^4 + w^5 + 2*w^6 + 4*w^7 + 3*w^9 + w^11 + 4*w^12 + 4*w^13 + 4*w^14 + 4*w^15 + 4*w^16 + 4*w^19 + w^20 + 4*w^23 + O(w^24)
        """
        cdef pAdicZZpXCRElement ans
        if not PY_TYPE_CHECK(shift, Integer):
            shift = Integer(shift)
        if mpz_fits_slong_p((<Integer>shift).value) == 0:
            if self._is_exact_zero():
                return self
            if self.prime_pow.in_field or mpz_sgn((<Integer>shift).value) > 0:
                raise ValueError, "Shift does not fit in long"
            else:
                ans = self._new_c(0)
                ans.ordp = 0
                return ans
        return self._lshift_c(mpz_get_si((<Integer>shift).value))

    cdef pAdicZZpXCRElement _rshift_c(self, long n):
        """
        Divides self by the uniformizer raised to the power ``n``.  If
        parent is not a field, throws away the non-positive part of
        the series expansion.  If ``n`` is negative, left shifts by ``-n``.

        EXAMPLES::

            sage: R = Zp(5,5,print_mode='digits',implementation="NTL")
            sage: S.<x> = R[]
            sage: f = x^5 + 75*x^3 - 15*x^2 +125*x - 5
            sage: W.<w> = R.ext(f)
            sage: z = (1 + w)^5
            sage: for m in range(26): repr(z >> m) # indirect doctest
            '...4001400444441030421100001'
            '...400140044444103042110000'
            '...40014004444410304211000'
            '...4001400444441030421100'
            '...400140044444103042110'
            '...40014004444410304211'
            '...4001400444441030421'
            '...400140044444103042'
            '...40014004444410304'
            '...4001400444441030'
            '...400140044444103'
            '...40014004444410'
            '...4001400444441'
            '...400140044444'
            '...40014004444'
            '...4001400444'
            '...400140044'
            '...40014004'
            '...4001400'
            '...400140'
            '...40014'
            '...4001'
            '...400'
            '...40'
            '...4'
            '...'
            sage: repr(z >> (-4))
            '...40014004444410304211000010000'
        """
        if self.prime_pow.in_field or n <= self.ordp:
            return self._lshift_c(-n)
        if self._is_exact_zero() or n == 0:
            return self
        cdef long arelprec
        if self.relprec < 0:
            arelprec = -self.relprec
        else:
            arelprec = self.relprec
        cdef pAdicZZpXCRElement ans
        if arelprec > n - self.ordp:
            ans = self._new_c(arelprec - (n - self.ordp))
            if self.prime_pow.e == 1:
                ZZ_pX_right_pshift(ans.unit, self.unit, self.prime_pow.pow_ZZ_tmp(n - self.ordp)[0], self.prime_pow.get_context(ans.relprec).x)
            else:
                self.prime_pow.eis_shift_capdiv(&ans.unit, &self.unit, n - self.ordp, ans.relprec)
        else:
            ans = self._new_c(0)
        ans.ordp = 0
        ans.relprec = -ans.relprec
        return ans

    def __rshift__(pAdicZZpXCRElement self, shift):
        """
        Divides self by the uniformizer raised to the power ``n``.  If
        parent is not a field, throws away the non-positive part of
        the series expansion.  If ``n`` is negative, left shifts by ``-n``.

        EXAMPLES::

            sage: R = Zp(5,5,implementation="NTL")
            sage: S.<x> = R[]
            sage: f = x^5 + 75*x^3 - 15*x^2 +125*x - 5
            sage: W.<w> = R.ext(f)
            sage: z = (1 + w)^5
            sage: z
            1 + w^5 + w^6 + 2*w^7 + 4*w^8 + 3*w^10 + w^12 + 4*w^13 + 4*w^14 + 4*w^15 + 4*w^16 + 4*w^17 + 4*w^20 + w^21 + 4*w^24 + O(w^25)
            sage: z >> (6) # indirect doctest
            1 + 2*w + 4*w^2 + 3*w^4 + w^6 + 4*w^7 + 4*w^8 + 4*w^9 + 4*w^10 + 4*w^11 + 4*w^14 + w^15 + 4*w^18 + O(w^19)
            sage: z >> (-4)
            w^4 + w^9 + w^10 + 2*w^11 + 4*w^12 + 3*w^14 + w^16 + 4*w^17 + 4*w^18 + 4*w^19 + 4*w^20 + 4*w^21 + 4*w^24 + w^25 + 4*w^28 + O(w^29)
            sage: F = W.fraction_field()
            sage: z = F(z)
            sage: z >> 7
            w^-7 + w^-2 + w^-1 + 2 + 4*w + 3*w^3 + w^5 + 4*w^6 + 4*w^7 + 4*w^8 + 4*w^9 + 4*w^10 + 4*w^13 + w^14 + 4*w^17 + O(w^18)
        """
        cdef pAdicZZpXCRElement ans
        if not PY_TYPE_CHECK(shift, Integer):
            shift = Integer(shift)
        if mpz_fits_slong_p((<Integer>shift).value) == 0:
            if self._is_exact_zero():
                return self
            if self.prime_pow.in_field or mpz_sgn((<Integer>shift).value) < 0:
                raise ValueError, "valuation overflow"
            else:
                ans = self._new_c(0)
                ans.ordp = 0
                return ans
        return self._rshift_c(mpz_get_si((<Integer>shift).value))

    cpdef ModuleElement _neg_(self):
        """
        Returns ``-self``.

        EXAMPLES::

            sage: R = Zp(5,5,implementation="NTL")
            sage: S.<x> = R[]
            sage: f = x^5 + 75*x^3 - 15*x^2 +125*x - 5
            sage: W.<w> = R.ext(f)
            sage: z = (1 + w)^5; z
            1 + w^5 + w^6 + 2*w^7 + 4*w^8 + 3*w^10 + w^12 + 4*w^13 + 4*w^14 + 4*w^15 + 4*w^16 + 4*w^17 + 4*w^20 + w^21 + 4*w^24 + O(w^25)
            sage: -z # indirect doctest
            4 + 3*w^5 + 4*w^6 + w^7 + w^8 + w^9 + w^10 + w^11 + 2*w^12 + 4*w^13 + 4*w^15 + 3*w^16 + w^17 + 2*w^18 + 3*w^19 + 2*w^21 + 4*w^23 + 4*w^24 + O(w^25)
            sage: y = z + (-z); y
            O(w^25)
            sage: -y
            O(w^25)
            sage: -W(0)
            0
        """
        cdef pAdicZZpXCRElement ans = self._new_c(self.relprec)
        ans.ordp = self.ordp
        if self.relprec != 0:
            self.prime_pow.restore_context_capdiv(self.relprec)
            ZZ_pX_negate(ans.unit, self.unit)
        return ans

#                                             / 1 + \alpha^p \pi_K^{p \lambda}                      mod \mathfrak{p}_K^{p \lambda + 1}   if 1 \le \lambda < \frac{e_K}{p-1}
#        (1 + \alpha \pi^{\lambda})^p \equiv {  1 + (\alpha^p - \epsilon \alpha) \pi_K^{p \lambda}  mod \mathfrak{p}_K^{p \lambda + 1}   if \lambda = \frac{e_K}{p-1}
#                                             \ 1 - \epsilon \alpha \pi_K^{\lambda + e}             mod \mathfrak{p}_K^{\lambda + e + 1} if \lambda > \frac{e_K}{p-1}


    def __pow__(pAdicZZpXCRElement self, _right, m): # m ignored
        r"""
        Computes ``self^right``.

        Note: when ``right`` is divisible by `p` then one can get more
        precision than expected.

        Lemma 2.1 (Constructing Class Fields over Local Fields, Sebastian Pauli):

        Let `\alpha` be in `\mathcal{O}_K`.  Let

        ..math ::

            p = -\pi_K^{e_K} \epsilon

        be the factorization of `p` where `\epsilon` is a unit.  Then
        the `p`-th power of `1 + \alpha \pi_K^{\lambda}` satisfies

        ..math ::

            (1 + \alpha \pi^{\lambda})^p \equiv \left{ \begin{array}{lll}
            1 + \alpha^p \pi_K^{p \lambda} & \mod \mathfrak{p}_K^{p \lambda + 1} & \mbox{if $1 \le \lambda < \frac{e_K}{p-1}$} \\
            1 + (\alpha^p - \epsilon \alpha) \pi_K^{p \lambda} & \mod \mathfrak{p}_K^{p \lambda + 1} & \mbox{if $\lambda = \frac{e_K}{p-1}$} \\
            1 - \epsilon \alpha \pi_K^{\lambda + e} & \mod \mathfrak{p}_K^{\lambda + e + 1} & \mbox{if $\lambda > \frac{e_K}{p-1}$}
            \end{array} \right.


        So if ``right`` is divisible by `p^k` we can multiply the
        relative precision by `p` until we exceed `e/(p-1)`, then add
        `e` until we have done a total of `k` things: the precision of
        the result can therefore be greater than the precision of
        ``self``.

        There is also the issue of `p`-adic exponents, and determining
        how the precision of the exponent affects the precision of the
        result.

        In computing `(a + O(\pi^k))^{b + O(p^m)}`, one needs that the
        reduction of `a` mod `\pi` is in the prime field
        `\mathbb{F}_p` (so that the `p^m` power of the Teichmuller
        part is constant as `m` increases).  Given this restriction,
        we can factor out the Teichmuller part and use the above lemma
        to find the first spot where

        ..math::

            (1 + \alpha \pi^{\lambda})^{p^m}

        differs from 1.  We compare this with the precision bound
        given by computing `(a + O(\pi^k))^b` and take the lesser of
        the two.

        In order to do this we need to compute the valuation of ``(self
        / self.parent().teichmuller(self)) - 1``.

        EXAMPLES::

            sage: R = Zp(5,5,implementation="NTL")
            sage: S.<x> = R[]
            sage: f = x^5 + 75*x^3 - 15*x^2 +125*x - 5
            sage: W.<w> = R.ext(f)
            sage: (1 + w)^5 # indirect doctest
            1 + w^5 + w^6 + 2*w^7 + 4*w^8 + 3*w^10 + w^12 + 4*w^13 + 4*w^14 + 4*w^15 + 4*w^16 + 4*w^17 + 4*w^20 + w^21 + 4*w^24 + O(w^25)
            sage: (1 + w)^-5
            1 + 4*w^5 + 4*w^6 + 3*w^7 + w^8 + 2*w^10 + w^11 + w^12 + 2*w^14 + 3*w^16 + 3*w^17 + 4*w^18 + 4*w^19 + 2*w^20 + 2*w^21 + 4*w^22 + 3*w^23 + 3*w^24 + O(w^25)
            sage: (1 + w + O(w^19))^5
            1 + w^5 + w^6 + 2*w^7 + 4*w^8 + 3*w^10 + w^12 + 4*w^13 + 4*w^14 + 4*w^15 + 4*w^16 + 4*w^17 + 4*w^20 + w^21 + O(w^24)
            sage: (1 + O(w))^5
            1 + O(w^5)
            sage: (1 + w + O(w^3))^25
            1 + w^10 + w^11 + 4*w^12 + O(w^13)
            sage: (3 + 2*w + w^2 + O(w^6))^(15 + O(125))
            2 + 4*w^6 + w^7 + 3*w^8 + 3*w^9 + 4*w^10 + O(w^11)
            sage: (3 + 2*w + w^2 + O(w^6))^(15 + O(25))
            2 + 4*w^6 + w^7 + 3*w^8 + 3*w^9 + O(w^10)
            sage: (3 + w^2 + O(w^6))^(15+O(25))
            2 + w^5 + 4*w^7 + w^9 + 3*w^10 + O(w^11)
            sage: R = Zp(2, 10)
            sage: S.<x> = R[]
            sage: f = x^34 + 18*x^5 - 72*x^3 + 2
            sage: W.<w> = R.ext(f)
            sage: (1+w+O(w^2))^8
            1 + w^8 + O(w^16)
            sage: (1+w+O(w^2))^16
            1 + w^16 + O(w^32)
            sage: (1+w+O(w^2))^32
            1 + w^32 + w^50 + w^55 + w^60 + O(w^64)
            sage: (1+w+O(w^2))^64
            1 + w^64 + w^66 + w^71 + w^76 + w^81 + w^84 + w^86 + w^91 + w^94 + w^96 + O(w^98)

        TESTS:

            We define ``0^0`` to be unity, :trac:`13786`::

            sage: R = Zp(5,5,implementation="NTL")
            sage: S.<x> = R[]
            sage: f = x^5 + 75*x^3 - 15*x^2 +125*x - 5
            sage: W.<w> = R.ext(f)
            sage: type(W(0))
            <type 'sage.rings.padics.padic_ZZ_pX_CR_element.pAdicZZpXCRElement'>
            sage: W(0)^0
            1 + O(w^25)
            sage: W(0)^0 == W(1)
            True

        The value returned from ``0^0`` should belong to our ring::

            sage: R = Zp(5,5,implementation="NTL")
            sage: S.<x> = R[]
            sage: f = x^5 + 75*x^3 - 15*x^2 +125*x - 5
            sage: W.<w> = R.ext(f)
            sage: type(W(0)^0) == type(W(0))
            True

        """
        self._normalize()
        cdef Integer right
        cdef bint padic_exp
        cdef long exp_prec
        cdef long exp_val
        cdef long relprec
        cdef long threshold # e / (p-1)
        cdef long prime_long
        cdef mpz_t tmp, tmp2
        if mpz_fits_slong_p(self.prime_pow.prime.value) == 0:
            threshold = 0
        else:
            threshold = self.prime_pow.e / (mpz_get_si(self.prime_pow.prime.value) - 1)
        cdef Integer base_level
        cdef pAdicZZpXCRElement ans
        cdef long i
        if self._is_exact_zero():
            # Return 0 except for 0^0 error or type error on the exponent.
            if PY_TYPE_CHECK(_right, Integer) or PY_TYPE_CHECK(_right, Rational) or (PY_TYPE_CHECK(_right, pAdicGenericElement) and _right._is_base_elt(self.prime_pow.prime))  or isinstance(_right, (int, long)):
                if _right == 0:
                    return self.parent(1)
                return self
            else:
                raise TypeError, "exponent must be an integer, rational or base p-adic with the same prime"
        elif self._is_inexact_zero():
            # If an integer exponent, return an inexact zero of valuation right * self.ordp.  Otherwise raise an error.
            if isinstance(_right, (int, long)):
                _right = Integer(_right)
            if PY_TYPE_CHECK(_right, Integer):
                ans = self._new_c(0)
                mpz_init_set_si(tmp, self.ordp)
                mpz_mul(tmp, tmp, (<Integer>_right).value)
                if mpz_cmp_si(tmp, maxordp) >= 0 or mpz_cmp_si(tmp, -maxordp) <= 0:
                    raise ValueError, "valuation overflow"
                ans.ordp = mpz_get_si(tmp)
                mpz_clear(tmp)
                return ans
            elif PY_TYPE_CHECK(_right, Rational) or (PY_TYPE_CHECK(_right, pAdicGenericElement) and _right._is_base_elt(self.prime_pow.prime)):
                raise ValueError, "Need more precision"
            else:
                raise TypeError, "exponent must be an integer, rational or base p-adic with the same prime"
        if isinstance(_right, (int, long)):
            _right = Integer(_right)
        if PY_TYPE_CHECK(_right, Integer):
            right = <Integer> _right
            if right == 0:
                # return 1 to maximum precision
                ans = self._new_c(self.prime_pow.ram_prec_cap)
                ans.ordp = 0
                ZZ_pX_SetCoeff_long(ans.unit, 0, 1)
                return ans
            padic_exp = False
            exp_val = _right.valuation(self.prime_pow.prime) ##
        elif PY_TYPE_CHECK(_right, pAdicGenericElement) and _right._is_base_elt(self.prime_pow.prime):
            if self.ordp != 0:
                raise ValueError, "in order to raise to a p-adic exponent, base must be a unit"
            right = Integer(_right)
            padic_exp = True
            exp_prec = _right.precision_absolute() ##
            exp_val = _right.valuation() ##
            if exp_val < 0:
                raise NotImplementedError, "negative valuation exponents not yet supported"
            # checks to see if the residue of self.unit is in the prime field.
            if self.prime_pow.e == 1:
                for i from 1 <= i <= ZZ_pX_deg(self.unit):
                    if not ZZ_divide_test(ZZ_p_rep(ZZ_pX_coeff(self.unit, i)), self.prime_pow.pow_ZZ_tmp(1)[0]):
                        raise ValueError, "in order to raise to a p-adic exponent, base must reduce to an element of F_p mod the uniformizer"
            # compute the "level"
            teich_part = self.parent().teichmuller(self)
            base_level = (self / teich_part - 1).valuation() ##
        elif PY_TYPE_CHECK(_right, Rational):
            raise NotImplementedError
        else:
            raise TypeError, "exponent must be an integer, rational or base p-adic with the same prime"
        # Now we compute the increased relprec due to the exponent having positive p-adic valuation
        if exp_val > 0:
            mpz_init_set_si(tmp, self.relprec)
            while mpz_cmp_si(tmp, threshold) <= 0 and exp_val > 0:
                mpz_mul(tmp, tmp, self.prime_pow.prime.value)
                exp_val -= 1
            if exp_val > 0:
                mpz_init_set_si(tmp2, self.prime_pow.e)
                mpz_addmul_ui(tmp, tmp2, exp_val)
                mpz_clear(tmp2)
            if mpz_cmp_si(tmp, self.prime_pow.ram_prec_cap) > 0:
                relprec = self.prime_pow.ram_prec_cap
            else:
                relprec = mpz_get_si(tmp)
            mpz_clear(tmp)
        else:
            relprec = self.relprec
        # Now we compute the limit on relprec due to a non-infinite precision on the exponent.
        if padic_exp:
            if exp_prec > 0:
                # I can freely change base_level, so I use it in place of tmp above.
                while mpz_cmp_si(base_level.value, threshold) <= 0 and exp_prec > 0:
                    mpz_mul(base_level.value, base_level.value, self.prime_pow.prime.value)
                    exp_prec -= 1
                if exp_prec > 0:
                    mpz_init_set_si(tmp2, self.prime_pow.e)
                    mpz_addmul_ui(base_level.value, tmp2, exp_prec)
                    mpz_clear(tmp2)
                if mpz_cmp_si(base_level.value, relprec) < 0:
                    relprec = mpz_get_si(base_level.value)
            else:
                ans = self._new_c(0)
                ans.ordp = 0
                return ans
        ans = self._new_c(relprec)
        if self.ordp == 0:
            ans.ordp = 0
        else:
            mpz_init_set(tmp, right.value)
            mpz_mul_si(tmp, tmp, self.ordp)
            if mpz_cmp_si(tmp, maxordp) >= 0 or mpz_cmp_si(tmp, -maxordp) <= 0:
                raise ValueError, "valuation overflow"
            ans.ordp = mpz_get_si(tmp)
            mpz_clear(tmp)
        cdef ntl_ZZ rZZ = ntl_ZZ.__new__(ntl_ZZ)
        mpz_to_ZZ(&rZZ.x, right.value)
        sig_on()
        if mpz_sgn(right.value) < 0:
            if self.prime_pow.e == 1:
                ZZ_pX_InvMod_newton_unram(ans.unit, self.unit, self.prime_pow.get_modulus(ans.relprec)[0], self.prime_pow.get_context(ans.relprec).x, self.prime_pow.get_context(1).x)
            else:
                ZZ_pX_InvMod_newton_ram(ans.unit, self.unit, self.prime_pow.get_modulus_capdiv(ans.relprec)[0], self.prime_pow.get_context_capdiv(ans.relprec).x)
            ZZ_negate(rZZ.x, rZZ.x)
            ZZ_pX_PowerMod_pre(ans.unit, ans.unit, rZZ.x, self.prime_pow.get_modulus_capdiv(ans.relprec)[0])
        else:
            ZZ_pX_PowerMod_pre(ans.unit, self.unit, rZZ.x, self.prime_pow.get_modulus_capdiv(ans.relprec)[0])
        sig_off()
        return ans

    cpdef ModuleElement _add_(self, ModuleElement _right):
        """
        Computes the sum of ``self`` and ``right``.

        EXAMPLES::

            sage: R = Zp(5,5,implementation="NTL")
            sage: S.<x> = R[]
            sage: f = x^5 + 75*x^3 - 15*x^2 +125*x - 5
            sage: W.<w> = R.ext(f)
            sage: (4*w^5 + 3*w^7 + w^9 + 2*w^10 + 2*w^11 + O(w^13)) - 69 # indirect doctest
            1 + O(w^13)
            sage: -69 + (4*w^5 + 3*w^7 + w^9 + 2*w^10 + 2*w^11 + O(w^13))
            1 + O(w^13)
            sage: y = (4*w^5 + 3*w^7 + w^9 + 2*w^10 + 2*w^11 + O(w^13))
            sage: y - 70
            O(w^13)
            sage: y + 0
            4*w^5 + 3*w^7 + w^9 + 2*w^10 + 2*w^11 + O(w^13)
        """
        cdef pAdicZZpXCRElement right = <pAdicZZpXCRElement>_right
        cdef pAdicZZpXCRElement ans
        cdef long tmpL
        cdef ZZ_pX_c tmpP
        if self.relprec == 0:
            if self.ordp >= right.ordp + right.relprec: # or self._is_exact_zero()
                return right
            elif self.ordp <= right.ordp:
                ans = self._new_c(0)
                ans.ordp = self.ordp
            else:
                ans = self._new_c(self.ordp - right.ordp)
                ZZ_pX_conv_modulus(ans.unit, right.unit, self.prime_pow.get_context_capdiv(ans.relprec).x)
                if right.relprec < 0:
                    ans.relprec = -ans.relprec
                ans.ordp = right.ordp
            return ans
        if right.relprec == 0:
            if right.ordp >= self.ordp + self.relprec: # or right._is_exact_zero()
                return self
            elif right.ordp <= self.ordp:
                ans = self._new_c(0)
                ans.ordp = right.ordp
            else:
                ans = self._new_c(right.ordp - self.ordp)
                ZZ_pX_conv_modulus(ans.unit, self.unit, self.prime_pow.get_context_capdiv(ans.relprec).x)
                if self.relprec < 0:
                    ans.relprec = -ans.relprec
                ans.ordp = self.ordp
            return ans
        cdef long srprec = self.relprec
        if srprec < 0:
            srprec = -srprec
        cdef long rrprec = right.relprec
        if rrprec < 0:
            rrprec = -rrprec
        #print "self.ordp = %s\nright.ordp = %s"%(self.ordp, right.ordp)
        #print "self = %s\nright = %s"%(self, right)
        if self.ordp == right.ordp:
            # The relative precision of the sum is the minimum of the relative precisions in this case, possibly decreasing if we got cancellation
            # Since the valuations are the same, we could just add the units, if they had the same modulus.
            # But they don't necessarily, so we may have to conv_modulus
            if srprec == rrprec:
                ans = self._new_c(-srprec) # -srprec indicates that ans is not normalized
                self.prime_pow.restore_context_capdiv(srprec)
                ZZ_pX_add(ans.unit, self.unit, right.unit)
            elif srprec < rrprec:
                ans = self._new_c(-srprec)
                ZZ_pX_conv_modulus(ans.unit, right.unit, self.prime_pow.get_context_capdiv(srprec).x)
                self.prime_pow.restore_context_capdiv(srprec)
                # conv_modulus should have restored the context, so we don't need to again.
                ZZ_pX_add(ans.unit, ans.unit, self.unit)
            else:
                ans = self._new_c(-rrprec)
                ZZ_pX_conv_modulus(ans.unit, self.unit, self.prime_pow.get_context_capdiv(rrprec).x)
                self.prime_pow.restore_context_capdiv(rrprec)
                # conv_modulus should have restored the context, so we don't need to again.
                ZZ_pX_add(ans.unit, ans.unit, right.unit)
            ans.ordp = self.ordp
        elif self.ordp < right.ordp:
            tmpL = right.ordp - self.ordp
            if tmpL >= srprec:
                return self
            if srprec <= tmpL + rrprec:
                ans = self._new_c(-srprec)
            else:
                ans = self._new_c(-tmpL - rrprec)
            ans.ordp = self.ordp
            ZZ_pX_conv_modulus(ans.unit, right.unit, self.prime_pow.get_context_capdiv(ans.relprec).x)
            ans._internal_lshift(tmpL)
            if srprec <= tmpL + rrprec:
                ZZ_pX_add(ans.unit, ans.unit, self.unit)
            else:
                ZZ_pX_conv_modulus(tmpP, self.unit, self.prime_pow.get_context_capdiv(ans.relprec).x)
                ZZ_pX_add(ans.unit, ans.unit, tmpP)
            # if self is normalized, then the valuations are actually different so the sum will be normalized.
            if self.relprec > 0:
                ans.relprec = -ans.relprec
        else:
            tmpL = self.ordp - right.ordp
            if tmpL >= rrprec:
                return right
            if rrprec <= tmpL + srprec:
                ans = self._new_c(-rrprec)
            else:
                ans = self._new_c(-tmpL - srprec)
            ans.ordp = right.ordp
            ZZ_pX_conv_modulus(ans.unit, self.unit, self.prime_pow.get_context_capdiv(ans.relprec).x)
            ans._internal_lshift(tmpL)
            if rrprec <= tmpL + srprec:
                ZZ_pX_add(ans.unit, ans.unit, right.unit)
            else:
                ZZ_pX_conv_modulus(tmpP, right.unit, self.prime_pow.get_context_capdiv(ans.relprec).x)
                ZZ_pX_add(ans.unit, ans.unit, tmpP)
            # if right is normalized, then the valuations are actually different so the sum will be normalized.
            if right.relprec > 0:
                ans.relprec = -ans.relprec
        return ans

    cpdef ModuleElement _sub_(self, ModuleElement right):
        """
        Returns the difference of ``self`` and ``right``.

        EXAMPLES::

            sage: R = Zp(5,5,implementation="NTL")
            sage: S.<x> = R[]
            sage: f = x^5 + 75*x^3 - 15*x^2 +125*x - 5
            sage: W.<w> = R.ext(f)
            sage: a = W(329)
            sage: b = W(111)
            sage: a - b #indirect doctest
            3 + 3*w^5 + w^7 + 2*w^9 + 3*w^10 + 4*w^11 + 2*w^13 + 2*w^14 + w^15 + 4*w^16 + 2*w^18 + 3*w^19 + 2*w^20 + 3*w^21 + w^22 + w^24 + O(w^25)
            sage: W(218)
            3 + 3*w^5 + w^7 + 2*w^9 + 3*w^10 + 4*w^11 + 2*w^13 + 2*w^14 + w^15 + 4*w^16 + 2*w^18 + 3*w^19 + 2*w^20 + 3*w^21 + w^22 + w^24 + O(w^25)
            sage: a - O(w^14)
            4 + 3*w^10 + 2*w^12 + O(w^14)
            sage: a - 0
            4 + 3*w^10 + 2*w^12 + w^14 + 2*w^15 + w^16 + 3*w^17 + 3*w^18 + w^19 + 2*w^21 + 4*w^22 + w^23 + 4*w^24 + O(w^25)
            sage: O(w^14) - a
            1 + 4*w^5 + 3*w^7 + w^9 + w^10 + 2*w^11 + w^12 + w^13 + O(w^14)
        """
        # For now, a simple implementation
        return self + (-right)

    cpdef RingElement _mul_(self, RingElement _right):
        """
        Returns the product of ``self`` and ``right``.

        EXAMPLES::

            sage: R = Zp(5,5,implementation="NTL")
            sage: S.<x> = R[]
            sage: f = x^5 + 75*x^3 - 15*x^2 +125*x - 5
            sage: W.<w> = R.ext(f)
            sage: a = W(329)
            sage: b = W(111)
            sage: a*b #indirect doctest
            4 + 3*w^5 + w^7 + 2*w^9 + 4*w^11 + 3*w^12 + 2*w^13 + w^14 + 2*w^15 + 3*w^16 + 4*w^17 + 4*w^18 + 2*w^19 + 2*w^21 + 4*w^22 + 2*w^23 + w^24 + O(w^25)
            sage: a * 0
            0
            sage: a * O(w^14)
            O(w^14)
        """
        cdef pAdicZZpXCRElement right = <pAdicZZpXCRElement>_right
        cdef ZZ_pX_c modulus_corrected
        cdef ntl_ZZ_pContext_class ctx
        cdef pAdicZZpXCRElement ans
        if self._is_exact_zero():
            return self
        if right._is_exact_zero():
            return right
        self._normalize()
        right._normalize()
        if self.relprec <= right.relprec:
            ans = self._new_c(self.relprec)
        else:
            ans = self._new_c(right.relprec)
        ans.ordp = self.ordp + right.ordp
        check_ordp(ans.ordp)
        if ans.relprec == 0:
            return ans
        if self.relprec == right.relprec:
            self.prime_pow.restore_context_capdiv(ans.relprec)
            sig_on()
            ZZ_pX_MulMod_pre(ans.unit, self.unit, right.unit, self.prime_pow.get_modulus_capdiv(ans.relprec)[0])
            sig_off()
        elif self.relprec < right.relprec:
            sig_on()
            ZZ_pX_conv_modulus(modulus_corrected, right.unit, self.prime_pow.get_context_capdiv(ans.relprec).x)
            ZZ_pX_MulMod_pre(ans.unit, self.unit, modulus_corrected, self.prime_pow.get_modulus_capdiv(ans.relprec)[0])
            sig_off()
        else:
            sig_on()
            ZZ_pX_conv_modulus(modulus_corrected, self.unit, self.prime_pow.get_context_capdiv(ans.relprec).x)
            ZZ_pX_MulMod_pre(ans.unit, right.unit, modulus_corrected, self.prime_pow.get_modulus_capdiv(ans.relprec)[0])
            sig_off()
        return ans

    cpdef RingElement _div_(self, RingElement right):
        """
        Returns the quotient of ``self`` by ``right``.

        EXAMPLES::

            sage: R = Zp(5,5,implementation="NTL")
            sage: S.<x> = R[]
            sage: f = x^5 + 75*x^3 - 15*x^2 +125*x - 5
            sage: W.<w> = R.ext(f)
            sage: W(14) / W(125) #indirect doctest
            4*w^-15 + w^-13 + 3*w^-11 + 2*w^-10 + 3*w^-9 + 4*w^-8 + 4*w^-7 + 3*w^-6 + 2*w^-5 + 4*w^-4 + 3*w^-3 + 2*w^-2 + 4*w^-1 + 2 + w^2 + w^4 + 4*w^5 + w^6 + w^7 + 3*w^9 + O(w^10)
            sage: 1 / w
            w^-1 + O(w^24)
            sage: W.<w> = R.ext(x^25 - 165*x + 5)
            sage: a = (1 + w)^25 - 1
            sage: b = (1 + w)^5 - 1
            sage: c = (1 + w)^20 + (1 + w)^15 + (1 + w)^10 + (1 + w)^5 + 1
            sage: d = a / b; d == c
            True
            sage: d.precision_absolute()
            120
            sage: c.precision_absolute()
            125
            sage: 1 / a == ~a
            True
        """
        # for now, a simple implementation
        return self * (~right)

    def __copy__(self):
        """
        Returns a copy of ``self``.

        EXAMPLES::

            sage: R = Zp(5,5,implementation="NTL")
            sage: S.<x> = R[]
            sage: f = x^5 + 75*x^3 - 15*x^2 +125*x - 5
            sage: W.<w> = R.ext(f)
            sage: b = W(45, 17); b
            4*w^5 + 3*w^7 + w^9 + w^10 + 2*w^11 + w^12 + w^13 + 3*w^14 + w^16 + O(w^17)
            sage: c = copy(b); c
            4*w^5 + 3*w^7 + w^9 + w^10 + 2*w^11 + w^12 + w^13 + 3*w^14 + w^16 + O(w^17)
            sage: c is b
            False
        """
        cdef pAdicZZpXCRElement ans = self._new_c(self.relprec)
        ans.ordp = self.ordp
        ans.unit = self.unit
        return ans

    def _integer_(self, Z=None):
        """
        Returns an integer congruent to this element modulo
        `\pi`^``self.absolute_precision()``, if possible.

        EXAMPLES::

            sage: ZZ(ZqCR(125,names='a',implementation="NTL")(-1)) #indirect doctest
            95367431640624
            sage: R = Zp(5,implementation="NTL"); S.<x> = ZZ[]; f = x^5 + 25*x^3 - 5; W.<w> = R.ext(f)
            sage: ZZ(W(-1))
            95367431640624
            sage: ZZ(W(0))
            0
            sage: ZZ(W(0,7))
            0
            sage: ZZ(w)
            Traceback (most recent call last):
            ...
            ValueError: This element not well approximated by an integer.
            sage: ZZ(W(5))
            5
        """
        cdef Integer ans
        cdef ZZ_c tmp_z
        if self._is_exact_zero() or self.relprec == 0:
            ans = PY_NEW(Integer)
            return ans
        if self.ordp < 0:
            self._normalize()
            if self.ordp < 0:
                raise ValueError, "This element has negative valuation"
        cdef ntl_ZZ_pX f = <ntl_ZZ_pX>self._ntl_rep_abs()[0]
        if f.degree() > 0:
            raise ValueError, "This element not well approximated by an integer."
        ans = PY_NEW(Integer)
        tmp_z = ZZ_p_rep(ZZ_pX_ConstTerm(f.x))
        ZZ_to_mpz(ans.value, &tmp_z)
        return ans

    def is_zero(self, absprec = None):
        """
        Returns whether the valuation of ``self`` is at least
        ``absprec``.  If ``absprec`` is ``None``, returns if ``self``
        is indistinguishable from zero.

        If ``self`` is an inexact zero of valuation less than ``absprec``,
        raises a PrecisionError.

        EXAMPLES::

            sage: R = Zp(5,5,implementation="NTL")
            sage: S.<x> = R[]
            sage: f = x^5 + 75*x^3 - 15*x^2 +125*x - 5
            sage: W.<w> = R.ext(f)
            sage: O(w^189).is_zero()
            True
            sage: W(0).is_zero()
            True
            sage: a = W(675)
            sage: a.is_zero()
            False
            sage: a.is_zero(7)
            True
            sage: a.is_zero(21)
            False
        """
        cdef bint ans
        cdef long aprec
        self._normalize()
        if self._is_exact_zero():
            ans = True
        elif absprec is None:
            ans = (self.relprec == 0)
        else:
            if not PY_TYPE_CHECK(absprec, Integer):
                absprec = Integer(absprec)
            if mpz_fits_slong_p((<Integer>absprec).value) == 0:
                if mpz_sgn((<Integer>absprec).value) < 0:
                    ans = True
                elif self.relprec == 0:
                    raise PrecisionError, "Not enough precision to determine if element is zero"
                else:
                    ans = False
            else:
                aprec = mpz_get_si((<Integer>absprec).value)
                if self.relprec == 0 and aprec > self.ordp:
                    raise PrecisionError, "Not enough precision to determine if element is zero"
                else:
                    ans = (self.ordp >= aprec)
        return ans

    cpdef ntl_ZZ_pX _ntl_rep_unnormalized(self):
        """
        Returns an ``ntl_ZZ_pX`` holding the current unit part of ``self``.

        ``self`` is not normalized before this, so the polynomial
        returned may not actually be a unit.

        EXAMPLES::

            sage: R = Zp(5,5,implementation="NTL")
            sage: S.<x> = R[]
            sage: f = x^5 + 75*x^3 - 15*x^2 +125*x - 5
            sage: W.<w> = R.ext(f)
            sage: a = W(566); b = W(209)
            sage: c = a + b; c._ntl_rep_unnormalized()
            [775]
            sage: c
            w^10 + 4*w^12 + 2*w^14 + w^15 + 2*w^16 + 4*w^17 + w^18 + w^20 + 2*w^21 + 3*w^22 + w^23 + w^24 + O(w^25)
            sage: c._ntl_rep_unnormalized()
            [106 60 114 35 112]
        """
        if self.relprec == 0:
            raise ValueError, "self == 0"
        self.prime_pow.restore_context_capdiv(self.relprec)
        cdef ntl_ZZ_pX ans = ntl_ZZ_pX.__new__(ntl_ZZ_pX)
        ans.c = self.prime_pow.get_context_capdiv(self.relprec)
        ans.x = self.unit
        return ans

    cpdef ntl_ZZ_pX _ntl_rep(self):
        """
        Returns an ``ntl_ZZ_pX`` that holds the unit part of ``self``.

        EXAMPLES::

            sage: R = Zp(5,5,implementation="NTL")
            sage: S.<x> = R[]
            sage: f = x^5 + 75*x^3 - 15*x^2 +125*x - 5
            sage: W.<w> = R.ext(f)
            sage: a = W(566); b = W(209)
            sage: c = a + b; c._ntl_rep()
            [106 60 114 35 112]
            sage: c
            w^10 + 4*w^12 + 2*w^14 + w^15 + 2*w^16 + 4*w^17 + w^18 + w^20 + 2*w^21 + 3*w^22 + w^23 + w^24 + O(w^25)
            sage: c._ntl_rep()
            [106 60 114 35 112]
        """
        self._normalize()
        return self._ntl_rep_unnormalized()

    cpdef _ntl_rep_abs(self):
        """
        Returns a pair ``(f, k)`` where ``f`` is an ``ntl_ZZ_pX`` and ``k`` is a
        non-positive integer such that ``self = f(self.parent.gen())*p^k``

        EXAMPLES::

            sage: R = Zp(5,5,implementation="NTL")
            sage: S.<x> = R[]
            sage: f = x^5 + 75*x^3 - 15*x^2 +125*x - 5
            sage: W.<w> = R.ext(f)
            sage: a = W(566); b = W(209)
            sage: c = a + b; c._ntl_rep_abs()
            ([775], 0)
            sage: c
            w^10 + 4*w^12 + 2*w^14 + w^15 + 2*w^16 + 4*w^17 + w^18 + w^20 + 2*w^21 + 3*w^22 + w^23 + w^24 + O(w^25)
            sage: c._ntl_rep_abs()
            ([775], 0)
            sage: (~c)._ntl_rep_abs()
            ([121], -2)
            sage: ~c
            w^-10 + w^-8 + 4*w^-6 + 4*w^-5 + 3*w^-3 + 4*w^-2 + 3*w^-1 + 4 + 4*w + 2*w^2 + 4*w^3 + 3*w^4 + O(w^5)
            sage: ~c * 25
            1 + 4*w^5 + 3*w^7 + w^9 + 4*w^10 + 2*w^11 + 3*w^12 + w^13 + 4*w^14 + O(w^15)
            sage: W(121)
            1 + 4*w^5 + 3*w^7 + w^9 + 4*w^10 + 2*w^11 + 3*w^12 + w^13 + 4*w^14 + 2*w^16 + 3*w^17 + 3*w^18 + 4*w^19 + 4*w^20 + 3*w^21 + w^22 + w^23 + 4*w^24 + O(w^25)

        TESTS:

        Check that :trac:`13651` has been resolved::

            sage: R = Qp(3,5,implementation="NTL")
            sage: S.<a> = R[]
            sage: L.<a> = R.extension(a^2-3)
            sage: L(3)._ntl_rep_abs()
            ([3], 0)

            sage: R = Zp(5,print_mode="val-unit",implementation="NTL")
            sage: S.<x> = R[]
            sage: f = x^5 + 75*x^3 - 15*x^2 + 125*x -5
            sage: W.<w> = R.ext(f)
            sage: y = (1+w)^5 - 1; y
            w^5 * (2090041 + 19073486126901*w + 1258902*w^2 + 674*w^3 + 16785*w^4) + O(w^100)
            sage: y._ntl_rep_abs()
            ([5 95367431640505 25 95367431640560 5], 0)
            sage: (5 + 95367431640505*w + 25*w^2 + 95367431640560*w^3 + 5*w^4).add_bigoh(100)
            w^5 * (2090041 + 19073486126901*w + 1258902*w^2 + 674*w^3 + 16785*w^4) + O(w^100)

        Check that the output is correct on a larger set of inputs (for
        Eisenstein extensions)::

            sage: R = Zp(3,5,implementation="NTL")
            sage: S.<a> = R[]
            sage: L.<a> = R.extension(a^4-3)
            sage: all([Integer(L(i)._ntl_rep_abs()[0][0]) == i for i in range(1,3^5)])
            True
            sage: all([Integer(L(i*a)._ntl_rep_abs()[0][1]) == i for i in range(1,3^5)])
            True

        For unramified extensions::

            sage: R = Zp(3,5,implementation="NTL")
            sage: S.<u> = R[]
            sage: L.<u> = R.extension(u^4+u-1, implementation="NTL")
            sage: all([Integer(L(i)._ntl_rep_abs()[0][0]) == i for i in range(1,3^5)])
            True
            sage: all([Integer(L(i*u)._ntl_rep_abs()[0][1]) == i for i in range(1,3^5)])
            True
        """
        self._normalize()

        if self.ordp == 0:
            return self._ntl_rep(), Integer(0)

        # we copy self to ``dummy`` which we use to do all computations in and
        # multiply dummy.unit by a power of the uniformizer so that:
        # - dummy.unit has valuation self.ordp (if self.ordp is positive)
        # - the valuation of dummy.unit and self.ordp differ by a multiple of
        #   the ramification index (if self.ordp is negative)

        cdef long pi_shift
        if self.ordp > 0:
            pi_shift = self.ordp
        else:
            pi_shift = ( self.prime_pow.e - ((-self.ordp)%self.prime_pow.e) ) % self.prime_pow.e

        # copy self to dummy
        ctx = self.prime_pow.get_context_capdiv(self.relprec + pi_shift)
        ctx.restore_c()
<<<<<<< HEAD
        cdef pAdicZZpXCRElement dummy = PY_NEW(pAdicZZpXCRElement)
=======
        cdef pAdicZZpXCRElement dummy = pAdicZZpXCRElement.__new__(pAdicZZpXCRElement)
        cdef ntl_ZZ_pX ans = ntl_ZZ_pX.__new__(ntl_ZZ_pX)
        cdef Integer ans_k = PY_NEW(Integer)
>>>>>>> 6c5572a1
        dummy.unit = self.unit
        dummy.prime_pow = self.prime_pow
        dummy.ordp = self.ordp

        # multiply dummy.unit with pi^pi_shift and adapt its ordp accordingly
        dummy.relprec = self.relprec + pi_shift
        dummy._internal_lshift(pi_shift)
        dummy.ordp -= pi_shift

        # now dummy.ordp is a mutliple of the ramification index, so can
        # determine k and multiply dummy.unit with p^-k
        cdef long k = dummy.ordp / self.prime_pow.e
        if k:
            dummy._pshift_self(-k)

        cdef ntl_ZZ_pX ans = PY_NEW(ntl_ZZ_pX)
        ans.x = dummy.unit
        ans.c = ctx
        cdef Integer ans_k = PY_NEW(Integer)
        mpz_set_si(ans_k.value, k)
        return ans, ans_k

    cdef ZZ_p_c _const_term(self):
        """
        Returns the constant term of ``self.unit``.

        Note: this may be divisible by `p` if ``self`` is not normalized.

        EXAMPLES::

            sage: R = Zp(5,5,implementation="NTL")
            sage: S.<x> = R[]
            sage: f = x^5 + 75*x^3 - 15*x^2 +125*x - 5
            sage: W.<w> = R.ext(f)
            sage: a = W(566)
            sage: a._const_term_test() #indirect doctest
            566
        """
        return ZZ_pX_ConstTerm((<pAdicZZpXCRElement>self).unit)

    def is_equal_to(self, right, absprec = None):
        """
        Returns whether ``self`` is equal to ``right`` modulo ``self.uniformizer()^absprec``.

        If ``absprec`` is ``None``, returns if ``self`` is equal to ``right`` modulo the lower of their two precisions.

        EXAMPLES::

            sage: R = Zp(5,5,implementation="NTL")
            sage: S.<x> = R[]
            sage: f = x^5 + 75*x^3 - 15*x^2 +125*x - 5
            sage: W.<w> = R.ext(f)
            sage: a = W(47); b = W(47 + 25)
            sage: a.is_equal_to(b)
            False
            sage: a.is_equal_to(b, 7)
            True
        """
        # Should be sped up later
        return (self - right).is_zero(absprec)

#    def lift(self):
#        """
#        Returns an element of a number field defined by the same polynomial as self's parent that is congruent to self modulo an appropriate ideal.

#        Not currently implemented.
#        """
#        raise NotImplementedError

    cpdef pAdicZZpXCRElement lift_to_precision(self, absprec=None):
        """
        Returns a ``pAdicZZpXCRElement`` congruent to ``self`` but with
        absolute precision at least ``absprec``.

        INPUT:

        - ``absprec`` -- (default ``None``) the absolute precision of
          the result.  If ``None``, lifts to the maximum precision
          allowed.

        .. NOTE::

            If setting ``absprec`` that high would violate the
            precision cap, raises a precision error.  If self is an
            inexact zero and ``absprec`` is greater than the maximum
            allowed valuation, raises an error.

            Note that the new digits will not necessarily be zero.

        EXAMPLES::

            sage: R = Zp(5,5,implementation="NTL")
            sage: S.<x> = R[]
            sage: f = x^5 + 75*x^3 - 15*x^2 +125*x - 5
            sage: W.<w> = R.ext(f)
            sage: a = W(345, 17); a
            4*w^5 + 3*w^7 + w^9 + 3*w^10 + 2*w^11 + 4*w^12 + w^13 + 2*w^14 + 2*w^15 + O(w^17)
            sage: b = a.lift_to_precision(19); b
            4*w^5 + 3*w^7 + w^9 + 3*w^10 + 2*w^11 + 4*w^12 + w^13 + 2*w^14 + 2*w^15 + w^17 + 2*w^18 + O(w^19)
            sage: c = a.lift_to_precision(24); c
            4*w^5 + 3*w^7 + w^9 + 3*w^10 + 2*w^11 + 4*w^12 + w^13 + 2*w^14 + 2*w^15 + w^17 + 2*w^18 + 4*w^19 + 4*w^20 + 2*w^21 + 4*w^23 + O(w^24)
            sage: a._ntl_rep()
            [19 35 118 60 121]
            sage: b._ntl_rep()
            [19 35 118 60 121]
            sage: c._ntl_rep()
            [19 35 118 60 121]
            sage: a.lift_to_precision().precision_relative() == W.precision_cap()
            True
        """
        cdef pAdicZZpXCRElement ans
        cdef long aprec, rprec
        self._normalize()
        if self._is_exact_zero():
            return self
        if absprec is not None and not PY_TYPE_CHECK(absprec, Integer):
            absprec = Integer(absprec)
        if absprec is None:
            if self.relprec == 0:
                # return an exact zero
                ans = self._new_c(0)
                ans._set_exact_zero()
                return ans
            aprec = self.prime_pow.ram_prec_cap + self.ordp
        elif mpz_fits_slong_p((<Integer>absprec).value) == 0:
            if mpz_sgn((<Integer>absprec).value) < 0 or self.relprec == self.prime_pow.ram_prec_cap:
                return self
            else:
                if self.relprec == 0:
                    raise ValueError("absprec larger than maximum allowable valuation")
                else:
                    raise PrecisionError("Precision higher than allowed by the precision cap.")
        else:
            aprec = mpz_get_si((<Integer>absprec).value)
        if aprec <= self.ordp + self.relprec:
            return self
        if self.relprec == 0:
            if self.ordp >= aprec:
                return self
            elif aprec >= maxordp:
                raise ValueError("absprec larger than maximum allowable valuation")
            else:
                ans = self._new_c(0)
                ans._set_inexact_zero(aprec)
                return ans
        # Now we're done handling all the special cases.
        rprec = aprec - self.ordp
        if rprec > self.prime_pow.ram_prec_cap:
            raise PrecisionError("Precision higher than allowed by the precision cap.")
        ans = self._new_c(rprec)
        ans.ordp = self.ordp
        ZZ_pX_conv_modulus(ans.unit, self.unit, self.prime_pow.get_context_capdiv(rprec).x)
        return ans

    def list(self, lift_mode = 'simple'):
        """
        Returns a list giving a series representation of self.

        - If ``lift_mode == 'simple'`` or ``'smallest'``, the returned
          list will consist of integers (in the Eisenstein case) or a
          list of lists of integers (in the unramified case).  ``self``
          can be reconstructed as a sum of elements of the list times
          powers of the uniformiser (in the Eisenstein case), or as a
          sum of powers of the `p` times polynomials in the generator
          (in the unramified case).

          + If ``lift_mode == 'simple'``, all integers will be in the interval
            `[0,p-1]`.

          + If ``lift_mode == 'smallest'`` they will be in the
            interval `[(1-p)/2, p/2]`.

        - If ``lift_mode == 'teichmuller'``, returns a list of
          ``pAdicZZpXCRElements``, all of which are Teichmuller
          representatives and such that ``self`` is the sum of that list
          times powers of the uniformizer.

        Note that zeros are truncated from the returned list if
        ``self.parent()`` is a field, so you must use the
        ``valuation`` function to fully reconstruct ``self``.

        EXAMPLES::

            sage: R = Zp(5,5,implementation="NTL")
            sage: S.<x> = R[]
            sage: f = x^5 + 75*x^3 - 15*x^2 +125*x - 5
            sage: W.<w> = R.ext(f)
            sage: y = W(775, 19); y
            w^10 + 4*w^12 + 2*w^14 + w^15 + 2*w^16 + 4*w^17 + w^18 + O(w^19)
            sage: (y>>9).list()
            [0, 1, 0, 4, 0, 2, 1, 2, 4, 1]
            sage: (y>>9).list('smallest')
            [0, 1, 0, -1, 0, 2, 1, 2, 0, 1]
            sage: w^10 - w^12 + 2*w^14 + w^15 + 2*w^16 + w^18 + O(w^19)
            w^10 + 4*w^12 + 2*w^14 + w^15 + 2*w^16 + 4*w^17 + w^18 + O(w^19)
            sage: g = x^3 + 3*x + 3
            sage: A.<a> = R.ext(g)
            sage: y = 75 + 45*a + 1200*a^2; y
            4*a*5 + (3*a^2 + a + 3)*5^2 + 4*a^2*5^3 + a^2*5^4 + O(5^6)
            sage: y.list()
            [[], [0, 4], [3, 1, 3], [0, 0, 4], [0, 0, 1]]
            sage: y.list('smallest')
            [[], [0, -1], [-2, 2, -2], [1], [0, 0, 2]]
            sage: 5*((-2*5 + 25) + (-1 + 2*5)*a + (-2*5 + 2*125)*a^2)
            4*a*5 + (3*a^2 + a + 3)*5^2 + 4*a^2*5^3 + a^2*5^4 + O(5^6)
            sage: W(0).list()
            []
            sage: W(0,4).list()
            [0]
            sage: A(0,4).list()
            []
        """
        cdef pAdicZZpXCRElement zero
        cdef Integer ordp
        if self._is_exact_zero():
            return []
        elif self._is_inexact_zero():
            if lift_mode == 'teichmuller':
                zero = self._new_c(0)
                zero._set_inexact_zero(self.ordp)
                return [zero]
            elif self.prime_pow.e == 1:
                return [[]]
            else:
                return [Integer(0)]
        if lift_mode == 'simple':
            ulist = self.ext_p_list(1)
        elif lift_mode == 'smallest':
            ulist = self.ext_p_list(0)
        elif lift_mode == 'teichmuller':
            ulist = self.teichmuller_list()
        else:
            raise ValueError, "lift mode must be one of 'simple', 'smallest' or 'teichmuller'"
        if self.prime_pow.in_field == 0 and self.ordp > 0:
            ordp = PY_NEW(Integer)
            mpz_set_si(ordp.value, self.ordp)
            if lift_mode == 'teichmuller':
                zero = self._new_c(0)
                return [zero]*ordp + ulist
            elif self.prime_pow.e == 1:
                return [[]] * ordp + ulist
            else:
                return [Integer(0)] * ordp + ulist
        else:
            return ulist

    def matrix_mod_pn(self):
        """
        Returns the matrix of right multiplication by the element on
        the power basis `1, x, x^2, \ldots, x^{d-1}` for this
        extension field.  Thus the *rows* of this matrix give the
        images of each of the `x^i`.  The entries of the matrices are
        IntegerMod elements, defined modulo `p^{N / e}` where `N` is
        the absolute precision of this element (unless this element is
        zero to arbitrary precision; in that case the entries are
        integer zeros.)

        Raises an error if this element has negative valuation.

        EXAMPLES::

            sage: R = ZpCR(5,5,implementation="NTL")
            sage: S.<x> = R[]
            sage: f = x^5 + 75*x^3 - 15*x^2 +125*x - 5
            sage: W.<w> = R.ext(f)
            sage: a = (3+w)^7
            sage: a.matrix_mod_pn()
            [ 2757   333  1068   725  2510]
            [12550  1507  6733   318   725]
            [ 3625    50 12382 14858   318]
            [ 1590 10750  4820  4157 14858]
            [11790  3715 14870 15470  4157]

        The entries of the returned matrix may not be accurate to full
        precision. This is an inherent problem when trying to return the matrix
        over a single IntegerMod ring since the rows would need to be accurate
        to different precisions. In the following example, the ``3`` in the
        matrix is known to precision ``O(3^2)`` whereas the other entries are
        known to precision ``O(3)``::

            sage: K = ZpCR(3,5,implementation="NTL")
            sage: R.<a> = K[]
            sage: L.<a> = K.extension(a^2 - 3)
            sage: t = a.add_bigoh(2); t
            a + O(a^2)
            sage: t.matrix_mod_pn()
            [0 1]
            [3 0]

        TESTS:

        Check that :trac:`13617` has been fixed::

            sage: R = ZpCR(5,5,implementation="NTL")
            sage: S.<x> = R[]
            sage: W.<w> = R.ext(x^5 + 75*x^3 - 15*x^2 +125*x - 5)
            sage: W.zero().matrix_mod_pn()
            [0 0 0 0 0]
            [0 0 0 0 0]
            [0 0 0 0 0]
            [0 0 0 0 0]
            [0 0 0 0 0]

        Check that :trac:`13659` has been fixed::

            sage: K = ZpCR(3,3,implementation="NTL")
            sage: R.<a> = K[]
            sage: L.<a> = K.extension(a^2 - 3)
            sage: L(3).matrix_mod_pn()
            [3 0]
            [0 3]

        """
        if self.valuation() < 0:
            raise ValueError, "self must be integral"
        n = self.prime_pow.deg
        from sage.matrix.all import matrix
        if self._is_exact_zero():
            from sage.rings.integer_ring import IntegerRing
            return matrix(IntegerRing(), n, n)
        # the absolute precision of self
        prec = self.precision_absolute()
        # if we are in an Eisenstein extension, then the absolute precision of
        # x^i*self exceeds this precision
        prec += self.prime_pow.e - 1

        R = IntegerModRing(self.prime_pow.pow_Integer(self.prime_pow.capdiv(prec)))

        L = []
        cur = self
        x = self.parent().gen()
        zero = int(0)
        for i from 0 <= i < n:
            if cur.is_zero():
                curlist = []
            else:
                curlist = cur._ntl_rep_abs()[0].list()
            L.extend(curlist)
            L.extend([zero]*(n - len(curlist)))
            cur *= x
        return matrix(R, n, n, L)

#     def matrix(self, base = None):
#         """
#         If base is None, return the matrix of right multiplication by
#         the element on the power basis `1, x, x^2, \ldots, x^{d-1}`
#         for this extension field.  Thus the \emph{rows} of this matrix
#         give the images of each of the `x^i`.

#         If base is not None, then base must be either a field that
#         embeds in the parent of self or a morphism to the parent of
#         self, in which case this function returns the matrix of
#         multiplication by self on the power basis, where we view the
#         parent field as a field over base.

#         INPUT:
#             base -- field or morphism
#         """
#         raise NotImplementedError

#     def multiplicative_order(self, prec=None):
#         """
#         Returns the multiplicative order of self, ie the smallest
#         positive n so that there is an exact p-adic element congruent
#         to self modulo self's precision that is an nth root of unity.

#         Note: unlike the case for Qp and Zp, it is possible to have
#         non-teichmuller elements with finite orders.  This can happen
#         only if (p-1) divides the ramification index (see the
#         documentation on __pow__).

#         INPUT:

#             - self -- a p-adic element
#             - prec -- an integer

#         OUTPUT:

#             - integer -- the multiplicative order of self
#         """
#         raise NotImplementedError

    def teichmuller_list(self):
        r"""
        Returns a list [`a_0`, `a_1`,..., `a_n`] such that

        - `a_i^q = a_i`
        - ``self.unit_part()`` = `\sum_{i = 0}^n a_i \pi^i`, where `\pi` is a
          uniformizer of ``self.parent()``
        - if `a_i \ne 0`, the absolute precision of `a_i` is
          ``self.precision_relative() - i``

        EXAMPLES::

            sage: R.<a> = ZqCR(5^4,4,implementation="NTL")
            sage: L = a.teichmuller_list(); L
            [a + (2*a^3 + 2*a^2 + 3*a + 4)*5 + (4*a^3 + 3*a^2 + 3*a + 2)*5^2 + (4*a^2 + 2*a + 2)*5^3 + O(5^4), (3*a^3 + 3*a^2 + 2*a + 1) + (a^3 + 4*a^2 + 1)*5 + (a^2 + 4*a + 4)*5^2 + O(5^3), (4*a^3 + 2*a^2 + a + 1) + (2*a^3 + 2*a^2 + 2*a + 4)*5 + O(5^2), (a^3 + a^2 + a + 4) + O(5)]
            sage: sum([5^i*L[i] for i in range(4)])
            a + O(5^4)
            sage: all([L[i]^625 == L[i] for i in range(4)])
            True

            sage: S.<x> = ZZ[]
            sage: f = x^3 - 98*x + 7
            sage: W.<w> = ZpCR(7,3,implementation="NTL").ext(f)
            sage: b = (1+w)^5; L = b.teichmuller_list(); L
            [1 + O(w^9), 5 + 5*w^3 + w^6 + 4*w^7 + O(w^8), 3 + 3*w^3 + O(w^7), 3 + 3*w^3 + O(w^6), O(w^5), 4 + 5*w^3 + O(w^4), 3 + O(w^3), 6 + O(w^2), 6 + O(w)]
            sage: sum([w^i*L[i] for i in range(9)]) == b
            True
            sage: all([L[i]^(7^3) == L[i] for i in range(9)])
            True

            sage: L = W(3).teichmuller_list(); L
            [3 + 3*w^3 + w^7 + O(w^9), O(w^8), O(w^7), 4 + 5*w^3 + O(w^6), O(w^5), O(w^4), 3 + O(w^3), 6 + O(w^2)]
            sage: sum([w^i*L[i] for i in range(len(L))])
            3 + O(w^9)
        """
        L = []
        cdef long rp = self.relprec
        if rp == 0:
            return L
        cdef pAdicZZpXCRElement u = self.unit_part()
        cdef pAdicZZpXCRElement v
        while u.relprec > 0:
            v = self._new_c(rp)
            self.prime_pow.teichmuller_set_c(&v.unit, &u.unit, rp)
            v.ordp = 0
            L.append(v)
            if rp == 1: break
            ZZ_pX_sub(u.unit, u.unit, v.unit)
            u.relprec = -u.relprec
            u._normalize()
            if u.relprec == 0: break
            rp -= 1
            u.ordp -= 1
            while u.ordp > 0:
                v = self._new_c(0)
                v._set_inexact_zero(rp)
                L.append(v)
                rp -= 1
                u.ordp -= 1
        return L

    def _teichmuller_set_unsafe(self):
        """
        Sets this element to the Teichmuller representative with the
        same residue.

        .. WARNING::

            This function modifies the element, which is not safe.
            Elements are supposed to be immutable.

        EXAMPLES::

            sage: R = Zp(7,5,implementation="NTL")
            sage: S.<x> = R[]
            sage: f = x^5 + 77*x^3 - 98*x^2 - 7
            sage: W.<w> = R.ext(f)
            sage: y = W.teichmuller(3, 15); y #indirect doctest
            3 + 4*w^5 + 2*w^8 + 6*w^10 + w^11 + 6*w^12 + 5*w^13 + 4*w^14 + O(w^15)

            sage: y^7 == y
            True
            sage: g = x^3 + 3*x^2 + 4
            sage: A.<a> = R.ext(g)
            sage: b = A.teichmuller(1 + 2*a - a^2); b
            (6*a^2 + 2*a + 1) + (5*a + 3)*7 + (5*a + 5)*7^2 + (4*a^2 + 4*a + 2)*7^3 + (2*a + 1)*7^4 + O(7^5)
            sage: b^343 == b
            True

        TESTS:

        We check that #8239 is resolved::

            sage: K.<a> = Qq(25,implementation="NTL")
            sage: K.teichmuller(K(2/5))
            Traceback (most recent call last):
            ...
            ValueError: cannot set negative valuation element to Teichmuller representative.
        """
        self._normalize()
        if self.ordp > 0:
            self._set_exact_zero()
        elif self.ordp < 0:
            raise ValueError, "cannot set negative valuation element to Teichmuller representative."
        elif self.relprec == 0:
            raise ValueError, "not enough precision known"
        else:
            self.prime_pow.teichmuller_set_c(&self.unit, &self.unit, self.relprec)

#    def padded_list(self, n, lift_mode = 'simple'):
#        """
#        Returns a list of coefficients of pi starting with `pi^0` up to
#        `pi^n` exclusive (padded with zeros if needed)

#        """
#        raise NotImplementedError

    def precision_absolute(self):
        """
        Returns the absolute precision of ``self``, ie the power of the
        uniformizer modulo which this element is defined.

        EXAMPLES::

            sage: R = Zp(5,5,implementation="NTL")
            sage: S.<x> = R[]
            sage: f = x^5 + 75*x^3 - 15*x^2 +125*x - 5
            sage: W.<w> = R.ext(f)
            sage: a = W(75, 19); a
            3*w^10 + 2*w^12 + w^14 + w^16 + w^17 + 3*w^18 + O(w^19)
            sage: a.valuation()
            10
            sage: a.precision_absolute()
            19
            sage: a.precision_relative()
            9
            sage: a.unit_part()
            3 + 2*w^2 + w^4 + w^6 + w^7 + 3*w^8 + O(w^9)
            sage: (a.unit_part() - 3).precision_absolute()
            9
        """
        cdef Integer ans
        if self.ordp == maxordp:
            return infinity
        else:
            ans = PY_NEW(Integer)
            if self.relprec > 0:
                mpz_set_si(ans.value, self.relprec + self.ordp)
            else:
                mpz_set_si(ans.value, -self.relprec + self.ordp)
            return ans

    def precision_relative(self):
        """
        Returns the relative precision of ``self``, ie the power of the
        uniformizer modulo which the unit part of ``self`` is defined.

        EXAMPLES::

            sage: R = Zp(5,5,implementation="NTL")
            sage: S.<x> = R[]
            sage: f = x^5 + 75*x^3 - 15*x^2 +125*x - 5
            sage: W.<w> = R.ext(f)
            sage: a = W(75, 19); a
            3*w^10 + 2*w^12 + w^14 + w^16 + w^17 + 3*w^18 + O(w^19)
            sage: a.valuation()
            10
            sage: a.precision_absolute()
            19
            sage: a.precision_relative()
            9
            sage: a.unit_part()
            3 + 2*w^2 + w^4 + w^6 + w^7 + 3*w^8 + O(w^9)
        """
        self._normalize()
        cdef Integer ans = PY_NEW(Integer)
        mpz_set_ui(ans.value, self.relprec)
        return ans

#    def residue(self, n = 1):
#        """
#        Reduces this element modulo pi^n.
#        """
#        raise NotImplementedError

    cdef long valuation_c(self):
        """
        Returns the valuation of ``self``.

        EXAMPLES::

            sage: R = Zp(5,5,implementation="NTL")
            sage: S.<x> = R[]
            sage: f = x^5 + 75*x^3 - 15*x^2 +125*x - 5
            sage: W.<w> = R.ext(f)
            sage: a = W(75, 19); a
            3*w^10 + 2*w^12 + w^14 + w^16 + w^17 + 3*w^18 + O(w^19)
            sage: a.valuation() # indirect doctest
            10
            sage: a.precision_absolute()
            19
            sage: a.precision_relative()
            9
            sage: a.unit_part()
            3 + 2*w^2 + w^4 + w^6 + w^7 + 3*w^8 + O(w^9)
        """
        self._normalize()
        return self.ordp

    cpdef pAdicZZpXCRElement unit_part(self):
        """
        Returns the unit part of ``self``, ie ``self / uniformizer^(self.valuation())``

        EXAMPLES::

            sage: R = Zp(5,5,implementation="NTL")
            sage: S.<x> = R[]
            sage: f = x^5 + 75*x^3 - 15*x^2 +125*x - 5
            sage: W.<w> = R.ext(f)
            sage: a = W(75, 19); a
            3*w^10 + 2*w^12 + w^14 + w^16 + w^17 + 3*w^18 + O(w^19)
            sage: a.valuation()
            10
            sage: a.precision_absolute()
            19
            sage: a.precision_relative()
            9
            sage: a.unit_part()
            3 + 2*w^2 + w^4 + w^6 + w^7 + 3*w^8 + O(w^9)

        TESTS:

        We check that :trac:`13616` is resolved::

            sage: z = (1+w)^5
            sage: y = z - 1
            sage: t=y-y
            sage: t.unit_part()
            O(w^0)
        """
        self._normalize()
        cdef pAdicZZpXCRElement ans = self._new_c(self.relprec)
        ans.ordp = 0
        if self.relprec != 0:
            ans.unit = self.unit
        return ans

    cdef ext_p_list(self, bint pos):
        """
        Returns a list of integers (in the Eisenstein case) or a list
        of lists of integers (in the unramified case).  ``self`` can be
        reconstructed as a sum of elements of the list times powers of
        the uniformiser (in the Eisenstein case), or as a sum of
        powers of `p` times polynomials in the generator (in the
        unramified case).

        If ``pos`` is ``True``, all integers will be in the interval `[0,p-1]`,
        otherwise they will be in the interval `[(1-p)/2, p/2]`.

        Note that zeros are truncated from the returned list, so you
        must use the ``valuation()`` function to completely recover ``self``.

        EXAMPLES::

            sage: R = Zp(5,5,implementation="NTL")
            sage: S.<x> = R[]
            sage: f = x^5 + 75*x^3 - 15*x^2 +125*x - 5
            sage: W.<w> = R.ext(f)
            sage: y = W(775, 19); y
            w^10 + 4*w^12 + 2*w^14 + w^15 + 2*w^16 + 4*w^17 + w^18 + O(w^19)
            sage: y._ext_p_list(True)
            [1, 0, 4, 0, 2, 1, 2, 4, 1]
            sage: y._ext_p_list(False)
            [1, 0, -1, 0, 2, 1, 2, 0, 1]
            sage: w^10 - w^12 + 2*w^14 + w^15 + 2*w^16 + w^18 + O(w^19)
            w^10 + 4*w^12 + 2*w^14 + w^15 + 2*w^16 + 4*w^17 + w^18 + O(w^19)
            sage: g = x^3 + 3*x + 3
            sage: A.<a> = R.ext(g)
            sage: y = 75 + 45*a + 1200*a^2; y
            4*a*5 + (3*a^2 + a + 3)*5^2 + 4*a^2*5^3 + a^2*5^4 + O(5^6)
            sage: y._ext_p_list(True)
            [[0, 4], [3, 1, 3], [0, 0, 4], [0, 0, 1]]
            sage: y._ext_p_list(False)
            [[0, -1], [-2, 2, -2], [1], [0, 0, 2]]
            sage: 5*((-2*5 + 25) + (-1 + 2*5)*a + (-2*5 + 2*125)*a^2)
            4*a*5 + (3*a^2 + a + 3)*5^2 + 4*a^2*5^3 + a^2*5^4 + O(5^6)
        """
        self._normalize()
        return self.ext_p_list_precs(pos, self.relprec)

def make_ZZpXCRElement(parent, unit, ordp, relprec, version):
    """
    Unpickling.

    EXAMPLES::

        sage: R = Zp(5,5,implementation="NTL")
        sage: S.<x> = R[]
        sage: f = x^5 + 75*x^3 - 15*x^2 +125*x - 5
        sage: W.<w> = R.ext(f)
        sage: y = W(775, 19); y
        w^10 + 4*w^12 + 2*w^14 + w^15 + 2*w^16 + 4*w^17 + w^18 + O(w^19)
        sage: loads(dumps(y)) #indirect doctest
        w^10 + 4*w^12 + 2*w^14 + w^15 + 2*w^16 + 4*w^17 + w^18 + O(w^19)

        sage: from sage.rings.padics.padic_ZZ_pX_CR_element import make_ZZpXCRElement
        sage: make_ZZpXCRElement(W, y._ntl_rep(), 3, 9, 0)
        w^3 + 4*w^5 + 2*w^7 + w^8 + 2*w^9 + 4*w^10 + w^11 + O(w^12)
    """
    cdef pAdicZZpXCRElement ans
    cdef ZZ_pX_c poly
    if version == 0:
        ans = pAdicZZpXCRElement(parent, [], empty = True)
        if relprec == 0:
            ans._set_inexact_zero(mpz_get_si((<Integer>ordp).value))
        else:
            ans.prime_pow.restore_context_capdiv(mpz_get_si((<Integer>relprec).value))
            poly = (<ntl_ZZ_pX>unit).x
            ans._set(&poly, mpz_get_si((<Integer>ordp).value), mpz_get_si((<Integer>relprec).value))
        return ans
    else:
        raise ValueError, "unknown unpickling version"<|MERGE_RESOLUTION|>--- conflicted
+++ resolved
@@ -2598,13 +2598,7 @@
         # copy self to dummy
         ctx = self.prime_pow.get_context_capdiv(self.relprec + pi_shift)
         ctx.restore_c()
-<<<<<<< HEAD
         cdef pAdicZZpXCRElement dummy = PY_NEW(pAdicZZpXCRElement)
-=======
-        cdef pAdicZZpXCRElement dummy = pAdicZZpXCRElement.__new__(pAdicZZpXCRElement)
-        cdef ntl_ZZ_pX ans = ntl_ZZ_pX.__new__(ntl_ZZ_pX)
-        cdef Integer ans_k = PY_NEW(Integer)
->>>>>>> 6c5572a1
         dummy.unit = self.unit
         dummy.prime_pow = self.prime_pow
         dummy.ordp = self.ordp
