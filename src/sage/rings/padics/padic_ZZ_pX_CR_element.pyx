--- conflicted
+++ resolved
@@ -479,11 +479,7 @@
                         rprec = _x.relprec
                     self._set(&_x.unit, _x.ordp, rprec)
             else:
-<<<<<<< HEAD
-                raise NotImplementedError, "Conversion from different p-adic extensions not yet supported (%s and %s)"%(x.parent(),parent)
-=======
                 raise NotImplementedError("Conversion from different p-adic extensions not yet supported")
->>>>>>> db5b361a
         else:
             try:
                 x = list(x)
@@ -2872,13 +2868,8 @@
             [0 3]
 
         """
-<<<<<<< HEAD
         if self.valuation() < 0:
-            raise ValueError, "self must be integral"
-=======
-        if self.valuation_c() < 0:
             raise ValueError("self must be integral")
->>>>>>> db5b361a
         n = self.prime_pow.deg
         from sage.matrix.all import matrix
         if self._is_exact_zero():
