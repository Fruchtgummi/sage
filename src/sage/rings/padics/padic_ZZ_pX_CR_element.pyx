--- conflicted
+++ resolved
@@ -1496,26 +1496,6 @@
                     shift = shift >> 1
                     i += 1
 
-<<<<<<< HEAD
-    def __dealloc__(self):
-        """
-        Deallocates ``self.unit`` if needed.
-
-        EXAMPLES::
-
-            sage: R = Qp(5,5,implementation="NTL")
-            sage: S.<x> = R[]
-            sage: f = x^5 + 75*x^3 - 15*x^2 +125*x - 5
-            sage: W.<w> = R.ext(f)
-            sage: z = W(3/25, relprec = 6); z
-            3*w^-10 + 3*w^-8 + 2*w^-6 + O(w^-4)
-            sage: del z #indirect doctest
-        """
-        if self.relprec != 0:
-            ZZ_pX_destruct(&self.unit)
-
-=======
->>>>>>> 22584a34
     cdef pAdicZZpXCRElement _new_c(self, long relprec):
         """
         Returns a new element with the same parent as ``self`` and
