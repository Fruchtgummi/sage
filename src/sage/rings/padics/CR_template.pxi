"""
Capped relative template for complete discrete valuation rings and their fraction fields.

In order to use this template you need to write a linkage file and gluing file.
For an example see mpz_linkage.pxi (linkage file) and padic_capped_relative_element.pyx (gluing file).

The linkage file implements a common API that is then used in the class CRElement defined here.
See the documentation of mpz_linkage.pxi for the functions needed.

The gluing file does the following:

- ctypedef's celement to be the appropriate type (e.g. mpz_t)
- includes the linkage file
- includes this template
- defines a concrete class inheriting from ``CRElement``, and implements
  any desired extra methods

AUTHORS:

- David Roe (2012-3-1) -- initial version
"""

#*****************************************************************************
#       Copyright (C) 2007-2012 David Roe <roed.math@gmail.com>
#                               William Stein <wstein@gmail.com>
#
#  Distributed under the terms of the GNU General Public License (GPL)
#  as published by the Free Software Foundation; either version 2 of
#  the License, or (at your option) any later version.
#
#                  http://www.gnu.org/licenses/
#*****************************************************************************

# This file implements common functionality among template elements
include "padic_template_element.pxi"

from sage.structure.element cimport Element
from sage.rings.padics.common_conversion cimport comb_prec, _process_args_and_kwds
from sage.rings.integer_ring import ZZ
from sage.rings.rational_field import QQ
from sage.categories.sets_cat import Sets
from sage.categories.sets_with_partial_maps import SetsWithPartialMaps
from sage.categories.homset import Hom

cdef inline bint exactzero(long ordp):
    """
    Whether a given valuation represents an exact zero.
    """
    return ordp >= maxordp

cdef inline int check_ordp_mpz(mpz_t ordp) except -1:
    """
    Checks for overflow after addition or subtraction of valuations.

    There is another variant, :meth:`check_ordp`, for long input.

    If overflow is detected, raises an ``OverflowError``.
    """
    if mpz_fits_slong_p(ordp) == 0 or mpz_cmp_si(ordp, maxordp) > 0 or mpz_cmp_si(ordp, minusmaxordp) < 0:
        raise OverflowError("valuation overflow")

cdef inline int assert_nonzero(CRElement x) except -1:
    """
    Checks that ``x`` is distinguishable from zero.

    Used in division and floor division.
    """
    if exactzero(x.ordp):
        raise ZeroDivisionError("cannot divide by zero")
    if x.relprec == 0:
        raise PrecisionError("cannot divide by something indistinguishable from zero.")

cdef class CRElement(pAdicTemplateElement):
    cdef int _set(self, x, long val, long xprec, absprec, relprec) except -1:
        """
        Sets the value of this element from given defining data.

        This function is intended for use in conversion, and should
        not be called on an element created with :meth:`_new_c`.

        INPUT:

        - ``x`` -- data defining a `p`-adic element: int, long,
          Integer, Rational, other `p`-adic element...

        - ``val`` -- the valuation of the resulting element

        - ``xprec -- an inherent precision of ``x``

        - ``absprec`` -- an absolute precision cap for this element

        - ``relprec`` -- a relative precision cap for this element

        TESTS::

            sage: R = Zp(5)
            sage: R(15) #indirect doctest
            3*5 + O(5^21)
            sage: R(15, absprec=5)
            3*5 + O(5^5)
            sage: R(15, relprec=5)
            3*5 + O(5^6)
            sage: R(75, absprec = 10, relprec = 9) #indirect doctest
            3*5^2 + O(5^10)
            sage: R(25/9, relprec = 5) #indirect doctest
            4*5^2 + 2*5^3 + 5^5 + 2*5^6 + O(5^7)
            sage: R(25/9, relprec = 4, absprec = 5) #indirect doctest
            4*5^2 + 2*5^3 + O(5^5)

            sage: R = Zp(5,5)
            sage: R(25/9) #indirect doctest
            4*5^2 + 2*5^3 + 5^5 + 2*5^6 + O(5^7)
            sage: R(25/9, absprec = 5)
            4*5^2 + 2*5^3 + O(5^5)
            sage: R(25/9, relprec = 4)
            4*5^2 + 2*5^3 + 5^5 + O(5^6)

            sage: R = Zp(5); S = Zp(5, 6)
            sage: S(R(17)) # indirect doctest
            2 + 3*5 + O(5^6)
            sage: S(R(17),4) # indirect doctest
            2 + 3*5 + O(5^4)
            sage: T = Qp(5); a = T(1/5) - T(1/5)
            sage: R(a)
            O(5^19)
            sage: S(a)
            O(5^19)
            sage: S(a, 17)
            O(5^17)

            sage: R = Zp(5); S = ZpCA(5)
            sage: R(S(17, 5)) #indirect doctest
            2 + 3*5 + O(5^5)
        """
        cconstruct(self.unit, self.prime_pow)
        cdef long rprec = comb_prec(relprec, self.prime_pow.prec_cap)
        cdef long aprec = comb_prec(absprec, xprec)
        if aprec <= val: # this may also hit an exact zero, if aprec == val == maxordp
            self._set_inexact_zero(aprec)
        elif exactzero(val):
            self._set_exact_zero()
        else:
            self.relprec = min(rprec, aprec - val)
            self.ordp = val
            if isinstance(x,CRElement) and x.parent() is self.parent():
                cshift(self.unit, (<CRElement>x).unit, 0, self.relprec, self.prime_pow, True)
            else:
                cconv(self.unit, x, self.relprec, val, self.prime_pow)

    cdef int _set_exact_zero(self) except -1:
        """
        Sets ``self`` as an exact zero.

        TESTS::

            sage: R = Zp(5); R(0) #indirect doctest
            0
        """
        csetzero(self.unit, self.prime_pow)
        self.ordp = maxordp
        self.relprec = 0

    cdef int _set_inexact_zero(self, long absprec) except -1:
        """
        Sets ``self`` as an inexact zero with precision ``absprec``.

        TESTS::

            sage: R = Zp(5); R(0, 5) #indirect doctest
            O(5^5)
        """
        csetzero(self.unit, self.prime_pow)
        self.ordp = absprec
        self.relprec = 0

    cdef CRElement _new_c(self):
        """
        Creates a new element with the same basic info.

        TESTS::

            sage: R = Zp(5)
            sage: R(6,5) * R(7,8) #indirect doctest
            2 + 3*5 + 5^2 + O(5^5)
        """
        cdef type t = type(self)
        cdef CRElement ans = t.__new__(t)
        ans._parent = self._parent
        ans.prime_pow = self.prime_pow
        cconstruct(ans.unit, ans.prime_pow)
        return ans

    cdef int check_preccap(self) except -1:
        """
        Checks that this element doesn't have precision higher than
        allowed by the precision cap.

        TESTS::

            sage: Zp(5)(1).lift_to_precision(30)
            Traceback (most recent call last):
            ...
            PrecisionError: Precision higher than allowed by the precision cap.
        """
        if self.relprec > self.prime_pow.prec_cap:
            raise PrecisionError("Precision higher than allowed by the precision cap.")

    def __copy__(self):
        """
        Return a copy of this element.

        EXAMPLES::

            sage: a = Zp(5,6)(17); b = copy(a)
            sage: a == b
            True
            sage: a is b
            False
        """
        cdef CRElement ans = self._new_c()
        ans.relprec = self.relprec
        ans.ordp = self.ordp
        ccopy(ans.unit, self.unit, ans.prime_pow)
        return ans

    cdef int _normalize(self) except -1:
        """
        Normalizes this element, so that ``self.ordp`` is correct.

        TESTS::

            sage: R = Zp(5)
            sage: R(6) + R(4) #indirect doctest
            2*5 + O(5^20)
        """
        cdef long diff
        cdef bint is_zero
        if not exactzero(self.ordp):
            is_zero = creduce(self.unit, self.unit, self.relprec, self.prime_pow)
            if is_zero:
                self._set_inexact_zero(self.ordp + self.relprec)
            else:
                diff = cremove(self.unit, self.unit, self.relprec, self.prime_pow)
                # diff is less than self.relprec since the reduction didn't yield zero
                self.ordp += diff
                check_ordp(self.ordp)
                self.relprec -= diff

    def __dealloc__(self):
        """
        Deallocate the underlying data structure.

        TESTS::

            sage: R = Zp(5)
            sage: a = R(17)
            sage: del(a)
        """
        cdestruct(self.unit, self.prime_pow)

    def __reduce__(self):
        """
        Return a tuple of a function and data that can be used to unpickle this
        element.

        TESTS::

            sage: a = ZpCR(5)(-3)
            sage: type(a)
            <type 'sage.rings.padics.padic_capped_relative_element.pAdicCappedRelativeElement'>
            sage: loads(dumps(a)) == a  # indirect doctest
            True
        """
        return unpickle_cre_v2, (self.__class__, self.parent(), cpickle(self.unit, self.prime_pow), self.ordp, self.relprec)

    cpdef ModuleElement _neg_(self):
        """
        Return the additive inverse of this element.

        EXAMPLES::

            sage: R = Zp(5, 20, 'capped-rel', 'val-unit')
            sage: R(5) + (-R(5)) # indirect doctest
            O(5^21)
            sage: -R(1)
            95367431640624 + O(5^20)
            sage: -R(5)
            5 * 95367431640624 + O(5^21)
            sage: -R(0)
            0
        """
        cdef CRElement ans = self._new_c()
        ans.relprec = self.relprec
        ans.ordp = self.ordp
        if ans.relprec != 0:
            cneg(ans.unit, self.unit, ans.relprec, ans.prime_pow)
            creduce(ans.unit, ans.unit, ans.relprec, ans.prime_pow)
        return ans

    cpdef ModuleElement _add_(self, ModuleElement _right):
        """
        Return the sum of this element and ``_right``.

        EXAMPLES::

            sage: R = Zp(19, 5, 'capped-rel','series')
            sage: a = R(-1); a
            18 + 18*19 + 18*19^2 + 18*19^3 + 18*19^4 + O(19^5)
            sage: b=R(-5/2); b
            7 + 9*19 + 9*19^2 + 9*19^3 + 9*19^4 + O(19^5)
            sage: a+b #indirect doctest
            6 + 9*19 + 9*19^2 + 9*19^3 + 9*19^4 + O(19^5)
        """
        cdef CRElement ans
        cdef CRElement right = _right
        cdef long tmpL
        if self.ordp == right.ordp:
            ans = self._new_c()
            # The relative precision of the sum is the minimum of the relative precisions in this case,
            # possibly decreasing if we got cancellation
            ans.ordp = self.ordp
            ans.relprec = min(self.relprec, right.relprec)
            if ans.relprec != 0:
                cadd(ans.unit, self.unit, right.unit, ans.relprec, ans.prime_pow)
                ans._normalize()
        else:
            if self.ordp > right.ordp:
                # Addition is commutative, swap so self.ordp < right.ordp
                ans = right; right = self; self = ans
            tmpL = right.ordp - self.ordp
            if tmpL > self.relprec:
                return self
            ans = self._new_c()
            ans.ordp = self.ordp
            ans.relprec = min(self.relprec, tmpL + right.relprec)
            if ans.relprec != 0:
                cshift(ans.unit, right.unit, tmpL, ans.relprec, ans.prime_pow, False)
                cadd(ans.unit, ans.unit, self.unit, ans.relprec, ans.prime_pow)
                creduce(ans.unit, ans.unit, ans.relprec, ans.prime_pow)
        return ans

    cpdef ModuleElement _sub_(self, ModuleElement _right):
        """
        Return the difference of this element and ``_right``.

        EXAMPLES::

            sage: R = Zp(13, 4)
            sage: R(10) - R(10) #indirect doctest
            O(13^4)
            sage: R(10) - R(11)
            12 + 12*13 + 12*13^2 + 12*13^3 + O(13^4)
        """
        cdef CRElement ans
        cdef CRElement right = _right
        cdef long tmpL
        if self.ordp == right.ordp:
            ans = self._new_c()
            # The relative precision of the difference is the minimum of the relative precisions in this case,
            # possibly decreasing if we got cancellation
            ans.ordp = self.ordp
            ans.relprec = min(self.relprec, right.relprec)
<<<<<<< HEAD
            csub(ans.unit, self.unit, right.unit, ans.relprec, ans.prime_pow)
            ans._normalize()
=======
>>>>>>> 8291b03d
            if ans.relprec != 0:
                csub(ans.unit, self.unit, right.unit, ans.relprec, ans.prime_pow)
                ans._normalize()
        elif self.ordp < right.ordp:
            tmpL = right.ordp - self.ordp
            if tmpL > self.relprec:
                return self
            ans = self._new_c()
            ans.ordp = self.ordp
            ans.relprec = min(self.relprec, tmpL + right.relprec)
            if ans.relprec != 0:
                cshift(ans.unit, right.unit, tmpL, ans.relprec, ans.prime_pow, False)
                csub(ans.unit, self.unit, ans.unit, ans.relprec, ans.prime_pow)
                creduce(ans.unit, ans.unit, ans.relprec, ans.prime_pow)
        else:
            tmpL = self.ordp - right.ordp
            if tmpL > right.relprec:
                return right._neg_()
            ans = self._new_c()
            ans.ordp = right.ordp
            ans.relprec = min(right.relprec, tmpL + self.relprec)
            if ans.relprec != 0:
                cshift(ans.unit, self.unit, tmpL, ans.relprec, ans.prime_pow, False)
                csub(ans.unit, ans.unit, right.unit, ans.relprec, ans.prime_pow)
                creduce(ans.unit, ans.unit, ans.relprec, ans.prime_pow)
        return ans

    def __invert__(self):
        r"""
        Returns the multiplicative inverse of this element.

        .. NOTE::

            The result of inversion always lives in the fraction
            field, even if the element to be inverted is a unit.

        EXAMPLES::

            sage: R = Qp(7,4,'capped-rel','series'); a = R(3); a
            3 + O(7^4)
            sage: ~a   # indirect doctest
            5 + 4*7 + 4*7^2 + 4*7^3 + O(7^4)
        """
        assert_nonzero(self)
        cdef CRElement ans = self._new_c()
        if ans.prime_pow.in_field == 0:
            ans._parent = self._parent.fraction_field()
            ans.prime_pow = ans._parent.prime_pow
        ans.ordp = -self.ordp
        ans.relprec = self.relprec
        cinvert(ans.unit, self.unit, ans.relprec, ans.prime_pow)
        return ans

    cpdef RingElement _mul_(self, RingElement _right):
        r"""
        Return the product of this element and ``_right``.

        EXAMPLES::

            sage: R = Zp(5)
            sage: a = R(2385,11); a
            2*5 + 4*5^3 + 3*5^4 + O(5^11)
            sage: b = R(2387625, 16); b
            5^3 + 4*5^5 + 2*5^6 + 5^8 + 5^9 + O(5^16)
            sage: a * b # indirect doctest
            2*5^4 + 2*5^6 + 4*5^7 + 2*5^8 + 3*5^10 + 5^11 + 3*5^12 + 4*5^13 + O(5^14)
        """
        cdef CRElement ans
        cdef CRElement right = _right
        if exactzero(self.ordp):
            return self
        if exactzero(right.ordp):
            return right
        ans = self._new_c()
        ans.relprec = min(self.relprec, right.relprec)
        if ans.relprec == 0:
            ans._set_inexact_zero(self.ordp + right.ordp)
        else:
            ans.ordp = self.ordp + right.ordp
            cmul(ans.unit, self.unit, right.unit, ans.relprec, ans.prime_pow)
            creduce(ans.unit, ans.unit, ans.relprec, ans.prime_pow)
        check_ordp(ans.ordp)
        return ans

    cpdef RingElement _div_(self, RingElement _right):
        """
        Return the quotient of this element and ``right``.

        .. NOTE::

            The result of division always lives in the fraction field,
            even if the element to be inverted is a unit.

        EXAMPLES::

            sage: R = Zp(5,6)
            sage: R(17) / R(21) #indirect doctest
            2 + 4*5^2 + 3*5^3 + 4*5^4 + O(5^6)
            sage: a = R(50) / R(5); a
            2*5 + O(5^7)
            sage: R(5) / R(50)
            3*5^-1 + 2 + 2*5 + 2*5^2 + 2*5^3 + 2*5^4 + O(5^5)
            sage: ~a
            3*5^-1 + 2 + 2*5 + 2*5^2 + 2*5^3 + 2*5^4 + O(5^5)
            sage: 1 / a
            3*5^-1 + 2 + 2*5 + 2*5^2 + 2*5^3 + 2*5^4 + O(5^5)
        """
        cdef CRElement ans
        cdef CRElement right = _right
        assert_nonzero(right)
        ans = self._new_c()
        if ans.prime_pow.in_field == 0:
            ans._parent = self._parent.fraction_field()
            ans.prime_pow = ans._parent.prime_pow
        if exactzero(self.ordp):
            ans._set_exact_zero()
            return ans
        ans.relprec = min(self.relprec, right.relprec)
        if ans.relprec == 0:
            ans._set_inexact_zero(self.ordp - right.ordp)
        else:
            ans.ordp = self.ordp - right.ordp
            cdivunit(ans.unit, self.unit, right.unit, ans.relprec, ans.prime_pow)
            creduce(ans.unit, ans.unit, ans.relprec, ans.prime_pow)
        check_ordp(ans.ordp)
        return ans

    def __pow__(CRElement self, _right, dummy):
        r"""
        Exponentiation.

        When ``right`` is divisible by `p` then one can get more
        precision than expected.

        Lemma 2.1 [SP]_:

        Let `\alpha` be in `\mathcal{O}_K`.  Let

        ..math ::

            p = -\pi_K^{e_K} \epsilon

        be the factorization of `p` where `\epsilon` is a unit.  Then
        the `p`-th power of `1 + \alpha \pi_K^{\lambda}` satisfies

        ..math ::

            (1 + \alpha \pi^{\lambda})^p \equiv \left{ \begin{array}{lll}
            1 + \alpha^p \pi_K^{p \lambda} &
             \mod \mathfrak{p}_K^{p \lambda + 1} &
             \mbox{if $1 \le \lambda < \frac{e_K}{p-1}$} \\
            1 + (\alpha^p - \epsilon \alpha) \pi_K^{p \lambda} &
             \mod \mathfrak{p}_K^{p \lambda + 1} &
             \mbox{if $\lambda = \frac{e_K}{p-1}$} \\
            1 - \epsilon \alpha \pi_K^{\lambda + e} &
             \mod \mathfrak{p}_K^{\lambda + e + 1} &
             \mbox{if $\lambda > \frac{e_K}{p-1}$}
            \end{array} \right.


        So if ``right`` is divisible by `p^k` we can multiply the
        relative precision by `p` until we exceed `e/(p-1)`, then add
        `e` until we have done a total of `k` things: the precision of
        the result can therefore be greater than the precision of
        ``self``.

        For `\alpha` in `\ZZ_p` we can simplify the result a bit.  In
        this case, the `p`-th power of `1 + \alpha p^{\lambda}`
        satisfies

        .. MATH::

            (1 + \alpha p^{\lambda})^p \equiv 1 + \alpha p^{\lambda + 1} mod p^{\lambda + 2}

        unless `\lambda = 1` and `p = 2`, in which case

        .. MATH::

            (1 + 2 \alpha)^2 \equiv 1 + 4(\alpha^2 + \alpha) mod 8

        So for `p \ne 2`, if right is divisible by `p^k` then we add
        `k` to the relative precision of the answer.

        For `p = 2`, if we start with something of relative precision
        1 (ie `2^m + O(2^{m+1})`), `\alpha^2 + \alpha \equiv 0 \mod
        2`, so the precision of the result is `k + 2`:

        .. MATH::

            (2^m + O(2^{m+1}))^{2^k} = 2^{m 2^k} + O(2^{m 2^k + k + 2})

        For `p`-adic exponents, we define `\alpha^\beta` as
        `\exp(\beta \log(\alpha))`.  The precision of the result is
        determined using the power series expansions for the
        exponential and logarithm maps, together with the notes above.

        .. NOTE::

            For `p`-adic exponents we always need that `a` is a unit.
            For unramified extensions `a^b` will converge as long as
            `b` is integral (though it may converge for non-integral
            `b` as well depending on the value of `a`).  However, in
            highly ramified extensions some bases may be sufficiently
            close to `1` that `exp(b log(a))` does not converge even
            though `b` is integral.

        .. WARNING::

            If `\alpha` is a unit, but not congruent to `1` modulo
            `\pi_K`, the result will not be the limit over integers
            `b` converging to `\beta` since this limit does not exist.
            Rather, the logarithm kills torsion in `\ZZ_p^\times`, and
            `\alpha^\beta` will equal `(\alpha')^\beta`, where
            `\alpha'` is the quotient of `\alpha` by the Teichmuller
            representative congruent to `\alpha` modulo `\pi_K`.  Thus
            the result will always be congruent to `1` modulo `\pi_K`.

        .. REFERENCES::

        .. [SP] Constructing Class Fields over Local Fields.
                Sebastian Pauli.

        INPUT:

        - ``_right`` -- currently integers and `p`-adic exponents are
          supported.

        - ``dummy`` -- not used (Python's ``__pow__`` signature
          includes it)

        EXAMPLES::

            sage: R = Zp(19, 5, 'capped-rel','series')
            sage: a = R(-1); a
            18 + 18*19 + 18*19^2 + 18*19^3 + 18*19^4 + O(19^5)
            sage: a^2    # indirect doctest
            1 + O(19^5)
            sage: a^3
            18 + 18*19 + 18*19^2 + 18*19^3 + 18*19^4 + O(19^5)
            sage: R(5)^30
            11 + 14*19 + 19^2 + 7*19^3 + O(19^5)
            sage: K = Qp(19, 5, 'capped-rel','series')
            sage: a = K(-1); a
            18 + 18*19 + 18*19^2 + 18*19^3 + 18*19^4 + O(19^5)
            sage: a^2
            1 + O(19^5)
            sage: a^3
            18 + 18*19 + 18*19^2 + 18*19^3 + 18*19^4 + O(19^5)
            sage: K(5)^30
            11 + 14*19 + 19^2 + 7*19^3 + O(19^5)
            sage: K(5, 3)^19 #indirect doctest
            5 + 3*19 + 11*19^3 + O(19^4)

        `p`-adic exponents are also supported::

            sage: a = K(8/5,4); a
            13 + 7*19 + 11*19^2 + 7*19^3 + O(19^4)
            sage: a^(K(19/7))
            1 + 14*19^2 + 11*19^3 + 13*19^4 + O(19^5)
            sage: (a // K.teichmuller(13))^(K(19/7))
            1 + 14*19^2 + 11*19^3 + 13*19^4 + O(19^5)
            sage: (a.log() * 19/7).exp()
            1 + 14*19^2 + 11*19^3 + 13*19^4 + O(19^5)
        """
        cdef long base_level, exp_prec
        cdef mpz_t tmp
        cdef Integer right
        cdef CRElement base, pright, ans
        cdef bint exact_exp
        if (isinstance(_right, Integer) or isinstance(_right, (int, long)) or isinstance(_right, Rational)):
            if _right < 0:
                base = ~self
                return base.__pow__(-_right, dummy)
            exact_exp = True
        elif self.parent() is _right.parent():
            ## For extension elements, we need to switch to the
            ## fraction field sometimes in highly ramified extensions.
            exact_exp = False
            pright = _right
        else:
            self, _right = canonical_coercion(self, _right)
            return self.__pow__(_right, dummy)
        if exact_exp and _right == 0:
            # return 1 to maximum precision
            ans = self._new_c()
            ans.ordp = 0
            ans.relprec = self.prime_pow.ram_prec_cap
            csetone(ans.unit, ans.prime_pow)
            return ans
        if exactzero(self.ordp):
            if exact_exp:
                # We may assume from above that right > 0
                return self
            else:
                # log(0) is not defined
                raise ValueError("0^x is not defined for p-adic x: log(0) does not converge")
        ans = self._new_c()
        if self.relprec == 0:
            # If a positive integer exponent, return an inexact zero of valuation right * self.ordp.  Otherwise raise an error.
            if isinstance(_right, (int, long)):
                _right = Integer(_right)
            if isinstance(_right, Integer):
                right = <Integer>_right
                mpz_init(tmp)
                mpz_mul_si(tmp, (<Integer>_right).value, self.ordp)
                check_ordp_mpz(tmp)
                ans._set_inexact_zero(mpz_get_si(tmp))
                mpz_clear(tmp)
            else:
                raise PrecisionError
        elif exact_exp:
            # exact_pow_helper is defined in padic_template_element.pxi
            right = exact_pow_helper(&ans.relprec, self.relprec, _right, self.prime_pow)
            if ans.relprec > self.prime_pow.ram_prec_cap:
                ans.relprec = self.prime_pow.ram_prec_cap
            mpz_init(tmp)
            mpz_mul_si(tmp, right.value, self.ordp)
            check_ordp_mpz(tmp)
            ans.ordp = mpz_get_si(tmp)
            mpz_clear(tmp)
            cpow(ans.unit, self.unit, right.value, ans.relprec, ans.prime_pow)
        else:
            # padic_pow_helper is defined in padic_template_element.pxi
            ans.relprec = padic_pow_helper(ans.unit, self.unit, self.ordp, self.relprec,
                                           pright.unit, pright.ordp, pright.relprec, self.prime_pow)
            ans.ordp = 0
        return ans

    cdef pAdicTemplateElement _lshift_c(self, long shift):
        """
        Multiplies by `\pi^{\mbox{shift}}`.

        Negative shifts may truncate the result if the parent is not a
        field.

        TESTS::

            sage: a = Zp(5)(17); a
            2 + 3*5 + O(5^20)
            sage: a << 2 #indirect doctest
            2*5^2 + 3*5^3 + O(5^22)
            sage: a << -2
            O(5^18)
            sage: a << 0 == a
            True
            sage: Zp(5)(0) << -4000
            0
        """
        if exactzero(self.ordp):
            return self
        assert self.prime_pow.in_field == self.parent().is_field()
        if self.prime_pow.in_field == 0 and shift < 0 and -shift > self.ordp:
            return self._rshift_c(-shift)
        cdef CRElement ans = self._new_c()
        ans.relprec = self.relprec
        ans.ordp = self.ordp + shift
        check_ordp(ans.ordp)
        ccopy(ans.unit, self.unit, ans.prime_pow)
        return ans

    cdef pAdicTemplateElement _rshift_c(self, long shift):
        """
        Divides by ``\pi^{\mbox{shift}}``.

        Positive shifts may truncate the result if the parent is not a
        field.

        TESTS::

            sage: R = Zp(5); K = Qp(5)
            sage: R(17) >> 1
            3 + O(5^19)
            sage: K(17) >> 1
            2*5^-1 + 3 + O(5^19)
            sage: R(17) >> 40
            O(5^0)
            sage: K(17) >> -5
            2*5^5 + 3*5^6 + O(5^25)
        """
        if exactzero(self.ordp):
            return self
        cdef CRElement ans = self._new_c()
        cdef long diff
        if self.prime_pow.in_field == 1 or shift <= self.ordp:
            ans.relprec = self.relprec
            ans.ordp = self.ordp - shift
            check_ordp(ans.ordp)
            ccopy(ans.unit, self.unit, ans.prime_pow)
        else:
            diff = shift - self.ordp
            if diff >= self.relprec:
                ans._set_inexact_zero(0)
            else:
                ans.relprec = self.relprec - diff
                cshift(ans.unit, self.unit, -diff, ans.relprec, ans.prime_pow, False)
                ans.ordp = 0
                ans._normalize()
        return ans

    cpdef RingElement _floordiv_(self, RingElement _right):
        """
        Floor division.

        TESTS::

            sage: r = Zp(19)
            sage: a = r(1+19+17*19^3+5*19^4); b = r(19^3); a/b
            19^-3 + 19^-2 + 17 + 5*19 + O(19^17)
            sage: a//b     # indirect doctest
            17 + 5*19 + O(19^17)

            sage: R = Zp(19, 5, 'capped-rel','series')
            sage: a = R(-1); a
            18 + 18*19 + 18*19^2 + 18*19^3 + 18*19^4 + O(19^5)
            sage: b=R(-2*19^3); b
            17*19^3 + 18*19^4 + 18*19^5 + 18*19^6 + 18*19^7 + O(19^8)
            sage: a//b # indirect doctest
            9 + 9*19 + O(19^2)

            sage: R = Zp(5,5)
            sage: R(28937) // R(75) # indirect doctest
            4 + 3*5 + 3*5^2 + O(5^3)

            sage: R(0,12) // R(175,3)
            O(5^10)
        """
        if exactzero(self.ordp):
            return self
        cdef CRElement right = _right
        assert_nonzero(right)
        cdef CRElement ans = self._new_c()
        cdef long diff = self.ordp - right.ordp
        if self.relprec == 0:
            ans.ordp = diff
            ans.relprec = 0
            csetzero(ans.unit, ans.prime_pow)
        elif diff >= 0 or self.prime_pow.in_field:
            ans.ordp = diff
            ans.relprec = min(self.relprec, right.relprec)
            cdivunit(ans.unit, self.unit, right.unit, ans.relprec, ans.prime_pow)
            creduce(ans.unit, ans.unit, ans.relprec, ans.prime_pow)
        else:
            ans.ordp = 0
            ans.relprec = min(self.relprec, right.relprec) + diff
            if ans.relprec < 0:
                ans.relprec = 0
                csetzero(ans.unit, ans.prime_pow)
            else:
                cdivunit(ans.unit, self.unit, right.unit, ans.relprec - diff, ans.prime_pow)
                cshift(ans.unit, ans.unit, diff, ans.relprec, ans.prime_pow, False)
                ans._normalize()
        return ans

    def add_bigoh(self, absprec):
        """
        Returns a new element with absolute precision decreased to
        ``absprec``.

        INPUT:

        - ``absprec`` -- an integer or infinity

        OUTPUT:

        an equal element with precision set to the minimum of ``self's``
        precision and ``absprec``

        EXAMPLE::

            sage: R = Zp(7,4,'capped-rel','series'); a = R(8); a.add_bigoh(1)
            1 + O(7)
            sage: b = R(0); b.add_bigoh(3)
            O(7^3)
            sage: R = Qp(7,4); a = R(8); a.add_bigoh(1)
            1 + O(7)
            sage: b = R(0); b.add_bigoh(3)
            O(7^3)

            The precision never increases::

            sage: R(4).add_bigoh(2).add_bigoh(4)
            4 + O(7^2)

            Another example that illustrates that the precision does
            not increase::

            sage: k = Qp(3,5)
            sage: a = k(1234123412/3^70); a
            2*3^-70 + 3^-69 + 3^-68 + 3^-67 + O(3^-65)
            sage: a.add_bigoh(2)
            2*3^-70 + 3^-69 + 3^-68 + 3^-67 + O(3^-65)

            sage: k = Qp(5,10)
            sage: a = k(1/5^3 + 5^2); a
            5^-3 + 5^2 + O(5^7)
            sage: a.add_bigoh(2)
            5^-3 + O(5^2)
            sage: a.add_bigoh(-1)
            5^-3 + O(5^-1)
        """
        cdef CRElement ans
        cdef long aprec, newprec
        if absprec is infinity:
            return self
        elif isinstance(absprec, int):
            aprec = absprec
        else:
            if not isinstance(absprec, Integer):
                absprec = Integer(absprec)
            aprec = mpz_get_si((<Integer>absprec).value)
        if aprec < self.ordp:
            ans = self._new_c()
            ans._set_inexact_zero(aprec)
        elif aprec >= self.ordp + self.relprec:
            ans = self
        else:
            ans = self._new_c()
            ans.ordp = self.ordp
            ans.relprec = aprec - self.ordp
            creduce(ans.unit, self.unit, ans.relprec, ans.prime_pow)
        return ans

    cpdef bint _is_exact_zero(self) except -1:
        """
        Returns true if this element is exactly zero.

        EXAMPLES::

            sage: R = Zp(5)
            sage: R(0)._is_exact_zero()
            True
            sage: R(0,5)._is_exact_zero()
            False
            sage: R(17)._is_exact_zero()
            False
        """
        return exactzero(self.ordp)

    cpdef bint _is_inexact_zero(self) except -1:
        """
        Returns True if this element is indistinguishable from zero
        but has finite precision.

        EXAMPLES::

            sage: R = Zp(5)
            sage: R(0)._is_inexact_zero()
            False
            sage: R(0,5)._is_inexact_zero()
            True
            sage: R(17)._is_inexact_zero()
            False
        """
        return self.relprec == 0 and not exactzero(self.ordp)

    def is_zero(self, absprec = None):
        r"""
        Determines whether this element is zero modulo
        `\pi^{\mbox{absprec}}`.

        If ``absprec is None``, returns ``True`` if this element is
        indistinguishable from zero.

        INPUT:

        - ``absprec`` -- an integer, infinity, or ``None``

        EXAMPLES::

            sage: R = Zp(5); a = R(0); b = R(0,5); c = R(75)
            sage: a.is_zero(), a.is_zero(6)
            (True, True)
            sage: b.is_zero(), b.is_zero(5)
            (True, True)
            sage: c.is_zero(), c.is_zero(2), c.is_zero(3)
            (False, True, False)
            sage: b.is_zero(6)
            Traceback (most recent call last):
            ...
            PrecisionError: Not enough precision to determine if element is zero
        """
        if absprec is None:
            return self.relprec == 0
        if exactzero(self.ordp):
            return True
        if absprec is infinity:
            return False
        if isinstance(absprec, int):
            if self.relprec == 0 and absprec > self.ordp:
                raise PrecisionError("Not enough precision to determine if element is zero")
            return self.ordp >= absprec
        if not isinstance(absprec, Integer):
            absprec = Integer(absprec)
        if self.relprec == 0:
            if mpz_cmp_si((<Integer>absprec).value, self.ordp) > 0:
                raise PrecisionError("Not enough precision to determine if element is zero")
            else:
                return True
        return mpz_cmp_si((<Integer>absprec).value, self.ordp) <= 0

    def __nonzero__(self):
        """
        Returns True if self is distinguishable from zero.

        For most applications, explicitly specifying the power of p
        modulo which the element is supposed to be nonzero is
        preferable.

        EXAMPLES::

            sage: R = Zp(5); a = R(0); b = R(0,5); c = R(75)
            sage: bool(a), bool(b), bool(c)
            (False, False, True)
        """
        return self.relprec != 0

    def is_equal_to(self, _right, absprec=None):
        r"""
        Returns whether self is equal to right modulo
        `\pi^{\mbox{absprec}}`.

        If ``absprec is None``, returns True if self and right are
        equal to the minimum of their precisions.

        INPUT:

        - ``right`` -- a `p`-adic element
        - ``absprec`` -- an integer, infinity, or ``None``

        EXAMPLES::

            sage: R = Zp(5, 10); a = R(0); b = R(0, 3); c = R(75, 5)
            sage: aa = a + 625; bb = b + 625; cc = c + 625
            sage: a.is_equal_to(aa), a.is_equal_to(aa, 4), a.is_equal_to(aa, 5)
            (False, True, False)
            sage: a.is_equal_to(aa, 15)
            Traceback (most recent call last):
            ...
            PrecisionError: Elements not known to enough precision

            sage: a.is_equal_to(a, 50000)
            True

            sage: a.is_equal_to(b), a.is_equal_to(b, 2)
            (True, True)
            sage: a.is_equal_to(b, 5)
            Traceback (most recent call last):
            ...
            PrecisionError: Elements not known to enough precision

            sage: b.is_equal_to(b, 5)
            Traceback (most recent call last):
            ...
            PrecisionError: Elements not known to enough precision

            sage: b.is_equal_to(bb, 3)
            True
            sage: b.is_equal_to(bb, 4)
            Traceback (most recent call last):
            ...
            PrecisionError: Elements not known to enough precision

            sage: c.is_equal_to(b, 2), c.is_equal_to(b, 3)
            (True, False)
            sage: c.is_equal_to(b, 4)
            Traceback (most recent call last):
            ...
            PrecisionError: Elements not known to enough precision

            sage: c.is_equal_to(cc, 2), c.is_equal_to(cc, 4), c.is_equal_to(cc, 5)
            (True, True, False)

        TESTS::

            sage: aa.is_equal_to(a), aa.is_equal_to(a, 4), aa.is_equal_to(a, 5)
            (False, True, False)
            sage: aa.is_equal_to(a, 15)
            Traceback (most recent call last):
            ...
            PrecisionError: Elements not known to enough precision

            sage: b.is_equal_to(a), b.is_equal_to(a, 2)
            (True, True)
            sage: b.is_equal_to(a, 5)
            Traceback (most recent call last):
            ...
            PrecisionError: Elements not known to enough precision

            sage: bb.is_equal_to(b, 3)
            True
            sage: bb.is_equal_to(b, 4)
            Traceback (most recent call last):
            ...
            PrecisionError: Elements not known to enough precision

            sage: b.is_equal_to(c, 2), b.is_equal_to(c, 3)
            (True, False)
            sage: b.is_equal_to(c, 4)
            Traceback (most recent call last):
            ...
            PrecisionError: Elements not known to enough precision

            sage: cc.is_equal_to(c, 2), cc.is_equal_to(c, 4), cc.is_equal_to(c, 5)
            (True, True, False)
        """
        cdef CRElement right
        cdef long aprec, rprec
        if self.parent() is _right.parent():
            right = _right
        else:
            right = self.parent().coerce(_right)
        if exactzero(self.ordp) and exactzero(right.ordp):
            return True
        elif absprec is infinity:
            raise PrecisionError("Elements not known to enough precision")
        if absprec is None:
            aprec = min(self.ordp + self.relprec, right.ordp + right.relprec)
        else:
            if not isinstance(absprec, Integer):
                absprec = Integer(absprec)
            if mpz_fits_slong_p((<Integer>absprec).value) == 0:
                if mpz_sgn((<Integer>absprec).value) < 0 or \
                   exactzero(self.ordp) and exactzero(right.ordp):
                    return True
                else:
                    raise PrecisionError("Elements not known to enough precision")
            aprec = mpz_get_si((<Integer>absprec).value)
            if aprec > self.ordp + self.relprec or aprec > right.ordp + right.relprec:
                raise PrecisionError("Elements not known to enough precision")
        if self.ordp >= aprec and right.ordp >= aprec:
            return True
        elif self.ordp != right.ordp:
            return False
        rprec = aprec - self.ordp
        return ccmp(self.unit, right.unit, rprec, rprec < self.relprec, rprec < right.relprec, self.prime_pow) == 0

    cdef int _cmp_units(self, pAdicGenericElement _right) except -2:
        """
        Comparison of units, used in equality testing.

        EXAMPLES::

            sage: R = Zp(5)
            sage: a = R(17); b = R(0,3); c = R(85,7); d = R(2, 1)
            sage: any([a == b, a == c, b == c, b == d, c == d])
            False
            sage: all([a == a, b == b, c == c, d == d, a == d])
            True

            sage: sorted([a, b, c, d])
            [2 + 3*5 + O(5^20), 2 + O(5), 2*5 + 3*5^2 + O(5^7), O(5^3)]
        """
        cdef CRElement right = _right
        cdef long rprec = min(self.relprec, right.relprec)
        if rprec == 0:
            return 0
        return ccmp(self.unit, right.unit, rprec, rprec < self.relprec, rprec < right.relprec, self.prime_pow)

    cdef pAdicTemplateElement lift_to_precision_c(self, long absprec):
        """
        Lifts this element to another with precision at least ``absprec``.

        TESTS::

            sage: R = Zp(5); a = R(0); b = R(0,5); c = R(17,3)
            sage: a.lift_to_precision(5)
            0
            sage: b.lift_to_precision(4)
            O(5^5)
            sage: b.lift_to_precision(8)
            O(5^8)
            sage: b.lift_to_precision(40)
            O(5^40)
            sage: c.lift_to_precision(1)
            2 + 3*5 + O(5^3)
            sage: c.lift_to_precision(8)
            2 + 3*5 + O(5^8)
            sage: c.lift_to_precision(40)
            Traceback (most recent call last):
            ...
            PrecisionError: Precision higher than allowed by the precision cap.
        """
        cpdef CRElement ans
        if absprec == maxordp:
            if self.relprec == 0:
                ans = self._new_c()
                ans._set_exact_zero()
                return ans
            else:
                absprec = self.ordp + self.prime_pow.prec_cap
        cdef long relprec = absprec - self.ordp
        if relprec <= self.relprec:
            return self
        ans = self._new_c()
        if self.relprec == 0:
            ans._set_inexact_zero(absprec)
        else:
            ans.ordp = self.ordp
            ans.relprec = relprec
            ccopy(ans.unit, self.unit, ans.prime_pow)
        return ans

    def _cache_key(self):
        r"""
        Return a hashable key which identifies this element for caching.

        TESTS::

            sage: K.<a> = Qq(9)
            sage: (9*a)._cache_key()
            (..., ((0, 1),), 2, 20)

        .. SEEALSO::

            :meth:`sage.misc.cachefunc._cache_key`
        """
        tuple_recursive = lambda l: tuple(tuple_recursive(x) for x in l) if isinstance(l, list) else l
        return (self.parent(), tuple_recursive(self.list()), self.valuation(), self.precision_relative())

    def list(self, lift_mode = 'simple', start_val = None):
        """
        Returns a list of coefficients in a power series expansion of
        self in terms of `\pi`.  If self is a field element, they start at
        `\pi^{\mbox{valuation}}`, if a ring element at `\pi^0`.

        For each lift mode, this funciton returns a list of `a_i` so
        that this element can be expressed as

        .. MATH::

            \pi^v \cdot \sum_{i=0}^\infty a_i \pi^i

        where `v` is the valuation of this element when the parent is
        a field, and `v = 0` otherwise.

        Different lift modes affect the choice of `a_i`.  When
        ``lift_mode`` is ``'simple'``, the resulting `a_i` will be
        non-negative: if the residue field is `\mathbb{F}_p` then they
        will be integers with `0 \le a_i < p`; otherwise they will be
        a list of integers in the same range giving the coefficients
        of a polynomial in the indeterminant representing the maximal
        unramified subextension.

        Choosing ``lift_mode`` as ``'smallest'`` is similar to
        ``'simple'``, but uses a balanced representation `-p/2 < a_i
        \le p/2`.

        Finally, setting ``lift_mode = 'teichmuller'`` will yield
        Teichmuller representatives for the `a_i`: `a_i^q = a_i`.  In
        this case the `a_i` will also be `p`-adic elements.

        INPUT:

        - ``lift_mode`` -- ``'simple'``, ``'smallest'`` or
          ``'teichmuller'`` (default: ``'simple'``)

        - ``start_val`` -- start at this valuation rather than the
          default (`0` or the valuation of this element).  If
          ``start_val`` is larger than the valuation of this element
          a ``ValueError`` is raised.

        OUTPUT:

        - the list of coefficients of this element.  For base elements
          these will be integers if ``lift_mode`` is ``'simple'`` or
          ``'smallest'``, and elements of ``self.parent()`` if
          ``lift_mode`` is ``'teichmuller'``.

        .. NOTE::

            Use slice operators to get a particular range.

        EXAMPLES::

            sage: R = Zp(7,6); a = R(12837162817); a
            3 + 4*7 + 4*7^2 + 4*7^4 + O(7^6)
            sage: L = a.list(); L
            [3, 4, 4, 0, 4]
            sage: sum([L[i] * 7^i for i in range(len(L))]) == a
            True
            sage: L = a.list('smallest'); L
            [3, -3, -2, 1, -3, 1]
            sage: sum([L[i] * 7^i for i in range(len(L))]) == a
            True
            sage: L = a.list('teichmuller'); L
            [3 + 4*7 + 6*7^2 + 3*7^3 + 2*7^5 + O(7^6),
            0,
            5 + 2*7 + 3*7^3 + O(7^4),
            1 + O(7^3),
            3 + 4*7 + O(7^2),
            5 + O(7)]
            sage: sum([L[i] * 7^i for i in range(len(L))])
            3 + 4*7 + 4*7^2 + 4*7^4 + O(7^6)

            sage: R(0, 7).list()
            []

            sage: R = Qp(7,4); a = R(6*7+7**2); a.list()
            [6, 1]
            sage: a.list('smallest')
            [-1, 2]
            sage: a.list('teichmuller')
            [6 + 6*7 + 6*7^2 + 6*7^3 + O(7^4),
            2 + 4*7 + 6*7^2 + O(7^3),
            3 + 4*7 + O(7^2),
            3 + O(7)]

        TESTS:

        Check to see that :trac:`10292` is resolved::

            sage: E = EllipticCurve('37a')
            sage: R = E.padic_regulator(7)
            sage: len(R.list())
            19
        """
        if start_val is not None and start_val > self.ordp:
            raise ValueError("starting valuation must be smaller than the element's valuation.  See slice()")
        if self.relprec == 0:
            return []
        if lift_mode == 'teichmuller':
            ulist = self.teichmuller_list()
        elif lift_mode == 'simple':
            ulist = clist(self.unit, self.relprec, True, self.prime_pow)
        elif lift_mode == 'smallest':
            ulist = clist(self.unit, self.relprec, False, self.prime_pow)
        else:
            raise ValueError("unknown lift_mode")
        if (self.prime_pow.in_field == 0 and self.ordp > 0) or start_val is not None:
            if lift_mode == 'teichmuller':
                zero = self.parent()(0)
            else:
                # needs to be defined in the linkage file.
                zero = _list_zero
            if start_val is None:
                v = self.ordp
            else:
                v = self.ordp - start_val
            ulist = [zero] * v + ulist
        return ulist

    def teichmuller_list(self):
        r"""
        Returns a list [`a_0`, `a_1`,..., `a_n`] such that

        - `a_i^q = a_i`, where `q` is the cardinality of the residue field,

        - ``self.unit_part() =`` `\sum_{i = 0}^n a_i p^i`, and

        - if `a_i \ne 0`, the absolute precision of `a_i` is
          self.precision_relative() - i

        EXAMPLES::

            sage: R = Qp(5,5); R(70).list('teichmuller') #indirect doctest
            [4 + 4*5 + 4*5^2 + 4*5^3 + 4*5^4 + O(5^5),
            3 + 3*5 + 2*5^2 + 3*5^3 + O(5^4),
            2 + 5 + 2*5^2 + O(5^3),
            1 + O(5^2),
            4 + O(5)]
        """
        ans = PyList_New(0)
        if self.relprec == 0:
            return ans
        cdef long curpower = self.relprec
        cdef CRElement list_elt
        cdef CRElement tmp = self._new_c()
        ccopy(tmp.unit, self.unit, self.prime_pow)
        while not ciszero(tmp.unit, tmp.prime_pow) and curpower > 0:
            list_elt = self._new_c()
            cteichmuller(list_elt.unit, tmp.unit, curpower, self.prime_pow)
            if ciszero(list_elt.unit, self.prime_pow):
                list_elt._set_exact_zero()
                cshift_notrunc(tmp.unit, tmp.unit, -1, curpower-1, self.prime_pow)
            else:
                list_elt.ordp = 0
                list_elt.relprec = curpower
                csub(tmp.unit, tmp.unit, list_elt.unit, curpower, self.prime_pow)
                cshift_notrunc(tmp.unit, tmp.unit, -1, curpower-1, self.prime_pow)
                creduce(tmp.unit, tmp.unit, curpower-1, self.prime_pow)
            curpower -= 1
            PyList_Append(ans, list_elt)
        return ans

    def _teichmuller_set_unsafe(self):
        """
        Sets this element to the Teichmuller representative with the
        same residue.

        .. WARNING::

            This function modifies the element, which is not safe.
            Elements are supposed to be immutable.

        EXAMPLES::

            sage: R = Zp(17,5); a = R(11)
            sage: a
            11 + O(17^5)
            sage: a._teichmuller_set_unsafe(); a
            11 + 14*17 + 2*17^2 + 12*17^3 + 15*17^4 + O(17^5)
            sage: a.list('teichmuller')
            [11 + 14*17 + 2*17^2 + 12*17^3 + 15*17^4 + O(17^5)]

        Note that if you set an element which is congruent to 0 you
        get an exact 0.

            sage: b = R(17*5); b
            5*17 + O(17^6)
            sage: b._teichmuller_set_unsafe(); b
            0
        """
        if self.ordp > 0:
            self._set_exact_zero()
        elif self.ordp < 0:
            raise ValueError("cannot set negative valuation element to Teichmuller representative.")
        elif self.relprec == 0:
            raise ValueError("not enough precision")
        else:
            cteichmuller(self.unit, self.unit, self.relprec, self.prime_pow)

    def precision_absolute(self):
        """
        Returns the absolute precision of this element.

        This is the power of the maximal ideal modulo which this
        element is defined.

        EXAMPLES::

            sage: R = Zp(7,3,'capped-rel'); a = R(7); a.precision_absolute()
            4
            sage: R = Qp(7,3); a = R(7); a.precision_absolute()
            4
            sage: R(7^-3).precision_absolute()
            0

            sage: R(0).precision_absolute()
            +Infinity
            sage: R(0,7).precision_absolute()
            7
        """
        if exactzero(self.ordp):
            return infinity
        cdef Integer ans = PY_NEW(Integer)
        mpz_set_si(ans.value, self.ordp + self.relprec)
        return ans

    def precision_relative(self):
        """
        Returns the relative precision of this element.

        This is the power of the maximal ideal modulo which the unit
        part of self is defined.

        EXAMPLES::

            sage: R = Zp(7,3,'capped-rel'); a = R(7); a.precision_relative()
            3
            sage: R = Qp(7,3); a = R(7); a.precision_relative()
            3
            sage: a = R(7^-2, -1); a.precision_relative()
            1
            sage: a
            7^-2 + O(7^-1)

            sage: R(0).precision_relative()
            0
            sage: R(0,7).precision_relative()
            0
       """
        cdef Integer ans = PY_NEW(Integer)
        mpz_set_si(ans.value, self.relprec)
        return ans

    cpdef pAdicTemplateElement unit_part(self):
        r"""
        Returns `u`, where this element is `\pi^v u`.

        EXAMPLES::

            sage: R = Zp(17,4,'capped-rel')
            sage: a = R(18*17)
            sage: a.unit_part()
            1 + 17 + O(17^4)
            sage: type(a)
            <type 'sage.rings.padics.padic_capped_relative_element.pAdicCappedRelativeElement'>
            sage: R = Qp(17,4,'capped-rel')
            sage: a = R(18*17)
            sage: a.unit_part()
            1 + 17 + O(17^4)
            sage: type(a)
            <type 'sage.rings.padics.padic_capped_relative_element.pAdicCappedRelativeElement'>
            sage: a = R(2*17^2); a
            2*17^2 + O(17^6)
            sage: a.unit_part()
            2 + O(17^4)
            sage: b=1/a; b
            9*17^-2 + 8*17^-1 + 8 + 8*17 + O(17^2)
            sage: b.unit_part()
            9 + 8*17 + 8*17^2 + 8*17^3 + O(17^4)
            sage: Zp(5)(75).unit_part()
            3 + O(5^20)

            sage: R(0).unit_part()
            Traceback (most recent call last):
            ...
            ValueError: unit part of 0 not defined
            sage: R(0,7).unit_part()
            O(17^0)
        """
        if exactzero(self.ordp):
            raise ValueError("unit part of 0 not defined")
        cdef CRElement ans = (<CRElement>self)._new_c()
        ans.ordp = 0
        ans.relprec = (<CRElement>self).relprec
        ccopy(ans.unit, (<CRElement>self).unit, ans.prime_pow)
        return ans

    cdef long valuation_c(self):
        """
        Returns the valuation of this element.

        If self is an exact zero, returns ``maxordp``, which is defined as
        ``(1L << (sizeof(long) * 8 - 2))-1``.

        EXAMPLES::

            sage: R = Qp(5); a = R(1)
            sage: a.valuation() #indirect doctest
            0
            sage: b = (a << 4); b.valuation()
            4
            sage: b = (a << 1073741822); b.valuation()
            1073741822
        """
        return self.ordp

    cpdef val_unit(self, p=None):
        """
        Returns a pair ``(self.valuation(), self.unit_part())``.

        INPUT:

        - ``p`` -- a prime (default: ``None``). If specified, will make sure that p==self.parent().prime()

        .. NOTE::

            The optional argument ``p`` is used for consistency with the
            valuation methods on integer and rational.

        EXAMPLES::

            sage: R = Zp(5); a = R(75, 20); a
            3*5^2 + O(5^20)
            sage: a.val_unit()
            (2, 3 + O(5^18))
            sage: R(0).val_unit()
            Traceback (most recent call last):
            ...
            ValueError: unit part of 0 not defined
            sage: R(0, 10).val_unit()
            (10, O(5^0))
        """
        # Since we keep this element normalized there's not much to do here.
        if p is not None and p != self.parent().prime():
            raise ValueError('Ring (%s) residue field of the wrong characteristic.'%self.parent())
        if exactzero((<CRElement>self).ordp):
            raise ValueError("unit part of 0 not defined")
        cdef Integer val = PY_NEW(Integer)
        mpz_set_si(val.value, (<CRElement>self).ordp)
        cdef CRElement unit = (<CRElement>self)._new_c()
        unit.ordp = 0
        unit.relprec = (<CRElement>self).relprec
        ccopy(unit.unit, (<CRElement>self).unit, unit.prime_pow)
        return val, unit

    def __hash__(self):
        raise TypeError("p-adic elements are not hashable.")

    def _cache_key(self):
        coeffs = tuple(tuple(c) if isinstance(c,list) else c for c in self.list())
        return self.valuation(), self.precision_relative(), coeffs

cdef class pAdicCoercion_ZZ_CR(RingHomomorphism_coercion):
    """
    The canonical inclusion from the integer ring to a capped relative ring.

    EXAMPLES::

        sage: f = Zp(5).coerce_map_from(ZZ); f
        Ring Coercion morphism:
          From: Integer Ring
          To:   5-adic Ring with capped relative precision 20
    """
    def __init__(self, R):
        """
        Initialization.

        EXAMPLES::

            sage: f = Zp(5).coerce_map_from(ZZ); type(f)
            <type 'sage.rings.padics.padic_capped_relative_element.pAdicCoercion_ZZ_CR'>
        """
        RingHomomorphism_coercion.__init__(self, ZZ.Hom(R), check=False)
        self._zero = <CRElement?>R._element_constructor(R, 0)
        self._section = pAdicConvert_CR_ZZ(R)

    cdef dict _extra_slots(self, dict _slots):
        """
        Helper for copying and pickling.

        EXAMPLES::

            sage: f = Zp(5).coerce_map_from(ZZ)
            sage: g = copy(f)   # indirect doctest
            sage: g
            Ring Coercion morphism:
              From: Integer Ring
              To:   5-adic Ring with capped relative precision 20
            sage: g == f
            True
            sage: g is f
            False
            sage: g(5)
            5 + O(5^21)
            sage: g(5) == f(5)
            True

        """
        _slots['_zero'] = self._zero
        _slots['_section'] = self._section
        return RingHomomorphism_coercion._extra_slots(self, _slots)

    cdef _update_slots(self, dict _slots):
        """
        Helper for copying and pickling.

        EXAMPLES::

            sage: f = Zp(5).coerce_map_from(ZZ)
            sage: g = copy(f)   # indirect doctest
            sage: g
            Ring Coercion morphism:
              From: Integer Ring
              To:   5-adic Ring with capped relative precision 20
            sage: g == f
            True
            sage: g is f
            False
            sage: g(5)
            5 + O(5^21)
            sage: g(5) == f(5)
            True

        """
        self._zero = _slots['_zero']
        self._section = _slots['_section']
        RingHomomorphism_coercion._update_slots(self, _slots)

    cpdef Element _call_(self, x):
        """
        Evaluation.

        EXAMPLES::

            sage: f = Zp(5).coerce_map_from(ZZ)
            sage: f(0).parent()
            5-adic Ring with capped relative precision 20
            sage: f(5)
            5 + O(5^21)
        """
        if mpz_sgn((<Integer>x).value) == 0:
            return self._zero
        cdef CRElement ans = self._zero._new_c()
        ans.relprec = ans.prime_pow.prec_cap
        ans.ordp = cconv_mpz_t(ans.unit, (<Integer>x).value, ans.relprec, False, ans.prime_pow)
        return ans

    cpdef Element _call_with_args(self, x, args=(), kwds={}):
        """
        This function is used when some precision cap is passed in
        (relative or absolute or both), or an empty element is
        desired.

        See the documentation for
        :meth:`pAdicCappedRelativeElement.__init__` for more details.

        EXAMPLES::

            sage: R = Zp(5,4)
            sage: type(R(10,2))
            <type 'sage.rings.padics.padic_capped_relative_element.pAdicCappedRelativeElement'>
            sage: R(10,2)
            2*5 + O(5^2)
            sage: R(10,3,1)
            2*5 + O(5^2)
            sage: R(10,absprec=2)
            2*5 + O(5^2)
            sage: R(10,relprec=2)
            2*5 + O(5^3)
            sage: R(10,absprec=1)
            O(5)
            sage: R(10,empty=True)
            O(5^0)
        """
        cdef long val, aprec, rprec
        cdef CRElement ans
        _process_args_and_kwds(&aprec, &rprec, args, kwds, False, self._zero.prime_pow)
        if mpz_sgn((<Integer>x).value) == 0:
            if exactzero(aprec):
                return self._zero
            ans = self._zero._new_c()
            ans._set_inexact_zero(aprec)
        else:
            val = get_ordp(x, self._zero.prime_pow)
            ans = self._zero._new_c()
            if aprec <= val:
                ans._set_inexact_zero(aprec)
            else:
                ans.relprec = min(rprec, aprec - val)
                ans.ordp = cconv_mpz_t(ans.unit, (<Integer>x).value, ans.relprec, False, self._zero.prime_pow)
        return ans

    def section(self):
        """
        Returns a map back to the ring of integers that approximates an element
        by an integer.

        EXAMPLES::

            sage: f = Zp(5).coerce_map_from(ZZ).section()
            sage: f(Zp(5)(-1)) - 5^20
            -1
        """
        return self._section

cdef class pAdicConvert_CR_ZZ(RingMap):
    """
    The map from a capped relative ring back to the ring of integers that
    returns the the smallest non-negative integer approximation to its input
    which is accurate up to the precision.

    Raises a ``ValueError``, if the input is not in the closure of the image of
    the integers.

    EXAMPLES::

        sage: f = Zp(5).coerce_map_from(ZZ).section(); f
        Set-theoretic ring morphism:
          From: 5-adic Ring with capped relative precision 20
          To:   Integer Ring
    """
    def __init__(self, R):
        """
        Initialization.

        EXAMPLES::

            sage: f = Qp(5).coerce_map_from(ZZ).section(); type(f)
            <type 'sage.rings.padics.padic_capped_relative_element.pAdicConvert_CR_ZZ'>
            sage: f.category()
            Category of homsets of sets with partial maps
            sage: Zp(5).coerce_map_from(ZZ).section().category()
            Category of homsets of sets
        """
        if R.is_field() or R.degree() > 1 or R.characteristic() != 0 or R.residue_characteristic() == 0:
            RingMap.__init__(self, Hom(R, ZZ, SetsWithPartialMaps()))
        else:
            RingMap.__init__(self, Hom(R, ZZ, Sets()))

    cpdef Element _call_(self, _x):
        """
        Evaluation.

        EXAMPLES::

            sage: f = Qp(5).coerce_map_from(ZZ).section()
            sage: f(Qp(5)(-1)) - 5^20
            -1
            sage: f(Qp(5)(0))
            0
            sage: f(Qp(5)(1/5))
            Traceback (most recent call last):
            ...
            ValueError: negative valuation
        """
        cdef Integer ans = PY_NEW(Integer)
        cdef CRElement x = _x
        if x.relprec != 0:
            cconv_mpz_t_out(ans.value, x.unit, x.ordp, x.relprec, x.prime_pow)
        return ans

cdef class pAdicCoercion_QQ_CR(RingHomomorphism_coercion):
    """
    The canonical inclusion from the rationals to a capped relative field.

    EXAMPLES::

        sage: f = Qp(5).coerce_map_from(QQ); f
        Ring Coercion morphism:
          From: Rational Field
          To:   5-adic Field with capped relative precision 20
    """
    def __init__(self, R):
        """
        Initialization.

        EXAMPLES::

            sage: f = Qp(5).coerce_map_from(QQ); type(f)
            <type 'sage.rings.padics.padic_capped_relative_element.pAdicCoercion_QQ_CR'>
        """
        RingHomomorphism_coercion.__init__(self, QQ.Hom(R), check=False)
        self._zero = R._element_constructor(R, 0)
        self._section = pAdicConvert_CR_QQ(R)

    cdef dict _extra_slots(self, dict _slots):
        """
        Helper for copying and pickling.

        EXAMPLES::

            sage: f = Qp(5).coerce_map_from(QQ)
            sage: g = copy(f)   # indirect doctest
            sage: g
            Ring Coercion morphism:
              From: Rational Field
              To:   5-adic Field with capped relative precision 20
            sage: g == f
            True
            sage: g is f
            False
            sage: g(6)
            1 + 5 + O(5^20)
            sage: g(6) == f(6)
            True

        """
        _slots['_zero'] = self._zero
        _slots['_section'] = self._section
        return RingHomomorphism_coercion._extra_slots(self, _slots)

    cdef _update_slots(self, dict _slots):
        """
        Helper for copying and pickling.

        EXAMPLES::

            sage: f = Qp(5).coerce_map_from(QQ)
            sage: g = copy(f)   # indirect doctest
            sage: g
            Ring Coercion morphism:
              From: Rational Field
              To:   5-adic Field with capped relative precision 20
            sage: g == f
            True
            sage: g is f
            False
            sage: g(6)
            1 + 5 + O(5^20)
            sage: g(6) == f(6)
            True

        """
        self._zero = _slots['_zero']
        self._section = _slots['_section']
        RingHomomorphism_coercion._update_slots(self, _slots)

    cpdef Element _call_(self, x):
        """
        Evaluation.

        EXAMPLES::

            sage: f = Qp(5).coerce_map_from(QQ)
            sage: f(0).parent()
            5-adic Field with capped relative precision 20
            sage: f(1/5)
            5^-1 + O(5^19)
            sage: f(1/4)
            4 + 3*5 + 3*5^2 + 3*5^3 + 3*5^4 + 3*5^5 + 3*5^6 + 3*5^7 + 3*5^8 + 3*5^9 + 3*5^10 + 3*5^11 + 3*5^12 + 3*5^13 + 3*5^14 + 3*5^15 + 3*5^16 + 3*5^17 + 3*5^18 + 3*5^19 + O(5^20)
        """
        if mpq_sgn((<Rational>x).value) == 0:
            return self._zero
        cdef CRElement ans = self._zero._new_c()
        ans.relprec = ans.prime_pow.prec_cap
        ans.ordp = cconv_mpq_t(ans.unit, (<Rational>x).value, ans.relprec, False, self._zero.prime_pow)
        return ans

    cpdef Element _call_with_args(self, x, args=(), kwds={}):
        """
        This function is used when some precision cap is passed in
        (relative or absolute or both), or an empty element is
        desired.

        See the documentation for
        :meth:`pAdicCappedRelativeElement.__init__` for more details.

        EXAMPLES::

            sage: R = Qp(5,4)
            sage: type(R(10/3,2))
            <type 'sage.rings.padics.padic_capped_relative_element.pAdicCappedRelativeElement'>
            sage: R(10/3,2)
            4*5 + O(5^2)
            sage: R(10/3,3,1)
            4*5 + O(5^2)
            sage: R(10/3,absprec=2)
            4*5 + O(5^2)
            sage: R(10/3,relprec=2)
            4*5 + 5^2 + O(5^3)
            sage: R(10/3,absprec=1)
            O(5)
            sage: R(10/3,empty=True)
            O(5^0)
            sage: R(3/100,absprec=-1)
            2*5^-2 + O(5^-1)
        """
        cdef long val, aprec, rprec
        cdef CRElement ans
        _process_args_and_kwds(&aprec, &rprec, args, kwds, False, self._zero.prime_pow)
        if mpq_sgn((<Rational>x).value) == 0:
            if exactzero(aprec):
                return self._zero
            ans = self._zero._new_c()
            ans._set_inexact_zero(aprec)
        else:
            val = get_ordp(x, self._zero.prime_pow)
            ans = self._zero._new_c()
            if aprec <= val:
                ans._set_inexact_zero(aprec)
            else:
                ans.relprec = min(rprec, aprec - val)
                ans.ordp = cconv_mpq_t(ans.unit, (<Rational>x).value, ans.relprec, False, self._zero.prime_pow)
        return ans

    def section(self):
        """
        Returns a map back to the rationals that approximates an element by
        a rational number.

        EXAMPLES::

            sage: f = Qp(5).coerce_map_from(QQ).section()
            sage: f(Qp(5)(1/4))
            1/4
            sage: f(Qp(5)(1/5))
            1/5
        """
        return self._section

cdef class pAdicConvert_CR_QQ(RingMap):
    """
    The map from the capped relative ring back to the rationals that returns a
    rational approximation of its input.

    EXAMPLES::

        sage: f = Qp(5).coerce_map_from(QQ).section(); f
        Set-theoretic ring morphism:
          From: 5-adic Field with capped relative precision 20
          To:   Rational Field
    """
    def __init__(self, R):
        """
        Initialization.

        EXAMPLES::

            sage: f = Qp(5).coerce_map_from(QQ).section(); type(f)
            <type 'sage.rings.padics.padic_capped_relative_element.pAdicConvert_CR_QQ'>
            sage: f.category()
            Category of homsets of sets
        """
        if R.degree() > 1 or R.characteristic() != 0 or R.residue_characteristic() == 0:
            RingMap.__init__(self, Hom(R, QQ, SetsWithPartialMaps()))
        else:
            RingMap.__init__(self, Hom(R, QQ, Sets()))

    cpdef Element _call_(self, _x):
        """
        Evaluation.

        EXAMPLES::

            sage: f = Qp(5).coerce_map_from(QQ).section()
            sage: f(Qp(5)(-1))
            -1
            sage: f(Qp(5)(0))
            0
            sage: f(Qp(5)(1/5))
            1/5
        """
        cdef Rational ans = Rational.__new__(Rational)
        cdef CRElement x =  _x
        if x.relprec == 0:
            mpq_set_ui(ans.value, 0, 1)
        else:
            cconv_mpq_t_out(ans.value, x.unit, x.ordp, x.relprec, x.prime_pow)
        return ans

cdef class pAdicConvert_QQ_CR(Morphism):
    """
    The inclusion map from the rationals to a capped relative ring that is
    defined on all elements with non-negative `p`-adic valuation.

    EXAMPLES::

        sage: f = Zp(5).convert_map_from(QQ); f
        Generic morphism:
          From: Rational Field
          To:   5-adic Ring with capped relative precision 20
    """
    def __init__(self, R):
        """
        Initialization.

        EXAMPLES::

            sage: f = Zp(5).convert_map_from(QQ); type(f)
            <type 'sage.rings.padics.padic_capped_relative_element.pAdicConvert_QQ_CR'>
        """
        Morphism.__init__(self, Hom(QQ, R, SetsWithPartialMaps()))
        self._zero = R._element_constructor(R, 0)
        self._section = pAdicConvert_CR_QQ(R)

    cdef dict _extra_slots(self, dict _slots):
        """
        Helper for copying and pickling.

        EXAMPLES::

            sage: f = Zp(5).convert_map_from(QQ)
            sage: g = copy(f)   # indirect doctest
            sage: g == f
            True
            sage: g(1/6)
            1 + 4*5 + 4*5^3 + 4*5^5 + 4*5^7 + 4*5^9 + 4*5^11 + 4*5^13 + 4*5^15 + 4*5^17 + 4*5^19 + O(5^20)
            sage: g(1/6) == f(1/6)
            True
        """
        _slots['_zero'] = self._zero
        _slots['_section'] = self._section
        return Morphism._extra_slots(self, _slots)

    cdef _update_slots(self, dict _slots):
        """
        Helper for copying and pickling.

        EXAMPLES::

            sage: f = Zp(5).convert_map_from(QQ)
            sage: g = copy(f)   # indirect doctest
            sage: g == f
            True
            sage: g(1/6)
            1 + 4*5 + 4*5^3 + 4*5^5 + 4*5^7 + 4*5^9 + 4*5^11 + 4*5^13 + 4*5^15 + 4*5^17 + 4*5^19 + O(5^20)
            sage: g(1/6) == f(1/6)
            True
        """
        self._zero = _slots['_zero']
        self._section = _slots['_section']
        Morphism._update_slots(self, _slots)

    cpdef Element _call_(self, x):
        """
        Evaluation.

        EXAMPLES::

            sage: f = Zp(5,4).convert_map_from(QQ)
            sage: f(1/7)
            3 + 3*5 + 2*5^3 + O(5^4)
            sage: f(0)
            0
        """
        if mpq_sgn((<Rational>x).value) == 0:
            return self._zero
        cdef CRElement ans = self._zero._new_c()
        ans.relprec = ans.prime_pow.prec_cap
        ans.ordp = cconv_mpq_t(ans.unit, (<Rational>x).value, ans.relprec, False, self._zero.prime_pow)
        if ans.ordp < 0:
            raise ValueError("p divides the denominator")
        return ans

    cpdef Element _call_with_args(self, x, args=(), kwds={}):
        """
        This function is used when some precision cap is passed in
        (relative or absolute or both), or an empty element is
        desired.

        See the documentation for
        :meth:`pAdicCappedRelativeElement.__init__` for more details.

        EXAMPLES::

            sage: R = Zp(5,4)
            sage: type(R(10/3,2))
            <type 'sage.rings.padics.padic_capped_relative_element.pAdicCappedRelativeElement'>
            sage: R(10/3,2)
            4*5 + O(5^2)
            sage: R(10/3,3,1)
            4*5 + O(5^2)
            sage: R(10/3,absprec=2)
            4*5 + O(5^2)
            sage: R(10/3,relprec=2)
            4*5 + 5^2 + O(5^3)
            sage: R(10/3,absprec=1)
            O(5)
            sage: R(10/3,empty=True)
            O(5^0)
            sage: R(3/100,relprec=3)
            Traceback (most recent call last):
            ...
            ValueError: p divides the denominator
        """
        cdef long val, aprec, rprec
        cdef CRElement ans
        _process_args_and_kwds(&aprec, &rprec, args, kwds, False, self._zero.prime_pow)
        if mpq_sgn((<Rational>x).value) == 0:
            if exactzero(aprec):
                return self._zero
            ans = self._zero._new_c()
            ans._set_inexact_zero(aprec)
        else:
            val = get_ordp(x, self._zero.prime_pow)
            ans = self._zero._new_c()
            if aprec <= val:
                ans._set_inexact_zero(aprec)
            else:
                ans.relprec = min(rprec, aprec - val)
                ans.ordp = cconv_mpq_t(ans.unit, (<Rational>x).value, ans.relprec, False, self._zero.prime_pow)
        if ans.ordp < 0:
            raise ValueError("p divides the denominator")
        return ans

    def section(self):
        """
        Returns the map back to the rationals that returns the smallest
        non-negative integer approximation to its input which is accurate up to
        the precision.

        EXAMPLES::

            sage: f = Zp(5,4).convert_map_from(QQ).section()
            sage: f(Zp(5,4)(-1))
            -1
        """
        return self._section

cdef class pAdicCoercion_CR_frac_field(RingHomomorphism_coercion):
    """
    The canonical inclusion of Zq into its fraction field.

    EXAMPLES::

        sage: R.<a> = ZqCR(27, implementation='FLINT')
        sage: K = R.fraction_field()
        sage: K.coerce_map_from(R)
        Ring Coercion morphism:
          From: Unramified Extension of 3-adic Ring with capped relative precision 20 in a defined by (1 + O(3^20))*x^3 + (O(3^20))*x^2 + (2 + O(3^20))*x + (1 + O(3^20))
          To:   Unramified Extension of 3-adic Field with capped relative precision 20 in a defined by (1 + O(3^20))*x^3 + (O(3^20))*x^2 + (2 + O(3^20))*x + (1 + O(3^20))
    """
    def __init__(self, R, K):
        """
        Initialization.

        EXAMPLES::

            sage: R.<a> = ZqCR(27, implementation='FLINT')
            sage: K = R.fraction_field()
            sage: f = K.coerce_map_from(R); type(f)
            <type 'sage.rings.padics.qadic_flint_CR.pAdicCoercion_CR_frac_field'>
        """
        RingHomomorphism_coercion.__init__(self, R.Hom(K), check=False)
        self._zero = K(0)
        self._section = pAdicConvert_CR_frac_field(K, R)

    cpdef Element _call_(self, _x):
        """
        Evaluation.

        EXAMPLES::

            sage: R.<a> = ZqCR(27, implementation='FLINT')
            sage: K = R.fraction_field()
            sage: f = K.coerce_map_from(R)
            sage: f(a)
            a + O(3^20)
            sage: f(R(0))
            0
        """
        cdef CRElement x = _x
        cdef CRElement ans = self._zero._new_c()
        ans.ordp = x.ordp
        ans.relprec = x.relprec
        cshift(ans.unit, x.unit, 0, ans.relprec, x.prime_pow, False)
        return ans

    cpdef Element _call_with_args(self, _x, args=(), kwds={}):
        """
        This function is used when some precision cap is passed in
        (relative or absolute or both).

        See the documentation for
        :meth:`pAdicCappedAbsoluteElement.__init__` for more details.

        EXAMPLES::

            sage: R.<a> = ZqCR(27, implementation='FLINT')
            sage: K = R.fraction_field()
            sage: f = K.coerce_map_from(R)
            sage: f(a, 3)
            a + O(3^3)
            sage: b = 9*a
            sage: f(b, 3)
            a*3^2 + O(3^3)
            sage: f(b, 4, 1)
            a*3^2 + O(3^3)
            sage: f(b, 4, 3)
            a*3^2 + O(3^4)
            sage: f(b, absprec=4)
            a*3^2 + O(3^4)
            sage: f(b, relprec=3)
            a*3^2 + O(3^5)
            sage: f(b, absprec=1)
            O(3)
            sage: f(R(0))
            0
        """
        cdef long aprec, rprec
        cdef CRElement x = _x
        cdef CRElement ans = self._zero._new_c()
        cdef bint reduce = False
        _process_args_and_kwds(&aprec, &rprec, args, kwds, False, ans.prime_pow)
        if aprec <= x.ordp:
            csetzero(ans.unit, x.prime_pow)
            ans.relprec = 0
            ans.ordp = aprec
        else:
            if rprec < x.relprec:
                reduce = True
            else:
                rprec = x.relprec
            if aprec < rprec + x.ordp:
                rprec = aprec - x.ordp
                reduce = True
            ans.ordp = x.ordp
            ans.relprec = rprec
            cshift(ans.unit, x.unit, 0, rprec, x.prime_pow, reduce)
        return ans

    def section(self):
        """
        Returns a map back to the ring that converts elements of
        non-negative valuation.

        EXAMPLES::

            sage: R.<a> = ZqCR(27, implementation='FLINT')
            sage: K = R.fraction_field()
            sage: f = K.coerce_map_from(R)
            sage: f(K.gen())
            a + O(3^20)
        """
        return self._section

    cdef dict _extra_slots(self, dict _slots):
        """
        Helper for copying and pickling.

        TESTS::

            sage: R.<a> = ZqCR(27, implementation='FLINT')
            sage: K = R.fraction_field()
            sage: f = K.coerce_map_from(R)
            sage: g = copy(f)   # indirect doctest
            sage: g
            Ring Coercion morphism:
              From: Unramified Extension of 3-adic Ring with capped relative precision 20 in a defined by (1 + O(3^20))*x^3 + (O(3^20))*x^2 + (2 + O(3^20))*x + (1 + O(3^20))
              To:   Unramified Extension of 3-adic Field with capped relative precision 20 in a defined by (1 + O(3^20))*x^3 + (O(3^20))*x^2 + (2 + O(3^20))*x + (1 + O(3^20))
            sage: g == f
            True
            sage: g is f
            False
            sage: g(a)
            a + O(3^20)
            sage: g(a) == f(a)
            True

        """
        _slots['_zero'] = self._zero
        _slots['_section'] = self._section
        return RingHomomorphism_coercion._extra_slots(self, _slots)

    cdef _update_slots(self, dict _slots):
        """
        Helper for copying and pickling.

        TESTS::

            sage: R.<a> = ZqCR(9, implementation='FLINT')
            sage: K = R.fraction_field()
            sage: f = K.coerce_map_from(R)
            sage: g = copy(f)   # indirect doctest
            sage: g
            Ring Coercion morphism:
              From: Unramified Extension of 3-adic Ring with capped relative precision 20 in a defined by (1 + O(3^20))*x^2 + (2 + O(3^20))*x + (2 + O(3^20))
              To:   Unramified Extension of 3-adic Field with capped relative precision 20 in a defined by (1 + O(3^20))*x^2 + (2 + O(3^20))*x + (2 + O(3^20))
            sage: g == f
            True
            sage: g is f
            False
            sage: g(a)
            a + O(3^20)
            sage: g(a) == f(a)
            True

        """
        self._zero = _slots['_zero']
        self._section = _slots['_section']
        RingHomomorphism_coercion._update_slots(self, _slots)

cdef class pAdicConvert_CR_frac_field(Morphism):
    """
    The section of the inclusion from `\ZZ_q`` to its fraction field.

    EXAMPLES::

        sage: R.<a> = ZqCR(27, implementation='FLINT')
        sage: K = R.fraction_field()
        sage: f = R.convert_map_from(K); f
        Generic morphism:
          From: Unramified Extension of 3-adic Field with capped relative precision 20 in a defined by (1 + O(3^20))*x^3 + (O(3^20))*x^2 + (2 + O(3^20))*x + (1 + O(3^20))
          To:   Unramified Extension of 3-adic Ring with capped relative precision 20 in a defined by (1 + O(3^20))*x^3 + (O(3^20))*x^2 + (2 + O(3^20))*x + (1 + O(3^20))
    """
    def __init__(self, K, R):
        """
        Initialization.

        EXAMPLES::

            sage: R.<a> = ZqCR(27, implementation='FLINT')
            sage: K = R.fraction_field()
            sage: f = R.convert_map_from(K); type(f)
            <type 'sage.rings.padics.qadic_flint_CR.pAdicConvert_CR_frac_field'>
        """
        Morphism.__init__(self, Hom(K, R, SetsWithPartialMaps()))
        self._zero = R(0)

    cpdef Element _call_(self, _x):
        """
        Evaluation.

        EXAMPLES::

            sage: R.<a> = ZqCR(27, implementation='FLINT')
            sage: K = R.fraction_field()
            sage: f = R.convert_map_from(K)
            sage: f(K.gen())
            a + O(3^20)
        """
        cdef CRElement x = _x
        if x.ordp < 0: raise ValueError("negative valuation")
        cdef CRElement ans = self._zero._new_c()
        ans.relprec = x.relprec
        ans.ordp = x.ordp
        cshift(ans.unit, x.unit, 0, ans.relprec, ans.prime_pow, False)
        return ans

    cpdef Element _call_with_args(self, _x, args=(), kwds={}):
        """
        This function is used when some precision cap is passed in
        (relative or absolute or both).

        See the documentation for
        :meth:`pAdicCappedAbsoluteElement.__init__` for more details.

        EXAMPLES::

            sage: R.<a> = ZqCR(27, implementation='FLINT')
            sage: K = R.fraction_field()
            sage: f = R.convert_map_from(K); a = K(a)
            sage: f(a, 3)
            a + O(3^3)
            sage: b = 9*a
            sage: f(b, 3)
            a*3^2 + O(3^3)
            sage: f(b, 4, 1)
            a*3^2 + O(3^3)
            sage: f(b, 4, 3)
            a*3^2 + O(3^4)
            sage: f(b, absprec=4)
            a*3^2 + O(3^4)
            sage: f(b, relprec=3)
            a*3^2 + O(3^5)
            sage: f(b, absprec=1)
            O(3)
            sage: f(K(0))
            0
        """
        cdef long aprec, rprec
        cdef CRElement x = _x
        if x.ordp < 0: raise ValueError("negative valuation")
        cdef CRElement ans = self._zero._new_c()
        cdef bint reduce = False
        _process_args_and_kwds(&aprec, &rprec, args, kwds, False, ans.prime_pow)
        if aprec <= x.ordp:
            csetzero(ans.unit, x.prime_pow)
            ans.relprec = 0
            ans.ordp = aprec
        else:
            if rprec < x.relprec:
                reduce = True
            else:
                rprec = x.relprec
            if aprec < rprec + x.ordp:
                rprec = aprec - x.ordp
                reduce = True
            ans.ordp = x.ordp
            ans.relprec = rprec
            cshift(ans.unit, x.unit, 0, rprec, x.prime_pow, reduce)
        return ans

    cdef dict _extra_slots(self, dict _slots):
        """
        Helper for copying and pickling.

        TESTS::

            sage: R.<a> = ZqCR(27, implementation='FLINT')
            sage: K = R.fraction_field()
            sage: f = R.convert_map_from(K)
            sage: a = K(a)
            sage: g = copy(f)   # indirect doctest
            sage: g
            Generic morphism:
              From: Unramified Extension of 3-adic Field with capped relative precision 20 in a defined by (1 + O(3^20))*x^3 + (O(3^20))*x^2 + (2 + O(3^20))*x + (1 + O(3^20))
              To:   Unramified Extension of 3-adic Ring with capped relative precision 20 in a defined by (1 + O(3^20))*x^3 + (O(3^20))*x^2 + (2 + O(3^20))*x + (1 + O(3^20))
            sage: g == f
            True
            sage: g is f
            False
            sage: g(a)
            a + O(3^20)
            sage: g(a) == f(a)
            True

        """
        _slots['_zero'] = self._zero
        return Morphism._extra_slots(self, _slots)

    cdef _update_slots(self, dict _slots):
        """
        Helper for copying and pickling.

        TESTS::

            sage: R.<a> = ZqCR(9, implementation='FLINT')
            sage: K = R.fraction_field()
            sage: f = R.convert_map_from(K)
            sage: a = K(a)
            sage: g = copy(f)   # indirect doctest
            sage: g
            Generic morphism:
              From: Unramified Extension of 3-adic Field with capped relative precision 20 in a defined by (1 + O(3^20))*x^2 + (2 + O(3^20))*x + (2 + O(3^20))
              To:   Unramified Extension of 3-adic Ring with capped relative precision 20 in a defined by (1 + O(3^20))*x^2 + (2 + O(3^20))*x + (2 + O(3^20))
            sage: g == f
            True
            sage: g is f
            False
            sage: g(a)
            a + O(3^20)
            sage: g(a) == f(a)
            True

        """
        self._zero = _slots['_zero']
        Morphism._update_slots(self, _slots)

def unpickle_cre_v2(cls, parent, unit, ordp, relprec):
    """
    Unpickles a capped relative element.

    EXAMPLES::

        sage: from sage.rings.padics.padic_capped_relative_element import unpickle_cre_v2
        sage: R = Zp(5); a = R(85,6)
        sage: b = unpickle_cre_v2(a.__class__, R, 17, 1, 5)
        sage: a == b
        True
        sage: a.precision_relative() == b.precision_relative()
        True
    """
    cdef CRElement ans = cls.__new__(cls)
    ans._parent = parent
    ans.prime_pow = <PowComputer_?>parent.prime_pow
    cconstruct(ans.unit, ans.prime_pow)
    cunpickle(ans.unit, unit, ans.prime_pow)
    ans.ordp = ordp
    ans.relprec = relprec
    return ans<|MERGE_RESOLUTION|>--- conflicted
+++ resolved
@@ -360,11 +360,8 @@
             # possibly decreasing if we got cancellation
             ans.ordp = self.ordp
             ans.relprec = min(self.relprec, right.relprec)
-<<<<<<< HEAD
             csub(ans.unit, self.unit, right.unit, ans.relprec, ans.prime_pow)
             ans._normalize()
-=======
->>>>>>> 8291b03d
             if ans.relprec != 0:
                 csub(ans.unit, self.unit, right.unit, ans.relprec, ans.prime_pow)
                 ans._normalize()
