"""
Factories

Factory classes and constructor functions to create `p`-adic rings

AUTHORS:

- David Roe

<<<<<<< HEAD
- Julian Rueth (2012-10-24): rewrote large parts, added support for two step
  extensions and generic extensions

EXAMPLES::

    sage: K = Qp(5); K
    5-adic Field with capped relative precision 20
    sage: R = Zp(5); R
    5-adic Ring with capped relative precision 20

Unramified extensions::

    sage: K.<u> = Qq(25); K
    Unramified Extension in u defined by (1 + O(5^20))*x^2 + (4 + O(5^20))*x + 2 + O(5^20) of 5-adic Field with capped relative precision 20
    sage: R.<u> = Zq(25); R
    Unramified Extension in u defined by (1 + O(5^20))*x^2 + (4 + O(5^20))*x + 2 + O(5^20) of 5-adic Ring with capped relative precision 20

Eisenstein extensions::

    sage: K = Qp(5)
    sage: R.<a> = K[]
    sage: L.<a> = K.extension(a^2 + 5); L
    Eisenstein Extension of 5-adic Field with capped relative precision 20 in a defined by (1 + O(5^20))*a^2 + 5 + O(5^21)
=======
    It fills in unspecified values and checks for contradictions in the input.  It also standardizes irrelevant options so that duplicate parents are not created.
>>>>>>> c5dadf92

Trivial extensions::

    sage: K = Qp(5)
    sage: R.<t> = K[]
    sage: L.<t> = K.extension(t + 1); L
    Trivial extension in t defined by (1 + O(5^20))*t + 1 + O(5^20) of 5-adic Field with capped relative precision 20

    sage: K.<u> = Qq(25)
    sage: R.<t> = K[]
    sage: L.<t> = K.extension(t + u); L
    Trivial extension in t defined by (1 + O(5^20))*t + u + O(5^20) of Unramified Extension in u defined by (1 + O(5^20))*x^2 + (4 + O(5^20))*x + 2 + O(5^20) of 5-adic Field with capped relative precision 20

A totally ramified extension not defined by an Eisenstein polynomial::

    sage: K = Qp(5)
    sage: R.<a> = K[]
    sage: L.<a> = K.extension(a^2 + 125*a + 125); L
    Totally ramified extension in a defined by (1 + O(5^20))*a^2 + (5^3 + O(5^23))*a + 5^3 + O(5^23) of 5-adic Field with capped relative precision 20

An iterated Eisenstein extension::

    sage: K = Qp(5)
    sage: R.<a> = K[]
    sage: L.<a> = K.extension(a^2 + 5)
    sage: R.<b> = L[]
    sage: M.<b> = L.extension(b^2 + a); M
    Eisenstein extension in b defined by (1 + O(a^40))*b^2 + a + O(a^41) of Eisenstein Extension of 5-adic Field with capped relative precision 20 in a defined by (1 + O(5^20))*a^2 + 5 + O(5^21)
    sage: R.<c> = M[]
    sage: N.<c> = M.extension(c^2 + b); N
    Eisenstein extension in c defined by (1 + O(b^80))*c^2 + b + O(b^81) of Eisenstein extension in b defined by (1 + O(a^40))*b^2 + a + O(a^41) of Eisenstein Extension of 5-adic Field with capped relative precision 20 in a defined by (1 + O(5^20))*a^2 + 5 + O(5^21)

An unramified extension not defined by a polynomial with irreducible
reduction::

    sage: K = Qp(5)
    sage: R.<u> = K[]
    sage: L.<u> = K.extension(u^2 + 5*u + 25); L
    Unramified extension in u defined by (1 + O(5^20))*u^2 + (5 + O(5^21))*u + 5^2 + O(5^22) of 5-adic Field with capped relative precision 20

Unramified extension over Eisenstein extension::

    sage: K = Qp(5)
    sage: R.<a> = K[]
    sage: L.<a> = K.extension(a^2 + 125*a + 125)
    sage: R.<u> = L[]
    sage: M.<u> = L.extension(u^2 + u + 1); M
    Unramified extension in u defined by (1 + O(pi^20))*u^2 + (1 + O(pi^20))*u + 1 + O(pi^20) of Totally ramified extension in a defined by (1 + O(5^20))*a^2 + (5^3 + O(5^23))*a + 5^3 + O(5^23) of 5-adic Field with capped relative precision 20

A splitting field::

    sage: K = Qp(2)
    sage: R.<x> = K[]
    sage: f = x^4+2*x^3+2*x^2-2*x+2
    sage: f.is_irreducible()
    True
    sage: L.<a> = K.extension(f)
    sage: g = f.change_ring(L)//(x-a)
    sage: g.is_irreducible()
    True
    sage: M.<b> = L.extension(g) # long time
    sage: h = g.change_ring(M)//(x-b) # long time
    sage: h.is_irreducible() # long time
    True
    sage: N.<c> = M.extension(h, check=False) # long time, check is False for speed
    sage: len(f.change_ring(N).roots(multiplicities=False)) # long time
    4
    sage: len(f.change_ring(N).factor()) # long time
    4

.. _padic_precision:

Precision
---------

There are two notions of precision for `p`-adic elements.

The first is relative precision, which gives the number of known `p`-adic
digits::

    sage: R = Zp(5)
    sage: a = R(675); a
    2*5^2 + 5^4 + O(5^22)
    sage: a.precision_relative()
    20

The second one is absolute precision, which gives the power of the uniformizer
that this element is defined modulo::

    sage: a.precision_absolute()
    22

When creating a `p`-adic ring, one can chose from several implementations which
determine how elements keep track of their precision.

In a *capped-relative* ring, the relative precision of elements is bounded,
this is the default implementation::

    sage: R = Zp(5, 10); R
    5-adic Ring with capped relative precision 10

When an exact element is brought into such a ring, its relative precision is
truncated to the precision cap of the ring::

    sage: R(5)
    5 + O(5^11)

Consequently, an exact zero is stored to infinite absolute precision::

    sage: R(0).precision_absolute()
    +Infinity

In a *capped-absolute* ring, the absolute precision of elements is bounded::

    sage: R = Zp(5, 10, 'capped-abs')
    sage: R(5)
    5 + O(5^10)

In a *fixed-mod* ring, the absolute precision of all elements is the same. All
computations are performed module a power of the uniformizer and the elements
do not keep track of precision losses::

    sage: R = Zp(5, 10, 'fixed-mod')
    sage: R(5)
    5 + O(5^10)
    sage: R(0)
    O(5^10)

Notice how the following computation differs in these three precision models::

    sage: R = Zp(5, 10, 'fixed-mod')
    sage: a = R(5^9); a
    5^9 + O(5^10)
    sage: b = a>>9; b
    1 + O(5^10)
    sage: a + b
    1 + 5^9 + O(5^10)

    sage: R = Zp(5, 10, 'capped-abs')
    sage: a = R(5^9); a
    5^9 + O(5^10)
    sage: b = a>>9; b
    1 + O(5)
    sage: a + b
    1 + O(5)

    sage: R = Zp(5, 10, 'capped-rel')
    sage: a = R(5^9); a
    5^9 + O(5^19)
    sage: b = a>>9; b
    1 + O(5^10)
    sage: a + b
    1 + 5^9 + O(5^10)

Eventually, in a *lazy* implementation, elements will be able to increase their
precision upon request. This is currently not implemented.

.. _padic_printing:

Printing
--------

Upon creation of a `p`-adic ring, several parameters control how elements
print. The following list describe the effect of different values for the
parameter ``print_mode``:

* ``'series'`` (the default):

    Elements are displayed as series in the uniformizer::

        sage: K = Qp(5, 10, print_mode='series')
        sage: K(70700)
        3*5^2 + 3*5^4 + 2*5^5 + 4*5^6 + O(5^12)
        sage: K(-70700)
        2*5^2 + 4*5^3 + 5^4 + 2*5^5 + 4*5^7 + 4*5^8 + 4*5^9 + 4*5^10 + 4*5^11 + O(5^12)

        sage: K.<u> = Qq(9, 10, 'capped-rel', print_mode='series')
        sage: (1+2*u)^4
        2 + (2*u + 2)*3 + (2*u + 1)*3^2 + O(3^10)
        sage: -3*(1+2*u)^4
        3 + u*3^2 + 3^3 + (2*u + 2)*3^4 + (2*u + 2)*3^5 + (2*u + 2)*3^6 + (2*u + 2)*3^7 + (2*u + 2)*3^8 + (2*u + 2)*3^9 + (2*u + 2)*3^10 + O(3^11)
        sage: ~(3*u+18)
        (u + 2)*3^-1 + 1 + 2*3 + (u + 1)*3^2 + 3^3 + 2*3^4 + (u + 1)*3^5 + 3^6 + 2*3^7 + (u + 1)*3^8 + O(3^9)

    ``print_pos`` controls whether negative integers can be used in the
    coefficients::

        sage: K = Qp(5, 10, print_mode='series', print_pos=False)
        sage: K(70700)
        -2*5^2 + 5^3 - 2*5^4 - 2*5^5 + 5^7 + O(5^12)
        sage: K(-70700)
        2*5^2 - 5^3 + 2*5^4 + 2*5^5 - 5^7 + O(5^12)

    This also works for extensions::

        sage: K.<u> = Qq(9, print_mode='series', print_pos=False)
        sage: (1+2*u)^4
        -1 - u*3 - 3^2 + (u + 1)*3^3 + O(3^20)
        sage: -3*(1+2*u)^4
        3 + u*3^2 + 3^3 + (-u - 1)*3^4 + O(3^21)

    ``names`` affects how the generator is printed. For base rings, this
    controls how the prime is printed::

        sage: K.<p> = Qp(5)
        sage: p
        p + O(p^21)

    In general, ``ram_name`` controls how the uniformizer is printed::

        sage: K.<u> = Qq(9, print_mode='series', ram_name='p')
        sage: 3*(1+2*u)^4
        2*p + (2*u + 2)*p^2 + (2*u + 1)*p^3 + O(p^21)

    ``print_max_ram_terms`` limits the number of powers of the
    uniformizer that appear::

        sage: K = Qp(5, 10, print_mode='series', print_max_ram_terms=4)
        sage: repr(R(-70700)) # have to use repr() here so the doctest does not get confused by the ...
        '2*5^2 + 4*5^3 + 5^4 + 2*5^5 + ... + O(5^12)'

        sage: K.<u> = Qq(9, print_mode='series', print_max_ram_terms=4)
        sage: repr(-3*(1+2*u)^4)
        '3 + u*3^2 + 3^3 + (2*u + 2)*3^4 + ... + O(3^21)'

    In extensions, ``print_max_unram_terms`` limits the number of terms that
    appear in a coefficient of a power of the uniformizer::

        sage: K.<u> = Qq(128, prec = 8, print_mode='series')
        sage: repr((1+u)^9)
        '(u^3 + 1) + (u^5 + u^4 + u^3 + u^2)*2 + (u^6 + u^5 + u^4 + u + 1)*2^2 + (u^5 + u^4 + u^2 + u + 1)*2^3 + (u^6 + u^5 + u^4 + u^3 + u^2 + u + 1)*2^4 + (u^5 + u^4)*2^5 + (u^6 + u^5 + u^4 + u^3 + u + 1)*2^6 + (u + 1)*2^7 + O(2^8)'
        sage: K.<u> = Qq(128, prec = 8, print_mode='series', print_max_unram_terms = 3)
        sage: repr((1+u)^9)
        '(u^3 + 1) + (u^5 + u^4 + ... + u^2)*2 + (u^6 + u^5 + ... + 1)*2^2 + (u^5 + u^4 + ... + 1)*2^3 + (u^6 + u^5 + ... + 1)*2^4 + (u^5 + u^4)*2^5 + (u^6 + u^5 + ... + 1)*2^6 + (u + 1)*2^7 + O(2^8)'
        sage: K.<u> = Qq(128, prec = 8, print_mode='series', print_max_unram_terms = 2)
        sage: repr((1+u)^9)
        '(u^3 + 1) + (u^5 + ... + u^2)*2 + (u^6 + ... + 1)*2^2 + (u^5 + ... + 1)*2^3 + (u^6 + ... + 1)*2^4 + (u^5 + u^4)*2^5 + (u^6 + ... + 1)*2^6 + (u + 1)*2^7 + O(2^8)'
        sage: K.<u> = Qq(128, prec = 8, print_mode='series', print_max_unram_terms = 1)
        sage: repr((1+u)^9)
        '(u^3 + ...) + (u^5 + ...)*2 + (u^6 + ...)*2^2 + (u^5 + ...)*2^3 + (u^6 + ...)*2^4 + (u^5 + ...)*2^5 + (u^6 + ...)*2^6 + (u + ...)*2^7 + O(2^8)'
        sage: K.<u> = Qq(128, prec = 8, print_mode='series', print_max_unram_terms = 0)
        sage: repr((1+u)^9 - 1 - u^3)
        '(...)*2 + (...)*2^2 + (...)*2^3 + (...)*2^4 + (...)*2^5 + (...)*2^6 + (...)*2^7 + O(2^8)'

    ``print_sep``, ``print_alphabet``, and ``print_max_terse_terms`` have no effect.

* ``'val-unit'``:

    Elements are displayed as ``pi^k*u``::

        sage: K = Qp(5, print_mode='val-unit')
        sage: K(70700)
        5^2 * 2828 + O(5^22)
        sage: K(-707/5)
        5^-1 * 95367431639918 + O(5^19)

    ``print_pos`` controls whether to use negative integers::

        sage: K = Qp(5, print_mode='val-unit', print_pos=False)
        sage: K(-70700)
        5^2 * (-2828) + O(5^22)

    This also works for extensions::

        sage: K.<u> = Qq(9, 7, print_mode='val-unit', print_pos=False)
        sage: b = (1+3*u)^9 - 1; b
        3^3 * (15 - 17*u) + O(3^7)
        sage: ~b
        3^-3 * (-40 + u) + O(3)

    ``names`` affects how the generator is printed. For base rings, this
    changes how the prime is printed::

        sage: K.<pi> = Qp(5, print_mode='val-unit')
        sage: K(70700)
        pi^2 * 2828 + O(pi^22)

    In general, ``ram_name`` controls how the uniformizer is printed::

        sage: K.<u> = Qq(5, ram_name='p')
        sage: u
        p + O(p^21)

    In an extension, ``print_max_terse_terms`` controls how many terms appear
    in the unit part::

        sage: K.<u> = Qq(17^4, 6, print_mode='val-unit', print_max_terse_terms=3)
        sage: b = ~(17*(u^3-u+14)); b
        17^-1 * (22110411 + 11317400*u + 20656972*u^2 + ...) + O(17^5)
        sage: b*17*(u^3-u+14)
        1 + O(17^6)

    ``print_max_ram_terms``, ``print_sep``, ``print_max_unram_terms``, and
    ``print_alphabet`` have no effect.

* ``'terse'``

    Elements are displayed as an integer in base 10 or the quotient of an
    integer by a power of `p` (still in base 10)::

        sage: K = Qp(5, print_mode='terse')
        sage: K(70700)
        70700 + O(5^22)
        sage: K(-70700)
        2384185790944925 + O(5^22)
        sage: K(707/5^2)
        707/5^2 + O(5^18)

    ``print_pos`` controls whether to use a balanced representation::

        sage: K = Qp(5, print_mode='terse', print_pos=False)
        sage: K(-70700)
        -70700 + O(5^22)
        sage: K(-707/5)
        -707/5 + O(5^19)

    ``names`` affects how the generator is printed. For a base field, this
    changes how the prime is printed::

        sage: K.<unif> = Qp(5, print_mode='terse')
        sage: K(-707/5)
        95367431639918/unif + O(unif^19)
        sage: K(-707/5^10)
        95367431639918/unif^10 + O(unif^10)

    In an extension, ``ram_name`` controls how the uniformizer is printed::

        sage: K.<u> = Qq(125, print_mode='terse', ram_name='p')
        sage: (u - 1/5)^6
        95367431620001/p^6 + 18369/p^5*u + 1353/p^3*u^2 + O(p^14)

    ``print_max_terse_terms`` controls how many terms of the polynomial are
    shown::

        sage: K.<u> = Qq(625, print_mode='terse', print_max_terse_terms=2)
        sage: (u-1/5)^6
        106251/5^6 + 49994/5^5*u + ... + O(5^14)

    ``print_max_ram_terms``, ``print_max_unram_terms``, ``print_sep`` and
    ``print_alphabet`` have no effect.

* ``'digits'``:

    Elements are displayed as a string of base `p` digits::

        sage: K = Qp(5, print_mode='digits')
        sage: repr(K(70700)) # the repr() is necessary in these doctests to handle the leading ...
        '...4230300'
        sage: repr(K(-70700))
        '...4444444444444440214200'
        sage: repr(K(-707/5))
        '...4444444444444443413.3'
        sage: repr(K(-707/5^2))
        '...444444444444444341.33'

    Note that it's not possible to read off the precision from the
    representation in this mode.

    Naturally, this mode can not be used in unramified extensions::

        sage: K.<u> = Qq(25, print_mode='digits')
        Traceback (most recent call last):
        ...
        ValueError: digits printing mode only usable for totally ramified extensions with p at most the length of the alphabet (default 62).  Try using print_mode = 'bars' instead.

    ``print_max_ram_terms`` limits the number of digits that are printed.  Note
    that if the valuation of the element is very negative, more digits will be
    printed::

        sage: K = Qp(5, print_mode='digits', print_max_ram_terms=4)
        sage: repr(K(-70700))
        '...214200'
        sage: repr(K(-707/5^2))
        '...41.33'
        sage: repr(K(-707/5^6))
        '...?.434133'
        sage: repr(K(-707/5^6,absprec=-2))
        '...?.??4133'
        sage: repr(K(-707/5^4))
        '...?.4133'

    ``print_alphabet`` defines the symbols used to print the digits, defaults
    to the tuple of length 62 composed of ``'0'`` to ``'9'``, followed by
    ``'A'`` to ``'Z'``, followed by ``'a'`` to ``'z'``.

    The digits printing mode is only available if `p` is at most the length of
    ``print_alphabet``::

        sage: K = Qp(5, print_mode='digits', print_alphabet=('zero','one','two','three','four'))
        sage: repr(K(707))
        '...onezerothreeonetwo'

        sage: K = Qp(7, print_mode='digits', print_alphabet=('zero','one','two','three','four'))
        Traceback (most recent call last):
        ...
        ValueError: digits printing mode only usable for totally ramified extensions with p at most the length of the alphabet (default 62).  Try using print_mode = 'bars' instead.

    Restriction: you can only use the digits printing mode for
    small primes.  Namely, `p` must be less than the length of the
    alphabet tuple (default alphabet has length 62).::

    ``print_max_terse_terms``, ``print_max_unram_terms``, ``print_pos``,
    ``names`` and ``print_sep`` have no effect.

* ``'bars'``:

   Elements are displayed as a string of base `p` digits with separators::

        sage: K = Qp(5, print_mode='bars')
        sage: repr(K(70700))
        '...4|2|3|0|3|0|0'
        sage: repr(K(-70700))
        '...4|4|4|4|4|4|4|4|4|4|4|4|4|4|4|0|2|1|4|2|0|0'
        sage: repr(K(-707/5^2))
        '...4|4|4|4|4|4|4|4|4|4|4|4|4|4|4|3|4|1|.|3|3'

    This also works for extensions::

        sage: K.<u> = Qq(125)
        sage: (u+5)^6
        (4*u^2 + 3*u + 4) + (3*u^2 + 2*u)*5 + (u^2 + u + 1)*5^2 + (3*u + 2)*5^3 + (3*u^2 + u + 3)*5^4 + (2*u^2 + 3*u + 2)*5^5 + O(5^20)
        sage: K.<u> = Qq(125, print_mode='bars', prec=8)
        sage: repr((u+5)^6)
        '...[2, 3, 2]|[3, 1, 3]|[2, 3]|[1, 1, 1]|[0, 2, 3]|[4, 3, 4]'
        sage: repr((u-5)^6)
        '...[0, 4]|[1, 4]|[2, 0, 2]|[1, 4, 3]|[2, 3, 1]|[4, 4, 3]|[2, 4, 4]|[4, 3, 4]'

    Note that elements with negative valuation are shown with a
    decimal point at valuation 0.::

        sage: repr((u+1/5)^6)
        '...[3]|[4, 1, 3]|.|[1, 2, 3]|[3, 3]|[0, 0, 3]|[0, 1]|[0, 1]|[1]'
        sage: repr((u+1/5)^2)
        '...[0, 0, 1]|.|[0, 2]|[1]'

    If not enough precision is known, ``'?'`` is used instead.::

        sage: repr((u+K(1/5,relprec=3))^7)
        '...|.|?|?|?|?|[0, 1, 1]|[0, 2]|[1]'

    Again, it is not possible to read off the precision from this
    representation::

        sage: b = u + 3; repr(b)
        '...[3, 1]'
        sage: c = u + K(3, 4); repr(c)
        '...[3, 1]'
        sage: b.precision_absolute()
        8
        sage: c.precision_absolute()
        4

    ``print_pos`` controls whether the digits can be negative::

        sage: K = Qp(5, print_mode='bars',print_pos=False)
        sage: repr(K(-70700))
        '...-1|0|2|2|-1|2|0|0'

    ``print_max_ram_terms`` limits the number of digits that are printed.  Note
    that if the valuation of the element is very negative, more digits will be
    printed::

        sage: K = Qp(5, print_mode='bars', print_max_ram_terms=4)
        sage: repr(K(-70700))
        '...2|1|4|2|0|0'
        sage: repr(K(-707/5^2))
        '...4|1|.|3|3'
        sage: repr(K(-707/5^6))
        '...|.|4|3|4|1|3|3'
        sage: repr(K(-707/5^6,absprec=-2))
        '...|.|?|?|4|1|3|3'
        sage: repr(K(-707/5^4))
        '...|.|4|1|3|3'

    Note that this puts a cap on the relative precision, not the
    absolute precision::

        sage: K.<u> = Qq(125, print_mode='bars', print_max_ram_terms=3, print_pos=False)
        sage: repr((u-5)^6)
        '...[0, 0, -1]|[-2]|[-1, -2, -1]'
        sage: repr(5*(u-5)^6+50)
        '...[0, 0, -1]|[]|[-1, -2, -1]|[]'

    However, if the element has negative valuation, digits are shown
    up to the decimal point.::

        sage: repr((u-1/5)^6)
        '...|.|[-2, -1, -1]|[2, 2, 1]|[0, 0, -2]|[0, -1]|[0, -1]|[1]'

    ``print_sep`` controls the separation character::

        sage: K = Qp(5, print_mode='bars', print_sep='][')
        sage: repr(K(70700))
        '...4][2][3][0][3][0][0'

    In an extension, ``print_max_unram_terms`` controls how many terms are
    shown in each *digit*::

        sage: K.<u> = Qq(125, print_mode='bars')
        sage: b = (u+5)^6
        sage: with local_print_mode(K, {'max_unram_terms': 3}): repr(b)
        '...[2,..., 3, 2]|[3,..., 1, 3]|[2, 3]|[1,..., 1, 1]|[0,..., 2, 3]|[4,..., 3, 4]'
        sage: with local_print_mode(K, {'max_unram_terms': 2}): repr(b)
        '...[2,..., 2]|[3,..., 3]|[2, 3]|[1,..., 1]|[0,..., 3]|[4,..., 4]'
        sage: with local_print_mode(K, {'max_unram_terms': 1}): repr(b)
        '...[..., 2]|[..., 3]|[..., 3]|[..., 1]|[..., 3]|[..., 4]'
        sage: with local_print_mode(K, {'max_unram_terms':0}): repr(b-75*a)
        '...[...]|[...]|[...]|[...]|[...]|[...]|[...]|[...]|[...]|[]|[]|[]|[]|[]|[...]|[...]|[...]|[...]|[...]|[...]'

    ``names``, ``print_max_terse_terms``, and ``print_alphabet`` have no
    effect.

In general, equality of rings depends on printing options::

    sage: K = Qp(5, print_max_ram_terms=4)
    sage: L = Qp(5, print_max_ram_terms=5)
    sage: K == L
    False

However, irrelevant options are not taken into account::

    sage: K = Qp(5, print_alphabet=())
    sage: L = Qp(5, print_alphabet=('0'))
    sage: K == L
    True

.. _padic_modulus:

Moduli
------

To create an extension ring, the modulus can be given in a number of ways:

* Implicitely:

    For unramified extensions, the modulus does not have to be specified::

        sage: K.<a> = Qq(27); K
        Unramified Extension in a defined by (1 + O(3^20))*x^3 + (2 + O(3^20))*x + 1 + O(3^20) of 3-adic Field with capped relative precision 20

    In this case, the modulus is the standard lift of the generator chosen for
    `\mathbb{F}_q`::

        sage: GF(27, 'a').modulus()
        x^3 + 2*x + 1
        sage: K.modulus()
        (1 + O(3^20))*x^3 + (2 + O(3^20))*x + 1 + O(3^20)

* As a polynomial:

    The base ring can be `\mathbb{Z}`, `\mathbb{Q}`, `\mathbb{Z}_p`, `\mathbb{Q}_p`, `\mathbb{F}_p`.::

        sage: P.<x> = ZZ[]
        sage: R.<a> = Qq(27, modulus = x^3 + 2*x + 1); R.modulus()
        (1 + O(3^20))*x^3 + (2 + O(3^20))*x + 1 + O(3^20)
        sage: P.<x> = QQ[]
        sage: S.<a> = Qq(27, modulus = x^3 + 2*x + 1)
        sage: P.<x> = Zp(3)[]
        sage: T.<a> = Qq(27, modulus = x^3 + 2*x + 1)
        sage: P.<x> = Qp(3)[]
        sage: U.<a> = Qq(27, modulus = x^3 + 2*x + 1)
        sage: P.<x> = GF(3)[]
        sage: V.<a> = Qq(27, modulus = x^3 + 2*x + 1)

    Which form the modulus is given in has no effect on the extension
    produced::

        sage: R == S, S == T, T == U, U == V
        (True, True, True, False)

    unless the precision of the modulus differs. In the case of ``V``, the
    modulus is only given to precision 1, so the resulting field has a
    precision cap of 1::

        sage: V.precision_cap()
        1
        sage: U.precision_cap()
        20
        sage: P.<x> = Qp(3)[]
        sage: modulus = x^3 + (2 + O(3^7))*x + (1 + O(3^10))
        sage: modulus
        (1 + O(3^20))*x^3 + (2 + O(3^7))*x + 1 + O(3^10)
        sage: W.<a> = Qq(27, modulus = modulus); W.precision_cap()
        7

* As a symbolic expression:

        sage: x = var('x')
        sage: X.<a> = Qq(27, modulus = x^3 + 2*x + 1)
        sage: X.modulus()
        (1 + O(3^20))*x^3 + (2 + O(3^20))*x + 1 + O(3^20)
        sage: X == R
        True

"""
#*****************************************************************************
#       Copyright (C) 2007-2010 David Roe <roed@math.harvard.edu>
#                     2012-2013 Julian Rueth <julian.rueth@fsfe.org>
#
#  Distributed under the terms of the GNU General Public License (GPL)
#  as published by the Free Software Foundation; either version 2 of
#  the License, or (at your option) any later version.
#                  http://www.gnu.org/licenses/
#*****************************************************************************

from sage.rings.integer_ring import ZZ
from sage.structure.factory import UniqueFactory
import padic_printing

class AbstractFactory(UniqueFactory):
    r"""
    Abstract base class for factories for `p`-adic rings.

    INPUT:

    - ``constructors`` -- a dictionary from strings to callables, mapping
      precision types to their respective implementation

    EXAMPLES::

        sage: from sage.rings.padics.factory import AbstractFactory
        sage: zp = AbstractFactory("zp", {"capped-rel" : ZpCR})

    """
    def __init__(self, name, constructors):
        r"""
        Initialization.

        TESTS::

            sage: from sage.rings.padics.factory import AbstractFactory
            sage: isinstance(Zp, AbstractFactory)
            True
            sage: isinstance(Qp, AbstractFactory)
            True

        """
        UniqueFactory.__init__(self, name)
        self._constructors = constructors

    def _create_key_printing(self, print_mode, defaults, print_pos, print_sep, print_alphabet, print_max_ram_terms, print_max_unram_terms, print_max_terse_terms, names):
        r"""
        Shared functionality for ``create_key`` to normalize parameters related
        to printing and fill in default values.

        TESTS::

            sage: Zp._create_key_printing(None, {"print_mode":"series"}, None, None, None, None, None, None, None)
            ('series', None, None, None, None, None, None, None)

        """
        # if print_mode is a dictionary of parameters, pull out the parameters
        # if they don't contradict the parameters explicitely given
        if isinstance(print_mode, dict):
            for a,b in [("pos",print_pos), ("sep",print_sep), ("alphabet",print_alphabet), ("max_ram_terms",print_max_ram_terms), ("max_unram_terms",print_max_unram_terms), ("max_terse_terms",print_max_terse_terms)]:
                if a in print_mode:
                    if b is not None and print_mode[a] != b:
                        raise ValueError("contradicting parameters given for `%s`: `%s` and `%s`"%(a,print_mode[a],b))
                else:
                    print_mode[a] = b

            print_pos = print_mode["pos"]
            print_sep = print_mode["sep"]
            print_alphabet = print_mode["alphabet"]
            print_max_ram_terms = print_mode["max_ram_terms"]
            print_max_unram_terms = print_mode["max_unram_terms"]
            print_max_terse_terse = print_mode["max_terse_terms"]
            if "mode" in print_mode:
                print_mode = print_mode["mode"]
            else:
                print_mode = None

        # fill unspecified parameters with default values
        def fill_with_default(key, value):
            if value is None:
                if key in defaults:
                    return defaults[key]
            return value

        print_mode = fill_with_default("print_mode", print_mode)
        print_pos = fill_with_default("print_pos", print_pos)
        print_sep = fill_with_default("print_sep", print_sep)
        print_alphabet = fill_with_default("print_alphabet", print_alphabet)
        if print_alphabet is not None: print_alphabet = tuple(print_alphabet)
        print_max_ram_terms = fill_with_default("print_max_ram_terms", print_max_ram_terms)
        print_max_unram_terms = fill_with_default("print_max_unram_terms", print_max_unram_terms)
        print_max_terse_terms = fill_with_default("print_max_terse_terms", print_max_terse_terms)

        # eliminate irrelevant print options
        if print_mode == "series":
            print_alphabet = None
            print_sep = None
            print_max_terse_terms = None
        elif print_mode == "val-unit":
            print_alphabet = None
            print_max_ram_terms = None
            print_sep = None
            print_max_unram_terms = None
        elif print_mode == "terse":
            print_alphabet = None
            print_max_ram_terms = None
            print_sep = None
            print_max_unram_terms = None
        elif print_mode == "digits":
            print_pos = None
            print_sep = None
            print_max_terse_terms = None
            print_max_unram_terms = None
        elif print_mode == "bars":
            print_alphabet = None
            print_max_terse_terms = None
        else:
            raise ValueError("unknown print mode `%s`"%print_mode)

        return print_mode, print_pos, print_sep, print_alphabet, print_max_ram_terms, print_max_unram_terms, print_max_terse_terms, names

    def _normalize_version(self, version, key):
        r"""
        Bring a ``key`` of an older ``version`` into the current format.

        INPUT:

        - ``version`` -- a version tuple

        - ``key`` -- a tuple of parameters

        EXAMPLES::

            sage: Qp._normalize_version((3,1), (2, 10, "capped-rel", "terse", None))
            (2, 10, 'capped-rel', 'terse', '2', None, None, None, None, None)

        """
        return key

    def create_object(self, version, key):
        """
        Create an object from the ``key``.

        TESTS::

            sage: Qp.create_object((3,4,2),(5, 41, 'capped-rel', 'series', '5', True, '|', (), -1))
            5-adic Field with capped relative precision 41

        """
        key = self._normalize_version(version, key)
        type, kwargs = self._decode_key(key)

        if type not in self._constructors:
            raise ValueError("unsupported precision type `%s`"%(type,))

        return self._constructors[type](**kwargs)

#####################################
#                                   #
#    p-adic base rings Zp and Qp    #
#                                   #
#####################################
class BaseFactory(AbstractFactory):
    r"""
    Return a `p`-adic ring.

    INPUT:

    - ``p`` -- an integer, the `p` in `\mathbb{Q}_p`

    - ``prec`` -- an integer or ``None`` (default: ``None``), the precision cap
      of the ring, see :ref:`padic_precision`

    - ``type`` -- a string (default: ``'capped-rel'``), the precision type of
      this ring, see :ref:`padic_precision`

    - ``print_mode`` -- a dictionary or one of ``'series'``, ``'val-unit'``,
      ``'terse'``, ``'digits'``, ``'bars'``, or ``None`` (default: ``None``),
      the way elements of this ring are printed, see :ref:`padic_printing`. If
      this is a dictionary, then the other printing parameters are read from it.

    - ``halt`` -- an integer or ``None`` (default: ``None``), currently
      irrelevant (to be used for lazy ring)

    - ``names`` -- a string, tuple consisting of a single string, or ``None``
      (default: ``None``), the string to print for `p`

    - ``print_pos`` -- a boolean (default: ``False``), whether to only use
      positive integers in the representations of elements, see
      :ref:`padic_printing`.

    - ``print_sep`` -- a string or ``None`` (default: ``None``), the separator
      character used when ``print_mode`` is ``'bars'``, see :ref:`padic_printing`

    - ``print_alphabet`` -- a tuple of strings or ``None`` (default: ``None``),
      the digits to use when ``print_mode`` is ``'digits'``, see
      :ref:`padic_printing`

    - ``print_max_ram_terms`` -- an integer or ``None`` (default: ``None``),
      the maximum number of terms to show in the series expansion, see
      :ref:`padic_printing`

    - ``check`` -- a boolean (default: ``True``), whether to check that ``p``
      is prime.

    EXAMPLES::

        sage: K = Qp(5); K
        5-adic Field with capped relative precision 20
        sage: R = Zp(5); R
        5-adic Ring with capped relative precision 20

    TESTS::

        sage: K = Qp(15, check=False)
        sage: a = K(999); a
        9 + 6*15 + 4*15^2 + O(15^20)

    """
    def create_key(self, p, prec = None, type = 'capped-rel', print_mode = None, halt = None, names = None, ram_name = None, print_pos = None, print_sep = None, print_alphabet = None, print_max_ram_terms = None, check = True, implementation = None):
        r"""
        Create a key which can be used to cache the `p`-adic ring specified by
        the parameters.

        See the classes docstring for the meaning of the parameters.

        This method essentially normalizes the parameters and fills in default
        values.

        TESTS::

            sage: Qp.create_key(5)
            (5, 20, 'capped-rel', 'series', '5', True, None, None, -1, None)
            sage: Zp.create_key(5)
            (5, 20, 'capped-rel', 'series', '5', True, None, None, -1, None)

        """
        # normalize parameters and fill in default values
        p = ZZ(p)
        if check:
            if not p.is_prime():
                raise ValueError("p must be prime")

        if prec is None:
            prec = 20
        prec = ZZ(prec)

        if halt is None:
            halt = 40
        halt = ZZ(halt)

        if isinstance(names, tuple):
            if len(names) != 1:
                raise ValueError("names must be a tuple consisting of one string")
            names = names[0]
        if ram_name is not None and names is not None:
            if ram_name != names:
                raise ValueError("ram_name and names must coincide")
        if ram_name is not None:
            names = ram_name
        if names is None:
            names = str(p)
        names = (names,)

        print_mode, print_pos, print_sep, print_alphabet, print_max_ram_terms, print_max_unram_terms, print_max_terse_terms, names = self._create_key_printing(print_mode, {"print_mode":padic_printing._printer_defaults.mode(), "print_pos":not padic_printing._printer_defaults.allow_negatives(), "print_sep":padic_printing._printer_defaults.sep(), "print_alphabet":padic_printing._printer_defaults.alphabet(), "print_max_ram_terms":padic_printing._printer_defaults.max_series_terms()}, print_pos, print_sep, print_alphabet, print_max_ram_terms, None, None, names)

        # eliminate irrelevant print options not handled by _create_key_printing
        if p == 2:
            print_pos = None

        return p, prec, type, print_mode, names[0], print_pos, print_sep, print_alphabet, print_max_ram_terms, implementation

    def _normalize_version(self, version, key):
        r"""
        Bring a ``key`` of an older ``version`` into the current format.

        INPUT:

        - ``version`` -- a version tuple

        - ``key`` -- a tuple of parameters

        EXAMPLES::

            sage: Qp._normalize_version((3,1), (2, 10, "capped-rel", "terse", None))
            (2, 10, 'capped-rel', 'terse', '2', None, None, None, None, None)

        """
        version = (version[0], version[1] if len(version)>1 else 0, version[2] if len(version)>2 else 0)

        if version[0] < 3 or (version[0] == 3 and version[1] < 2) or (version[0] == 3 and version[1] == 2 and version[2] < 3):
            p, prec, type, print_mode, names = key
            return self.create_key(p, prec, type, print_mode, None, names, None, None, None, None, None, False)

        if version[0] < 4 or (len(version) > 1 and version[0] == 4 and version[1] < 5) or (len(version) > 2 and version[0] == 4 and version[1] == 5 and version[2] < 3):
            # keys changed in order to reduce irrelevant duplications: e.g. two Qps with print_mode 'series' that are identical except for different 'print_alphabet' now return the same object.
            p, prec, type, print_mode, names, print_pos, print_sep, print_alphabet, print_max_ram_terms = key
            return self.create_key(p, prec, type, print_mode, None, names, None, print_pos, print_sep, print_alphabet, print_max_ram_terms, False)

        return key

    def _decode_key(self, key):
        r"""
        Split a ``key`` into the type, determining the implementation, and the
        parameters needed to construct an instance.

        INPUT:

        - ``key`` -- a tuple

        OUTPUT:

        A string determining the type of the implementation and a dictonary of
        parameters.

        EXAMPLES:

            sage: Qp._decode_key((2, 10, 'capped-rel', 'terse', '2', None, None, None, None, None))
            ('capped-rel',
             {'implementation': None,
              'names': '2',
              'p': 2,
              'prec': 10,
              'print_mode': {'alphabet': None,
               'max_ram_terms': None,
               'mode': 'terse',
               'pos': None,
               'ram_name': '2',
               'sep': None}})

        """
        p, prec, type, print_mode, names, print_pos, print_sep, print_alphabet, print_max_ram_terms, implementation = key
        print_mode = { "mode":print_mode, "pos":print_pos, "sep":print_sep, "alphabet":print_alphabet, "ram_name":names, "max_ram_terms":print_max_ram_terms }
        return type, {"p":p, "prec":prec, "print_mode":print_mode, "names":names, "implementation":implementation}

import padic_base_leaves
Qp = BaseFactory("Qp", { "capped-rel":padic_base_leaves.pAdicFieldCappedRelative })
Zp = BaseFactory("Zp", { "capped-rel":padic_base_leaves.pAdicRingCappedRelative,
                         "capped-abs":padic_base_leaves.pAdicRingCappedAbsolute,
                         "fixed-mod":padic_base_leaves.pAdicRingFixedMod })

def create_base_factory_with_type(base_factory, type):
    """
    Return a function which creates `p`-adic base rings.

    EXAMPLES:

        sage: from sage.rings.padics.factory import create_base_factory_with_type
        sage: zpca = create_base_factory_with_type(Zp, "capped-abs")
        sage: zpca(3)
        3-adic Ring with capped absolute precision 20

    """
    def create_ring(p, prec=None, print_mode=None, halt=None, names=None, print_pos=None, print_sep=None, print_alphabet=None, print_max_ram_terms=None, check=True, implementation=None):
        """
        Shortcut function to create a %s ring.

        See documentation for ``Zp`` and ``Qp`` for a description of the input
        parameters.

        EXAMPLES::

            sage: ZpCR(3, 10)
            3-adic Ring with capped relative precision 10
            sage: QpCR(3, 10)
            3-adic Field with capped relative precision 10
            sage: ZpCA(3, 10)
            3-adic Ring with capped absolute precision 10
            sage: ZpFM(3, 10)
            3-adic Ring of fixed modulus 3^10

        """%type
        return base_factory(p=p, prec=prec, print_mode=print_mode, halt=halt, names=names, print_pos=print_pos, print_sep=print_sep, print_alphabet=print_alphabet, print_max_ram_terms=print_max_ram_terms, check=check, type=type, implementation=implementation)
    return create_ring

QpCR = create_base_factory_with_type(Qp, "capped-rel")
ZpCR = create_base_factory_with_type(Zp, "capped-rel")
ZpCA = create_base_factory_with_type(Zp, "capped-abs")
ZpFM = create_base_factory_with_type(Zp, "fixed-mod")

####################################
#                                  #
#   unramified extension rings     #
#                                  #
####################################
def create_unramified_factory(base_factory):
    """
    Return a function which creates unramified extensions over a `p`-adic base
    ring.

    EXAMPLES::

        sage: from sage.rings.padics.factory import create_unramified_factory
        sage: zq = create_unramified_factory(Zp)
        sage: R.<u> = zq(9); R
        Unramified Extension in u defined by (1 + O(3^20))*x^2 + (2 + O(3^20))*x + 2 + O(3^20) of 3-adic Ring with capped relative precision 20

    """
    def create_unramified_ring(q, prec=None, type="capped-rel", modulus=None, names=None, print_mode=None, halt=None, ram_name=None, res_name=None, print_pos=None, print_sep=None, print_max_ram_terms=None, print_max_unram_terms=None, print_max_terse_terms=None, check=True, implementation=None, base_implementation=None):
        """
        Given a prime power `q = p^n`, return the unique unramified extension ring
        of degree `n`.

        INPUT:

        - ``q`` -- an integer

        - ``prec`` -- an integer or ``None`` (default: ``None``), the precision cap
          of the ring, see :ref:`padic_precision`.

        - ``type`` -- a string (default: ``'capped-rel'``), the precision type of
          this ring, see :ref:`padic_precision`

        - ``modulus`` -- a polynomial or ``None`` (default: ``None``), a polynomial
          defining an unramified extension of `\mathbb{Q}_p`, see
          :ref:`padic_modulus`.

        - ``names`` -- a string or a tuple consisting of a single string, the name
          of the generator, reducing to a generator of the residue field.

        - ``print_mode`` -- a dictionary or one of ``'series'``, ``'val-unit'``,
          ``'terse'``, ``'digits'``, ``'bars'``, or ``None`` (default: ``None``),
          the way elements of this ring are printed, see :ref:`padic_printing`. If
          this is a dictionary, then the other printing parameters are read from
          it.

        - ``halt`` -- an integer or ``None`` (default: ``None``), currently
          irrelevant (to be used for lazy ring)

        - ``ram_name`` -- a string or ``None`` (default: ``None``), controls how
          the uniformizer is printed, see :ref:`padic_printing`.

        - ``res_name`` -- a string or ``None`` (default: ``None``), the name of the
          reduction of the generator; if ``None``, ``'0'`` is appended to the name
          of the generator.

        - ``print_pos`` -- a boolean (default: ``False``), whether to only use
          positive integers in the representations of elements, see
          :ref:`padic_printing`.

        - ``print_sep`` -- a string or ``None`` (default: ``None``), the separator
          character used when ``print_mode`` is ``'bars'``, see
          :ref:`padic_printing`

        - ``print_max_ram_terms`` -- an integer or ``None`` (default: ``None``),
          the maximum number of powers of the uniformizer to print, see
          :ref:`padic_printing`

        - ``print_max_unram_terms`` -- an integer or ``None`` (default: ``None``),
          the maximum number of entries shown in a coefficient of `p`, see
          :ref:`padic_printing`

        - ``print_max_terse_terms`` -- an integer or ``None`` (default: ``None``),
          the maximum number of terms to print in a polynomial representation of an
          element, see :ref:`padic_printing`

        - ``check`` -- a boolean (default: ``True``), whether to check that ``q``
          is the power of a prime

        EXAMPLES::

            sage: R.<u> = Zq(9); R
            Unramified Extension in u defined by (1 + O(3^20))*x^2 + (2 + O(3^20))*x + 2 + O(3^20) of 3-adic Ring with capped relative precision 20
            sage: K.<u> = Qq(9); K
            Unramified Extension in u defined by (1 + O(3^20))*x^2 + (2 + O(3^20))*x + 2 + O(3^20) of 3-adic Field with capped relative precision 20

        """
        q = ZZ(q)
        F = q.factor()
        if len(F) != 1 or (check and not F[0][0].is_prime()):
            raise ValueError("q must be a prime power")
        p = F[0][0]

        if prec is None:
            prec = 20
        prec = ZZ(prec)

        if halt is None:
            halt = 40
        halt = ZZ(halt)

        base = base_factory(p=p, prec=prec, type=type, print_mode=print_mode, halt=halt, names=ram_name, print_pos=print_pos, print_sep=print_sep, print_max_ram_terms=print_max_ram_terms, check=False, implementation=base_implementation)

        if F[0][1] == 1:
            return base

        if names is None:
            raise ValueError("generator name must be specified")
        if not isinstance(names, tuple):
            names = (names,)

        if res_name is None:
            res_name = names[0] + '0'

        if modulus is None:
            from sage.rings.finite_rings.constructor import FiniteField as GF
            from sage.rings.all import PolynomialRing
            modulus = PolynomialRing(base, 'x')([base(c,prec) for c in (GF(q, res_name).modulus().change_ring(ZZ)).list()])

        return ExtensionFactory(base=base, premodulus=modulus, prec=prec, print_mode=print_mode, halt=halt, names=names, res_name=res_name, ram_name=ram_name, print_pos=print_pos, print_sep=print_sep, print_max_ram_terms=print_max_ram_terms, print_max_unram_terms=print_max_unram_terms, print_max_terse_terms=print_max_terse_terms, check=False, implementation=implementation) # no need to check irreducibility of the modulus

    return create_unramified_ring

Qq = create_unramified_factory(Qp)
Zq = create_unramified_factory(Zp)

def create_unramified_factory_with_type(base_factory, type):
    """
    Return a function which creates an unramified `p`-adic extension ring.

    EXAMPLES:

        sage: from sage.rings.padics.factory import create_unramified_factory_with_type
        sage: zqca = create_unramified_factory_with_type(Zq, "capped-abs")
        sage: zqca(3)
        3-adic Ring with capped absolute precision 20

    """
    def create_ring(q, prec=None, modulus=None, names=None, print_mode=None, halt=None, ram_name=None, print_pos=None, print_sep=None, print_max_ram_terms=None, print_max_unram_terms=None, print_max_terse_terms=None, check=True, implementation=None):
        """
        Shortcut function to create an unramified %s ring.

        See documentation for ``Zq`` and ``Qq`` for a description of the input
        parameters.

        EXAMPLES::

            sage: R.<u> = ZqCR(9, 10); R
            Unramified Extension in u defined by (1 + O(3^10))*x^2 + (2 + O(3^10))*x + 2 + O(3^10) of 3-adic Ring with capped relative precision 10
            sage: K.<u> = QqCR(9, 10); K
            Unramified Extension in u defined by (1 + O(3^10))*x^2 + (2 + O(3^10))*x + 2 + O(3^10) of 3-adic Field with capped relative precision 10
            sage: R.<u> = ZqCA(9, 10); R
            Unramified Extension in u defined by (1 + O(3^10))*x^2 + (2 + O(3^10))*x + (2 + O(3^10)) of 3-adic Ring with capped absolute precision 10
            sage: R.<u> = ZqFM(9, 10); R
            Unramified Extension in u defined by (1 + O(3^10))*x^2 + (2 + O(3^10))*x + (2 + O(3^10)) of 3-adic Ring of fixed modulus 3^10

        """%type
        return base_factory(q=q, prec=prec, modulus=modulus, names=names, print_mode=print_mode, halt=halt, ram_name=ram_name, print_pos=print_pos, print_sep=print_sep, print_max_ram_terms=print_max_ram_terms, print_max_unram_terms=print_max_unram_terms, print_max_terse_terms=print_max_terse_terms, check=check, type=type, implementation=implementation)
    return create_ring

ZqCR = create_unramified_factory_with_type(Zq, "capped-rel")
QqCR = create_unramified_factory_with_type(Qq, "capped-rel")
ZqCA = create_unramified_factory_with_type(Zq, "capped-abs")
ZqFM = create_unramified_factory_with_type(Zq, "fixed-mod")

###########################################
#                                         #
#    Eisenstein and general extensions    #
#                                         #
###########################################
class GenericExtensionFactory(AbstractFactory):
    """
    Create an extension of ``base``.

    See :meth:`ExtensionFactory` for a description of the parameters.

    EXAMPLES::

        sage: from sage.rings.padics.factory import QpExtensionFactory
        sage: K = Qp(2)
        sage: R.<x> = K[]
        sage: QpExtensionFactory(base=K, premodulus=x^2+x+1, unram_name="u")
        Unramified Extension in u defined by (1 + O(2^20))*x^2 + (1 + O(2^20))*x + 1 + O(2^20) of 2-adic Field with capped relative precision 20

    TESTS:

    A difficult totally ramified case::

        sage: K = Qp(3,60)
        sage: R.<T> = K[]
        sage: alpha = T^3/4
        sage: G = 3^3*T^3*(alpha^4 - alpha)^2 - (4*alpha^3 - 1)^3
        sage: G = G/G.leading_coefficient()
        sage: L.<a> = K.extension(G); L # long time
        Totally ramified extension in a defined by (1 + O(3^60))*T^27 + (2*3 + 3^4 + 2*3^6 + 3^9 + 3^10 + 2*3^11 + 3^14 + 3^15 + 2*3^16 + 3^19 + 3^20 + 2*3^21 + 3^24 + 3^25 + 2*3^26 + 3^29 + 3^30 + 2*3^31 + 3^34 + 3^35 + 2*3^36 + 3^39 + 3^40 + 2*3^41 + 3^44 + 3^45 + 2*3^46 + 3^49 + 3^50 + 2*3^51 + 3^54 + 3^55 + 2*3^56 + 3^59 + O(3^60))*T^18 + (3 + 3^2 + 3^5 + 3^6 + 2*3^7 + 3^9 + 3^11 + 3^12 + 2*3^13 + 3^16 + 3^17 + 2*3^18 + 3^21 + 3^22 + 2*3^23 + 3^26 + 3^27 + 2*3^28 + 3^31 + 3^32 + 2*3^33 + 3^36 + 3^37 + 2*3^38 + 3^41 + 3^42 + 2*3^43 + 3^46 + 3^47 + 2*3^48 + 3^51 + 3^52 + 2*3^53 + 3^56 + 3^57 + 2*3^58 + O(3^60))*T^9 + (2 + 2*3 + 2*3^4 + 2*3^5 + 3^6 + 3^7 + 2*3^8 + 2*3^10 + 2*3^11 + 3^12 + 3^13 + 2*3^15 + 2*3^16 + 3^17 + 3^18 + 2*3^20 + 2*3^21 + 3^22 + 3^23 + 2*3^25 + 2*3^26 + 3^27 + 3^28 + 2*3^30 + 2*3^31 + 3^32 + 3^33 + 2*3^35 + 2*3^36 + 3^37 + 3^38 + 2*3^40 + 2*3^41 + 3^42 + 3^43 + 2*3^45 + 2*3^46 + 3^47 + 3^48 + 2*3^50 + 2*3^51 + 3^52 + 3^53 + 2*3^55 + 2*3^56 + 3^57 + 3^58 + O(3^60)) of 3-adic Field with capped relative precision 60

        sage: K = Qp(2,10)
        sage: A.<x> = K[]
        sage: K1.<alpha> = K.extension(x^2+2)
        sage: B.<y> = K1[]
        sage: K2.<beta> = K1.extension(y^2+alpha)
        sage: beta^2 == -alpha
        True
        sage: beta^4 == -2
        True

    """
    @staticmethod
    def krasner_check(poly, names=None):
        r"""
        Check whether the Eisenstein polynomial ``poly`` uniquely defines an
        extension by Krasner's lemma.

        INPUT:

        - ``poly`` -- a Eisenstein polynomial over a `p`-adic ring

        - ``names`` -- a tuple of strings or ``None`` (default: ``None``), used
          internally to create an extension; a good choice can lead to speedups
          due to caching of `p`-adic extensions

        OUTPUT:

        Raise a ``ValueError`` if ``poly`` does not uniquely determine an
        extension or if its precision is insufficient to apply the algorithm.

        ALGORITHM:

        By Krasner's lemma, given `a,b` algebraic over `K`, we have that
        `K(a)\subseteq K(b)` if `v(a-b)>v(a_i-a)` for all conjugates `a_i` of
        `a`.

        We can therefore guarantee that ``poly`` uniquely defines an extension,
        if for all `a` and `c` whose minimal polynomials `f` and `g` reduce to
        ``poly``, there is a conjugate `b` of `c` such that `a,b` satisfy
        Krasner's lemma and vice versa.

        One can show that the distance `d(f,g)=min\{v(g_i-f_i)+1/n\}` with `n`
        the degree of `f` and `g` satisfies
        `d(f,g)=\sum_{a_i}\min\{v(a-b),v(a-a_i)\}` for `b` the conjugate of `c`
        closest to `a`.

        A direct computation shows that `v(a-b)>v(a_i-a)` for all `a_i` iff
        `d(f,g)<\max_{a_i\neq a}\{v(a-a_i)\}\sum_{a_i\neq a} v(a-a-i)`. The
        right hand side of this expression can be computed from the Newton
        polygon of `f(x+a)`.

        In other words, to decide if ``poly`` uniquely defines an extension, we
        compute these `v(a-a_i)` and we compute a bound on `d(f,g)`.

        EXAMPLES::

            sage: from sage.rings.padics.factory import QpExtensionFactory

            sage: K = Qp(2,2)
            sage: R.<x> = K[]
            sage: QpExtensionFactory.krasner_check( x^2 + 2*x + 2 )
            sage: QpExtensionFactory.krasner_check( x^2 + 2 )
            Traceback (most recent call last):
            ...
            ValueError: polynomial does probably not determine a unique totally ramified extension

            sage: K = Qp(2,3)
            sage: R.<x> = K[]
            sage: QpExtensionFactory.krasner_check( x^2 + 2*x + 2 )
            sage: QpExtensionFactory.krasner_check( x^2 + 2 )

        """
        if not GenericExtensionFactory.is_eisenstein(poly):
            raise ValueError("only implemented for Eisenstein polynomials")

        K = poly.base_ring()
        n = ZZ(poly.degree())

        if names is None:
            names = poly.parent().variable_names()

        # a_i-a are the roots of f(x+a)
        # the valuation of a_i-a is therefore given by the slopes of the Newton
        # polygon of f(x+a)/x which can be determined from its Taylor expansion

        # to compute the Taylor expansion, we have to work in the quotient L = K[x]/(f)
        L = K.extension(poly, names=names, check=False)
        coeffs = [(poly.derivative(i)(L.gen()),L(ZZ(i).factorial())) for i in range(1,n+1)]
        vals = [a.valuation() - b.valuation() for a,b in coeffs]

        from newton_polygon import NewtonPolygon
        NP = NewtonPolygon(vals)
        assert NP == NP.principal_part()

        for i,((c,_),v) in enumerate(zip(coeffs,vals)):
            if c.is_zero() and NP[i] == v:
                raise ValueError("insufficient precision to determine whether polynomial defines a unique extension")

        # the valuations of the a-a_i
        conjugate_vals = []
        for side,slope in zip(NP.sides(),NP.slopes()):
            conjugate_vals.extend([-slope]*(side[1][0]-side[0][0]))
        assert len(conjugate_vals) == n - 1

        # now we compute a bound on d(f,g)
        dfg = min([n*poly[i].precision_absolute() + i for i in range(n)])

        if dfg <= sum(conjugate_vals) + max(conjugate_vals):
            raise ValueError("polynomial does probably not determine a unique totally ramified extension")

    @staticmethod
    def is_eisenstein(poly):
        """
        Return whether the monic irreducible polynomial ``poly`` is Eisenstein.

        A polynomial is Eisenstein if its leading coefficient is one, the
        constant term has valuation 1 and all other coefficients have positive
        valuation.

        INPUT:

        - ``poly`` -- a polynomial over a `p`-adic ring

        EXAMPLES::

            sage: R = Zp(5)
            sage: S.<x> = R[]
            sage: f = x^4 - 75*x + 15
            sage: from sage.rings.padics.factory import ZpExtensionFactory
            sage: ZpExtensionFactory.is_eisenstein(f)
            True
            sage: g = x^4 + 75
            sage: ZpExtensionFactory.is_eisenstein(g)
            False
            sage: h = x^7 + 27*x -15
            sage: ZpExtensionFactory.is_eisenstein(h)
            False
        """
        if not poly.is_monic():
            raise ValueError("poly must be monic")
        if poly[0].valuation() != 1:
            return False
        if not all([c.valuation() for c in poly.list()[:-1]]):
            return False
        return True

    @staticmethod
    def is_trivial(poly):
        """
        Return whether the monic irreducible polynomial ``poly`` defines a
        trivial extension, i.e., whether it is linear.

        EXAMPLES::

            sage: R = Zp(5)
            sage: S.<x> = R[]
            sage: f = x^4 + 14*x + 9
            sage: from sage.rings.padics.factory import ZpExtensionFactory
            sage: ZpExtensionFactory.is_trivial(f)
            False
            sage: f = x + 1
            sage: ZpExtensionFactory.is_trivial(f)
            True

        """
        if not poly.is_monic():
            raise ValueError("poly must be monic")
        return poly.degree() == 1

    @staticmethod
    def is_totally_ramified(poly):
        """
        Return whether the monic irreducible polynomial ``poly`` defines a
        totally ramified extension.

        EXAMPLES::

            sage: R = Zp(5)
            sage: S.<x> = R[]
            sage: f = x^4 + 14*x + 9
            sage: from sage.rings.padics.factory import ZpExtensionFactory
            sage: ZpExtensionFactory.is_totally_ramified(f)
            False
            sage: f = x^2 + 5*x + 25
            sage: ZpExtensionFactory.is_totally_ramified(f) # not tested, not implemented for rings
            False

        """
        if not poly.is_monic():
            raise ValueError("poly must be monic")

        return poly.base_ring().valuation().is_totally_ramified(poly)

    @staticmethod
    def is_unramified(poly):
        """
        Return whether the monic polynomial ``poly`` is unramified.

        A monic polynomial is unramified if its reduction modulo the maximal
        ideal is irreducible.

        EXAMPLES::

            sage: R = Zp(5)
            sage: S.<x> = R[]
            sage: f = x^4 + 14*x + 9
            sage: from sage.rings.padics.factory import ZpExtensionFactory
            sage: ZpExtensionFactory.is_unramified(f)
            True
            sage: g = x^6 + 17*x + 6
            sage: ZpExtensionFactory.is_unramified(g)
            False

        TESTS:

            sage: K = Qp(3)
            sage: S.<x> = K[]
            sage: L.<x> = K.extension(209/3*x^2 + 309*x + 47/9) # indirect doctest
            Traceback (most recent call last):
            ...
            NotImplementedError: modulus not integral after normalization

        """
        if not poly.is_monic():
            raise ValueError("poly must be monic")
        if poly[0].valuation() > 0 or poly[poly.degree()].valuation() > 0:
            return False
        if any([c.valuation()<0 for c in list(poly)]):
            return False
        if not poly.map_coefficients(lambda c:c.residue(), poly.base_ring().residue_class_field()).is_irreducible():
            return False
        return True

    def _normalize_modulus(self, base, premodulus, check):
        from sage.symbolic.expression import is_Expression
        from sage.rings.polynomial.polynomial_element import is_Polynomial
        if is_Expression(premodulus):
            if len(premodulus.variables()) != 1:
                raise ValueError("modulus must be in one variable")
            modulus = premodulus.polynomial(base)
        elif is_Polynomial(premodulus):
            if premodulus.parent().ngens() != 1:
                raise ValueError("modulus must be univariate")
            modulus = premodulus.change_ring(base)
        else:
            raise ValueError("modulus must be a univariate polynomial or symbolic expression")

        if not modulus.is_monic():
            if base.is_field():
                # TODO: modulus /= modulus.leading_coefficient() does not work. There is a bug in (padic?) polynomials: /= will coerce the rhs into the lhs parent and then do the division which puts this into the fraction field of the polynomial ring
                modulus = modulus / modulus.leading_coefficient()
            else:
                modulus *= modulus.leading_coefficient().inverse_of_unit()
                if modulus.leading_coefficient().valuation() <= min(c.valuation() for c in modulus.list()):
                    modulus = modulus.map_coefficients(lambda c:c>>modulus.leading_coefficient().valuation())
                else:
                    raise NotImplementedError("modulus with leading coefficient with high valuation")

        if any([c.valuation()<0 for c in modulus.list()]):
            raise NotImplementedError("modulus not integral after normalization")

        if check:
            if modulus.is_constant():
                raise ValueError("modulus must not be constant")
            if len(modulus.list()) > modulus.degree()+1:
                raise ValueError("modulus must not have leading zero coefficients")
            if not self.is_eisenstein(modulus): # checking for Eisenstein is much faster than a general check for irreducibility (TODO: move this into the is_irreducible)
                if not modulus.is_irreducible():
                    raise ValueError("modulus must be irreducible but %s is not irreducible over %s"%(modulus,base))

        assert modulus.is_monic()
        return modulus

    def create_key_and_extra_args(self, base, premodulus, prec = None, print_mode = None, halt = None, names = None, var_name = None, res_name = None, unram_name = None, ram_name = None, print_pos = None, print_sep = None, print_max_ram_terms = None, print_max_unram_terms = None, print_max_terse_terms = None, print_alphabet=None, check=True, implementation=None):
        r"""
        Create a key which can be used to cache the `p`-adic ring specified by
        the parameters.

        See the classes docstring for the meaning of the parameters.

        This method essentially normalizes the parameters and fills in default
        values.

        TESTS::

            sage: from sage.rings.padics.factory import QpExtensionFactory
            sage: K = Qp(2)
            sage: R.<x> = K[]
            sage: QpExtensionFactory.create_key_and_extra_args(base=K, premodulus=x^2+x+1, unram_name="u")
            (('u', 2-adic Field with capped relative precision 20, (1 + O(2^20))*x^2 + (1 + O(2^20))*x + 1 + O(2^20), (1 + O(2^20))*x^2 + (1 + O(2^20))*x + 1 + O(2^20), ('u', 'u0'), 20, 40, 'series', True, None, None, -1, -1, None, 'FLINT'), {'check': True})

        """
        # a univariate polynomial over base, the actual modulus to use for the extension
        modulus = self._normalize_modulus(base, premodulus, check)

        # decide on the extension class: unramified, Eisenstein, or general
        ext = None
        if modulus.degree() == 1:
            ext = "?"
        elif self.is_eisenstein(modulus):
            ext = "e"
        elif self.is_unramified(modulus):
            ext = "u"
        else:
            ext = "?"

        print_mode, print_pos, print_sep, print_alphabet, print_max_ram_terms, print_max_unram_terms, print_max_terse_terms, names = self._create_key_printing(print_mode, {"print_mode":base.print_mode(), "print_pos":base._printer._pos(), "print_sep":base._printer._sep(), "print_max_ram_terms":base._printer._max_ram_terms(), "print_max_unram_terms":base._printer._max_unram_terms(), "print_max_terse_terms":base._printer._max_terse_terms()}, print_pos, print_sep, print_alphabet, print_max_ram_terms, print_max_unram_terms, print_max_terse_terms, names)

        # merge ram_name, unram_name into names
        if not isinstance(names, (list, tuple)):
            names = (names,)
        names = list(names)
        if names[0] is None:
            if var_name is not None:
                names[0] = var_name
            else:
                if ext == "?":
                    pass
                elif ext == "e":
                    names[0] = ram_name
                elif ext == "u":
                    names[0] = unram_name
                else:
                    assert(False)

        if names[0] is None:
            raise ValueError("name of the generator must be specified")

        if ext=="e" and ram_name is not None and ram_name != names[0]:
            raise ValueError("name of the generator is inconsistent with ram_name")
        if ext=="u" and unram_name is not None and unram_name != names[0]:
            raise ValueError("name of the generator is inconsistent with unram_name")

        # merge res_name into names
        if ext == "u":
            if len(names) == 1:
                if res_name is None:
                    res_name = names[0]+"0"
                names.append(res_name)
            if len(names) == 2:
                if res_name is None:
                    res_name = names[1]
                if names[1] != res_name:
                    raise ValueError("name of residue extension generator inconsistent")
            if len(names) > 2:
                raise ValueError("too many generators specified")
        else:
            if len(names) != 1:
                raise ValueError("wrong number of generators specified")

        names = tuple(names)

        if halt is None:
            halt = 40

        # set default for prec - if this is a ramified extension that is not
        # Eisenstein, then this number will be multiplied with the ramification
        # index by the implementing ring
        if prec is None:
            prec = base.precision_cap()
        prec = min(prec,base.precision_cap(),min([c.precision_absolute() for c in modulus.list()]))
        if ext == "u":
            modulus = modulus.map_coefficients(lambda c:c.add_bigoh(prec))
        elif ext == "e":
            from sage.rings.all import infinity
            modulus = modulus.parent()([c.add_bigoh(prec + (1 if i != modulus.degree() else 0)) for i,c in enumerate(modulus.list())])
        if ext == "e":
            prec *= modulus.degree()

        # set a default implementation
        if implementation is None:
            if ext == "u" and base.ground_ring_of_tower() is base:
                implementation = "FLINT"
            elif ext == "e" and base.ground_ring_of_tower() is base:
                implementation = "NTL"
            else:
                implementation = None

        return (ext, base, premodulus, modulus, names, prec, halt, print_mode, print_pos, print_sep, None, print_max_ram_terms, print_max_unram_terms, print_max_terse_terms, implementation), {"check":check}

    def get_object(self, version, key, extra_args):
        check = True
        if "check" in extra_args:
            check = extra_args["check"]
            extra_args.pop("check")
        assert len(extra_args)==0
        ret = AbstractFactory.get_object(self,version,key,extra_args)
        if check and hasattr(ret,"_check"):
            ret._check()
            assert ret.modulus()(ret.gen()).is_zero()
        return ret

    def _decode_key(self, key):
        r"""
        Split a ``key`` into the type, determining the implementation, and the
        parameters needed to construct an instance.

        INPUT:

        - ``key`` -- a tuple

        OUTPUT:

        A pair of strings determining the type of the implementation and a
        dictonary of parameters.

        EXAMPLES:

            sage: K = Qp(2)
            sage: R.<x> = K[]
            sage: from sage.rings.padics.factory import QpExtensionFactory
            sage: QpExtensionFactory._decode_key(('u', K, (1 + O(2^20))*x^2 + (1 + O(2^20))*x + (1 + O(2^20)), (1 + O(2^20))*x^2 + (1 + O(2^20))*x + (1 + O(2^20)), ('u', 'u0'), 20, 40, 'series', True, None, None, -1, -1, -1, None))
            (('u', 'capped-rel'),
             {'halt': 40,
              'implementation': None,
              'names': ('u', 'u0'),
              'poly': (1 + O(2^20))*x^2 + (1 + O(2^20))*x + 1 + O(2^20),
              'prec': 20,
              'prepoly': (1 + O(2^20))*x^2 + (1 + O(2^20))*x + 1 + O(2^20),
              'print_mode': {'alphabet': None,
               'max_ram_terms': -1,
               'max_terse_terms': -1,
               'max_unram_terms': -1,
               'mode': 'series',
               'pos': True,
               'sep': None}})

        """
        ext, base, premodulus, modulus, names, prec, halt, print_mode, print_pos, print_sep, print_alphabet, print_max_ram_terms, print_max_unram_terms, print_max_terse_terms, implementation = key

        precision_type = None
        if base.is_capped_relative():
            precision_type = "capped-rel"
        if base.is_capped_absolute():
            precision_type = "capped-abs"
        if base.is_fixed_mod():
            precision_type = "fixed-mod"
        assert precision_type

        print_mode = { "mode":print_mode, "pos":print_pos, "sep":print_sep, "alphabet":print_alphabet, "max_ram_terms":print_max_ram_terms, "max_unram_terms":print_max_unram_terms, "max_terse_terms":print_max_terse_terms }
        return (ext, precision_type), {"prepoly":premodulus, "poly":modulus, "names":names, "prec":prec, "halt":halt, "print_mode":print_mode, "implementation":implementation}

from padic_extension_leaves import EisensteinExtensionFieldCappedRelative, UnramifiedExtensionFieldCappedRelative, GeneralExtensionFieldCappedRelative, EisensteinExtensionRingCappedRelative, EisensteinExtensionRingCappedAbsolute, EisensteinExtensionRingFixedMod, UnramifiedExtensionRingCappedRelative, UnramifiedExtensionRingCappedAbsolute, UnramifiedExtensionRingFixedMod, GeneralExtensionRingCappedRelative, GeneralExtensionRingCappedAbsolute, GeneralExtensionRingFixedMod, TwoStepExtensionFieldCappedRelative, TwoStepExtensionRingCappedRelative, TwoStepExtensionRingCappedAbsolute, TwoStepExtensionRingFixedMod

QpExtensionFactory = GenericExtensionFactory("QpExtensionFactory", { ("e", "capped-rel") : EisensteinExtensionFieldCappedRelative,
                                                                     ("u", "capped-rel") : UnramifiedExtensionFieldCappedRelative,
                                                                     ("?", "capped-rel") : GeneralExtensionFieldCappedRelative,
                                                                   })
ZpExtensionFactory = GenericExtensionFactory("ZpExtensionFactory", { ("e", "capped-rel") : EisensteinExtensionRingCappedRelative,
                                                                     ("e", "capped-abs") : EisensteinExtensionRingCappedAbsolute,
                                                                     ("e", "fixed-mod") : EisensteinExtensionRingFixedMod,
                                                                     ("u", "capped-rel") : UnramifiedExtensionRingCappedRelative,
                                                                     ("u", "capped-abs") : UnramifiedExtensionRingCappedAbsolute,
                                                                     ("u", "fixed-mod") : UnramifiedExtensionRingFixedMod,
                                                                     ("?", "capped-rel") : GeneralExtensionRingCappedRelative,
                                                                     ("?", "capped-abs") : GeneralExtensionRingCappedAbsolute,
                                                                     ("?", "fixed-mod") : GeneralExtensionRingFixedMod,
                                                                   })

QpIteratedExtensionFactory = GenericExtensionFactory("QpIteratedExtensionFactory", { ("e", "capped-rel") : GeneralExtensionFieldCappedRelative,
                                                                                     ("u", "capped-rel") : GeneralExtensionFieldCappedRelative,
                                                                                     ("?", "capped-rel") : GeneralExtensionFieldCappedRelative,
                                                                                   })
ZpIteratedExtensionFactory = GenericExtensionFactory("ZpIteratedExtensionFactory", { ("e", "capped-rel") : GeneralExtensionRingCappedRelative,
                                                                                     ("e", "capped-abs") : GeneralExtensionRingCappedAbsolute,
                                                                                     ("e", "fixed-mod") : GeneralExtensionRingFixedMod,
                                                                                     ("u", "capped-rel") : GeneralExtensionRingCappedRelative,
                                                                                     ("u", "capped-abs") : GeneralExtensionRingCappedAbsolute,
                                                                                     ("u", "fixed-mod") : GeneralExtensionRingFixedMod,
                                                                                     ("?", "capped-rel") : GeneralExtensionRingCappedRelative,
                                                                                     ("?", "capped-abs") : GeneralExtensionRingCappedAbsolute,
                                                                                     ("?", "fixed-mod") : GeneralExtensionRingFixedMod,
                                                                                   })

QpTwoStepExtensionFactory = GenericExtensionFactory("QpTwoStepExtensionFactory", { ("e", "capped-rel") : TwoStepExtensionFieldCappedRelative,
                                                               })

ZpTwoStepExtensionFactory = GenericExtensionFactory("ZpTwoStepExtensionFactory", { ("e", "capped-rel") : TwoStepExtensionRingCappedRelative,
                                                                 ("e", "capped-abs") : TwoStepExtensionRingCappedAbsolute,
                                                                 ("e", "fixed-mod") : TwoStepExtensionRingFixedMod,
                                                               })

def ExtensionFactory(base, premodulus, prec = None, print_mode = None, halt = None, names = None, var_name = None, res_name = None, unram_name = None, ram_name = None, print_pos = None, print_sep = None, print_alphabet=None, print_max_ram_terms = None, print_max_unram_terms = None, print_max_terse_terms = None, check = True, implementation = None):
    """
    Create an extension of ``base``.

    INPUT:

    - ``base`` -- a `p`-adic ring

    - ``premodulus`` -- a modulus for the extension, see :ref:`padic_modulus`

    - ``prec`` -- an integer or ``None`` (default: ``None``), the precision cap
      of this ring. If ``None``, the precision cap will be set to the precision
      cap of ``base`` times the ramification index; or less if ``premodulus``
      is not given to sufficient precision.

    - ``print_mode`` -- a dictionary or one of ``'series'``, ``'val-unit'``,
      ``'terse'``, ``'digits'``, ``'bars'``, or ``None`` (default: ``None``),
      the way elements of this ring are printed, see :ref:`padic_printing`. If
      this is a dictionary, then the other printing parameters are read from
      it. If ``None``, then the print mode will be the same as in ``base``.

    - ``halt`` -- an integer or ``None`` (default: ``None``), currently
      irrelevant (to be used for lazy ring)

    - ``names`` -- a string or a tuple consisting of a single string, the name
      of the generator of this extension

    - ``res_name`` -- a string or ``None`` (default: ``None``), if this
      extension has an unramified part, the name of the generator of the
      residue field extension; per default, this is ``unram_name`` with a
      ``'0'`` appended.

    - ``unram_name`` -- a string or ``None`` (default: ``None``), if this
      extension has an unramified part, the name of the generator of that part;
      if this extension is unramified, this is the same as ``names``.

    - ``ram_name`` -- a string or ``None`` (default: ``None``), if this
      extension is ramified, the name of the generator of the totally ramified
      part; if ``premodulus`` is Eisenstein, this is the same as ``names``.

    - ``print_pos`` -- a boolean or ``None`` (default: ``None``), whether to
      only use positive integers in the representations of elements, see
      :ref:`padic_printing`. If ``None``, the value of ``base`` is used.

    - ``print_sep`` -- a string or ``None`` (default: ``None``), the separator
      character used when ``print_mode`` is ``'bars'``, see
      :ref:`padic_printing`. If ``None``, the value of ``base`` is used.

    - ``print_max_ram_terms`` -- an integer or ``None`` (default: ``None``),
      the maximum number of powers of the uniformizer to print, see
      :ref:`padic_printing`. If ``None``, the value of ``base`` is used.

    - ``print_max_unram_terms`` -- an integer or ``None`` (default: ``None``),
      the maximum number of entries shown in a coefficient of the uniformizer,
      see :ref:`padic_printing`. If ``None``, the value of ``base`` is used.

    - ``print_max_terse_terms`` -- an integer or ``None`` (default: ``None``),
      the maximum number of terms to print in a polynomial representation of an
      element, see :ref:`padic_printing`. If ``None``, the value of ``base`` is
      used.

    - ``check`` --  a boolean (default: ``True``), whether to perform expensive
      checks on the input parameters

    EXAMPLES::

        TODO
    """
    args = base, premodulus, prec, print_mode, halt, names, var_name, res_name, unram_name, ram_name, print_pos, print_sep, print_max_ram_terms, print_max_unram_terms, print_max_terse_terms, print_alphabet, check, implementation
    if base is base.ground_ring_of_tower():
        if base.is_field():
            return QpExtensionFactory(*args)
        else:
            return ZpExtensionFactory(*args)
    else:
        if base.is_field():
            return QpIteratedExtensionFactory(*args)
        else:
            return ZpIteratedExtensionFactory(*args)

pAdicExtension = ExtensionFactory

def TwoStepExtensionFactory(base, premodulus, prec = None, print_mode = None, halt = None, names = None, res_name = None, unram_name = None, ram_name = None, print_pos = None, print_sep = None, print_max_ram_terms = None, print_max_unram_terms = None, print_max_terse_terms = None, print_alphabet = None, check = True):
    """
    Create an extension that is an Eisenstein extension of an unramified
    extension of a `p`-adic base ring.

    This is a helper function for :class:`GeneralExtensionGeneric` and its
    subclasses.

    The input parameters are the same as for :meth:`ExtensionFactory`, except
    for ``base`` which must be a simple unramified extension of a `p`-adic base
    ring.

    EXAMPLES::

        TODO
    """
    args = base, premodulus, prec, print_mode, halt, names, names, res_name, unram_name, ram_name, print_pos, print_sep, print_max_ram_terms, print_max_unram_terms, print_max_terse_terms, print_alphabet, check
    if base.maximal_unramified_subextension() is not base or base.base() is not base.ground_ring_of_tower():
        raise ValueError("base must be a simple unramified extension")

    if base.is_field():
        return QpTwoStepExtensionFactory(*args)
    else:
        return ZpTwoStepExtensionFactory(*args)<|MERGE_RESOLUTION|>--- conflicted
+++ resolved
@@ -7,7 +7,6 @@
 
 - David Roe
 
-<<<<<<< HEAD
 - Julian Rueth (2012-10-24): rewrote large parts, added support for two step
   extensions and generic extensions
 
@@ -31,9 +30,8 @@
     sage: R.<a> = K[]
     sage: L.<a> = K.extension(a^2 + 5); L
     Eisenstein Extension of 5-adic Field with capped relative precision 20 in a defined by (1 + O(5^20))*a^2 + 5 + O(5^21)
-=======
+
     It fills in unspecified values and checks for contradictions in the input.  It also standardizes irrelevant options so that duplicate parents are not created.
->>>>>>> c5dadf92
 
 Trivial extensions::
 
