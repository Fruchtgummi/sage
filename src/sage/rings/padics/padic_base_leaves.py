"""
`p`-Adic Base Leaves

Implementations of `\mathbb{Z}_p` and `\mathbb{Q}_p`

AUTHORS:

- David Roe
- Genya Zaytman: documentation
- David Harvey: doctests
- William Stein: doctest updates

EXAMPLES:

`p`-Adic rings and fields are examples of inexact structures, as the
reals are.  That means that elements cannot generally be stored
exactly: to do so would take an infinite amount of storage.  Instead,
we store an approximation to the elements with varying precision.

There are two types of precision for a `p`-adic element.  The first is
relative precision, which gives the number of known `p`-adic digits::

    sage: R = Qp(5, 20, 'capped-rel', 'series'); a = R(675); a
    2*5^2 + 5^4 + O(5^22)
    sage: a.precision_relative()
    20

The second type of precision is absolute precision, which gives the
power of `p` that this element is stored modulo::

    sage: a.precision_absolute()
    22

The number of times that `p` divides the element is called the
valuation, and can be accessed with the functions ``valuation()`` and
``ordp()``:

    sage: a.valuation()
    2

The following relationship holds:

``self.valuation() + self.precision_relative() == self.precision_absolute().``

    sage: a.valuation() + a.precision_relative() == a.precision_absolute()
    True

In the capped relative case, the relative precision of an element
is restricted to be at most a certain value, specified at the
creation of the field.  Individual elements also store their own
precision, so the effect of various arithmetic operations on
precision is tracked.  When you cast an exact element into a
capped relative field, it truncates it to the precision cap of the
field.::

    sage: R = Qp(5, 5); a = R(4006); a
    1 + 5 + 2*5^3 + 5^4 + O(5^5)
    sage: b = R(17/3); b
    4 + 2*5 + 3*5^2 + 5^3 + 3*5^4 + O(5^5)
    sage: c = R(4025); c
    5^2 + 2*5^3 + 5^4 + 5^5 + O(5^7)
    sage: a + b
    4*5 + 3*5^2 + 3*5^3 + 4*5^4 + O(5^5)
    sage: a + b + c
    4*5 + 4*5^2 + 5^4 + O(5^5)

::

    sage: R = Zp(5, 5, 'capped-rel', 'series'); a = R(4006); a
    1 + 5 + 2*5^3 + 5^4 + O(5^5)
    sage: b = R(17/3); b
    4 + 2*5 + 3*5^2 + 5^3 + 3*5^4 + O(5^5)
    sage: c = R(4025); c
    5^2 + 2*5^3 + 5^4 + 5^5 + O(5^7)
    sage: a + b
    4*5 + 3*5^2 + 3*5^3 + 4*5^4 + O(5^5)
    sage: a + b + c
    4*5 + 4*5^2 + 5^4 + O(5^5)

In the capped absolute type, instead of having a cap on the
relative precision of an element there is instead a cap on the
absolute precision.  Elements still store their own precisions,
and as with the capped relative case, exact elements are truncated
when cast into the ring.::

    sage: R = ZpCA(5, 5); a = R(4005); a
    5 + 2*5^3 + 5^4 + O(5^5)
    sage: b = R(4025); b
    5^2 + 2*5^3 + 5^4 + O(5^5)
    sage: a * b
    5^3 + 2*5^4 + O(5^5)
    sage: (a * b) // 5^3
    1 + 2*5 + O(5^2)
    sage: type((a * b) // 5^3)
    <type 'sage.rings.padics.padic_capped_absolute_element.pAdicCappedAbsoluteElement'>
    sage: (a * b) / 5^3
    1 + 2*5 + O(5^2)
    sage: type((a * b) / 5^3)
    <type 'sage.rings.padics.padic_capped_relative_element.pAdicCappedRelativeElement'>

The fixed modulus type is the leanest of the p-adic rings: it is
basically just a wrapper around `\mathbb{Z} / p^n \mathbb{Z}`
providing a unified interface with the rest of the `p`-adics.  This is
the type you should use if your primary interest is in speed (though
it's not all that much faster than other `p`-adic types).  It does not
track precision of elements.::

    sage: R = ZpFM(5, 5); a = R(4005); a
    5 + 2*5^3 + 5^4 + O(5^5)
    sage: a // 5
    1 + 2*5^2 + 5^3 + O(5^5)

`p`-Adic rings and fields should be created using the creation
functions ``Zp`` and ``Qp`` as above.  This will ensure that there is
only one instance of `\mathbb{Z}_p` and `\mathbb{Q}_p` of a given
type, `p`, print mode and precision.  It also saves typing very long
class names.::

    sage: Qp(17,10)
    17-adic Field with capped relative precision 10
    sage: R = Qp(7, prec = 20, print_mode = 'val-unit'); S = Qp(7, prec = 20, print_mode = 'val-unit'); R is S
    True
    sage: Qp(2)
    2-adic Field with capped relative precision 20

Once one has a `p`-Adic ring or field, one can cast elements into it
in the standard way.  Integers, ints, longs, Rationals, other `p`-Adic
types, pari `p`-adics and elements of `\mathbb{Z} / p^n \mathbb{Z}`
can all be cast into a `p`-Adic field.::

    sage: R = Qp(5, 5, 'capped-rel','series'); a = R(16); a
    1 + 3*5 + O(5^5)
    sage: b = R(23/15); b
    5^-1 + 3 + 3*5 + 5^2 + 3*5^3 + O(5^4)
    sage: S = Zp(5, 5, 'fixed-mod','val-unit'); c = S(Mod(75,125)); c
    5^2 * 3 + O(5^5)
    sage: R(c)
    3*5^2 + O(5^5)

In the previous example, since fixed-mod elements don't keep track
of their precision, we assume that it has the full precision of
the ring.  This is why you have to cast manually here.

While you can cast explicitly as above, the chains of automatic
coercion are more restricted.  As always in Sage, the following
arrows are transitive and the diagram is commutative.::

    int -> long -> Integer -> Zp capped-rel -> Zp capped_abs -> IntegerMod
    Integer -> Zp fixed-mod -> IntegerMod
    Integer -> Zp capped-abs -> Qp capped-rel

In addition, there are arrows within each type.  For capped relative
and capped absolute rings and fields, these arrows go from lower
precision cap to higher precision cap.  This works since elements
track their own precision: choosing the parent with higher precision
cap means that precision is less likely to be truncated unnecessarily.
For fixed modulus parents, the arrow goes from higher precision cap to
lower.  The fact that elements do not track precision necessitates
this choice in order to not produce incorrect results.

TESTS::

    sage: R = Qp(5, 15, print_mode='bars', print_sep='&')
    sage: repr(R(2777))[3:]
    '0&0&0&0&0&0&0&0&0&0&4&2&1&0&2'
    sage: TestSuite(R).run()

    sage: R = Zp(5, 15, print_mode='bars', print_sep='&')
    sage: repr(R(2777))[3:]
    '0&0&0&0&0&0&0&0&0&0&4&2&1&0&2'
    sage: TestSuite(R).run()

    sage: R = ZpCA(5, 15, print_mode='bars', print_sep='&')
    sage: repr(R(2777))[3:]
    '0&0&0&0&0&0&0&0&0&0&4&2&1&0&2'
    sage: TestSuite(R).run()

"""
from __future__ import absolute_import

#*****************************************************************************
#       Copyright (C) 2008 David Roe <roed.math@gmail.com>
#                          William Stein <wstein@gmail.com>
#
#  Distributed under the terms of the GNU General Public License (GPL)
#  as published by the Free Software Foundation; either version 2 of
#  the License, or (at your option) any later version.
#
#                  http://www.gnu.org/licenses/
#*****************************************************************************
from sage.structure.richcmp import op_LE

from .generic_nodes import pAdicFieldBaseGeneric, \
                          pAdicCappedRelativeFieldGeneric, \
                          pAdicRingBaseGeneric, \
                          pAdicCappedRelativeRingGeneric, \
                          pAdicFixedModRingGeneric, \
                          pAdicCappedAbsoluteRingGeneric, \
                          pAdicFloatingPointRingGeneric, \
                          pAdicFloatingPointFieldGeneric, \
                          pAdicGeneric
from .padic_capped_relative_element import pAdicCappedRelativeElement
from .padic_capped_absolute_element import pAdicCappedAbsoluteElement
from .padic_fixed_mod_element import pAdicFixedModElement
from .padic_floating_point_element import pAdicFloatingPointElement
from .padic_lattice_element import pAdicLatticeElement
from .lattice_precision import PrecisionLattice

from sage.rings.integer_ring import ZZ
from sage.rings.rational_field import QQ
from sage.rings.infinity import Infinity


class pAdicRingCappedRelative(pAdicRingBaseGeneric, pAdicCappedRelativeRingGeneric):
    r"""
    An implementation of the `p`-adic integers with capped relative
    precision.
    """
    def __init__(self, p, prec, print_mode, names):
        """
        Initialization.

        INPUT:

        - ``p`` -- prime
        - ``prec`` -- precision cap
        - ``print_mode`` -- dictionary with print options.
        - ``names`` -- how to print the prime.

        EXAMPLES::

            sage: R = ZpCR(next_prime(10^60)) #indirect doctest
            sage: type(R)
            <class 'sage.rings.padics.padic_base_leaves.pAdicRingCappedRelative_with_category'>

        TESTS::

            sage: R = ZpCR(2)
            sage: TestSuite(R).run()
            sage: TestSuite(R).run(elements = [R.random_element() for i in range(2^10)], max_runs = 2^12, skip='_test_metric') # long time
            sage: R._test_metric(elements = [R.random_element() for i in range(2^3)]) # long time

            sage: R = ZpCR(3, 1)
            sage: TestSuite(R).run(elements = [R.random_element() for i in range(3^3)])

            sage: R = ZpCR(3, 2)
            sage: TestSuite(R).run(elements = [R.random_element() for i in range(3^6)], skip='_test_metric') # long time
            sage: R._test_metric(elements = [R.random_element() for i in range(2^3)]) # long time

            sage: R = ZpCR(next_prime(10^60))
            sage: TestSuite(R).run(elements = [R.random_element() for i in range(2^3)], max_runs = 2^5, skip='_test_log') # long time
            sage: R._test_log(max_runs=2, elements=[R.random_element() for i in range(4)]) # long time
        """
        pAdicRingBaseGeneric.__init__(self, p, prec, print_mode, names, pAdicCappedRelativeElement)

    def _coerce_map_from_(self, R):
        """
        Return ``True`` if there is a coerce map from ``R`` to ``self``.

        EXAMPLES::

            sage: K = Zp(17)
            sage: K(1) + 1 #indirect doctest
            2 + O(17^20)
            sage: K.has_coerce_map_from(ZZ)
            True
            sage: K.has_coerce_map_from(int)
            True
            sage: K.has_coerce_map_from(QQ)
            False
            sage: K.has_coerce_map_from(RR)
            False
            sage: K.has_coerce_map_from(Qp(7))
            False
            sage: K.has_coerce_map_from(Zp(17,40))
            False
            sage: K.has_coerce_map_from(Zp(17,10))
            True
            sage: K.has_coerce_map_from(ZpCA(17,40))
            False
        """
        #if isistance(R, pAdicRingLazy) and R.prime() == self.prime():
        #    return True
        if isinstance(R, pAdicRingCappedRelative) and R.prime() == self.prime():
            if R.precision_cap() < self.precision_cap():
                return True
            elif (R.precision_cap() == self.precision_cap() and
                  self._printer.richcmp_modes(R._printer, op_LE)):
                return True

class pAdicRingCappedAbsolute(pAdicRingBaseGeneric, pAdicCappedAbsoluteRingGeneric):
    r"""
    An implementation of the `p`-adic integers with capped absolute precision.
    """
    def __init__(self, p, prec, print_mode, names):
        """
        Initialization.

        INPUT:

        - ``p`` -- prime
        - ``prec`` -- precision cap
        - ``print_mode`` -- dictionary with print options.
        - ``names`` -- how to print the prime.

        EXAMPLES::

            sage: R = ZpCA(next_prime(10^60)) #indirect doctest
            sage: type(R)
            <class 'sage.rings.padics.padic_base_leaves.pAdicRingCappedAbsolute_with_category'>

        TESTS::

            sage: R = ZpCA(2)
            sage: TestSuite(R).run()
            sage: TestSuite(R).run(elements = [R.random_element() for i in range(2^10)], max_runs = 2^12, skip='_test_metric') # long time
            sage: R._test_metric(elements = [R.random_element() for i in range(2^3)]) # long time

            sage: R = ZpCA(3, 1)
            sage: TestSuite(R).run(elements = [R.random_element() for i in range(3^3)])

            sage: R = ZpCA(3, 2)
            sage: TestSuite(R).run(elements = [R.random_element() for i in range(3^6)], skip='_test_metric') # long time
            sage: R._test_metric(elements = [R.random_element() for i in range(2^3)]) # long time

            sage: R = ZpCA(next_prime(10^60))
            sage: TestSuite(R).run(elements = [R.random_element() for i in range(2^3)], max_runs = 2^5, skip='_test_log') # long time
            sage: R._test_log(max_runs=2, elements=[R.random_element() for i in range(4)])
        """
        pAdicRingBaseGeneric.__init__(self, p, prec, print_mode, names, pAdicCappedAbsoluteElement)

    def _coerce_map_from_(self, R):
        """
        Returns ``True`` if there is a coerce map from ``R`` to ``self``.

        EXAMPLES::

            sage: K = ZpCA(17)
            sage: K(1) + 1 #indirect doctest
            2 + O(17^20)
            sage: K.has_coerce_map_from(ZZ)
            True
            sage: K.has_coerce_map_from(int)
            True
            sage: K.has_coerce_map_from(QQ)
            False
            sage: K.has_coerce_map_from(RR)
            False
            sage: K.has_coerce_map_from(Qp(7))
            False
            sage: K.has_coerce_map_from(ZpCA(17,40))
            False
            sage: K.has_coerce_map_from(ZpCA(17,10))
            True
            sage: K.has_coerce_map_from(Zp(17,40))
            True
        """
        #if isistance(R, pAdicRingLazy) and R.prime() == self.prime():
        #    return True
        if isinstance(R, pAdicRingCappedRelative) and R.prime() == self.prime():
            return True
        if isinstance(R, pAdicRingCappedAbsolute) and R.prime() == self.prime():
            if R.precision_cap() < self.precision_cap():
                return True
            elif (R.precision_cap() == self.precision_cap() and
                  self._printer.richcmp_modes(R._printer, op_LE)):
                return True

class pAdicRingFloatingPoint(pAdicRingBaseGeneric, pAdicFloatingPointRingGeneric):
    r"""
    An implementation of the `p`-adic integers with floating point
    precision.
    """
    def __init__(self, p, prec, print_mode, names):
        """
        Initialization.

        INPUT:

        - ``p`` -- prime
        - ``prec`` -- precision cap
        - ``print_mode`` -- dictionary with print options.
        - ``names`` -- how to print the prime.

        EXAMPLES::

            sage: R = ZpFP(next_prime(10^60)) #indirect doctest
            sage: type(R)
            <class 'sage.rings.padics.padic_base_leaves.pAdicRingFloatingPoint_with_category'>

        TESTS::

            sage: R = ZpFP(2)
            sage: TestSuite(R).run()
            sage: TestSuite(R).run(elements = [R.random_element() for i in range(2^10)], max_runs = 2^12, skip='_test_metric') # long time
            sage: R._test_metric(elements = [R.random_element() for i in range(2^3)]) # long time

            sage: R = ZpFP(3, 1)
            sage: TestSuite(R).run(elements = [R.random_element() for i in range(3^3)])

            sage: R = ZpFP(3, 2)
            sage: TestSuite(R).run(elements = [R.random_element() for i in range(3^6)], skip='_test_metric') # long time
            sage: R._test_metric(elements = [R.random_element() for i in range(2^3)]) # long time

            sage: R = ZpFP(next_prime(10^60))
            sage: TestSuite(R).run(elements = [R.random_element() for i in range(2^3)], max_runs = 2^5, skip='_test_log') # long time
            sage: R._test_log(max_runs=2, elements=[R.random_element() for i in range(4)])
        """
        pAdicRingBaseGeneric.__init__(self, p, prec, print_mode, names, pAdicFloatingPointElement)

    def _coerce_map_from_(self, R):
        """
        Returns ``True`` if there is a coerce map from ``R`` to ``self``.

        EXAMPLES::

            sage: K = ZpFP(17)
            sage: K(1) + 1 #indirect doctest
            2
            sage: K.has_coerce_map_from(ZZ)
            True
            sage: K.has_coerce_map_from(int)
            True
            sage: K.has_coerce_map_from(QQ)
            False
            sage: K.has_coerce_map_from(RR)
            False
            sage: K.has_coerce_map_from(Qp(7))
            False
            sage: K.has_coerce_map_from(Zp(17,40))
            False
            sage: K.has_coerce_map_from(Zp(17,10))
            False
            sage: K.has_coerce_map_from(ZpCA(17,40))
            False
        """
        if isinstance(R, pAdicRingFloatingPoint) and R.prime() == self.prime():
            if R.precision_cap() > self.precision_cap():
                return True
            elif R.precision_cap() == self.precision_cap() and self._printer.richcmp_modes(R._printer, op_LE):
                return True

class pAdicRingFixedMod(pAdicRingBaseGeneric, pAdicFixedModRingGeneric):
    r"""
    An implementation of the `p`-adic integers using fixed modulus.
    """
    def __init__(self, p, prec, print_mode, names):
        """
        Initialization

        INPUT:

        - ``p`` -- prime
        - ``prec`` -- precision cap
        - ``print_mode`` -- dictionary with print options.
        - ``names`` -- how to print the prime.

        EXAMPLES::

            sage: R = ZpFM(next_prime(10^60)) #indirect doctest
            sage: type(R)
            <class 'sage.rings.padics.padic_base_leaves.pAdicRingFixedMod_with_category'>

        TESTS::

            sage: R = ZpFM(2)
            sage: TestSuite(R).run()
            sage: TestSuite(R).run(elements = [R.random_element() for i in range(2^10)], max_runs = 2^12, skip='_test_metric') # long time
            sage: R._test_metric(elements = [R.random_element() for i in range(2^3)]) # long time

            sage: R = ZpFM(3, 1)
            sage: TestSuite(R).run(elements = [R.random_element() for i in range(3^3)])

            sage: R = ZpFM(3, 2)
            sage: TestSuite(R).run(elements = [R.random_element() for i in range(3^6)], skip='_test_metric') # long time
            sage: R._test_metric(elements = [R.random_element() for i in range(2^3)]) # long time

            sage: R = ZpFM(next_prime(10^60))
            sage: TestSuite(R).run(skip='_test_log')
            sage: TestSuite(R).run(elements = [R.random_element() for i in range(2^4)], max_runs = 2^6, skip='_test_log') # long time
            sage: R._test_log(max_runs=2, elements=[R.random_element() for i in range(4)])
        """
        pAdicRingBaseGeneric.__init__(self, p, prec, print_mode, names, pAdicFixedModElement)

    def _coerce_map_from_(self, R):
        """
        Returns ``True`` if there is a coerce map from ``R`` to ``self``.

        EXAMPLES::

            sage: K = ZpFM(17)
            sage: K(1) + 1 #indirect doctest
            2 + O(17^20)
            sage: K.has_coerce_map_from(ZZ)
            True
            sage: K.has_coerce_map_from(int)
            True
            sage: K.has_coerce_map_from(QQ)
            False
            sage: K.has_coerce_map_from(RR)
            False
            sage: K.has_coerce_map_from(Zp(7))
            False
            sage: K.has_coerce_map_from(ZpFM(17,40))
            True
            sage: K.has_coerce_map_from(ZpFM(17,10))
            False
            sage: K.has_coerce_map_from(Zp(17,40))
            False
        """
        #if isistance(R, pAdicRingLazy) and R.prime() == self.prime():
        #    return True
        if isinstance(R, pAdicRingFixedMod) and R.prime() == self.prime():
            if R.precision_cap() > self.precision_cap():
                return True
            elif (R.precision_cap() == self.precision_cap() and
                  self._printer.richcmp_modes(R._printer, op_LE)):
                return True

    def fraction_field(self, print_mode = None):
        r"""
        Would normally return `\mathbb{Q}_p`, but there is no
        implementation of `\mathbb{Q}_p` matching this ring so this
        raises an error

        If you want to be able to divide with elements of a fixed
        modulus `p`-adic ring, you must cast explicitly.

        EXAMPLES::

            sage: ZpFM(5).fraction_field()
            Traceback (most recent call last):
            ...
            TypeError: This implementation of the p-adic ring does not support fields of fractions.

            sage: a = ZpFM(5)(4); b = ZpFM(5)(5)
        """
        raise TypeError("This implementation of the p-adic ring does not support fields of fractions.")


class pAdicFieldCappedRelative(pAdicFieldBaseGeneric, pAdicCappedRelativeFieldGeneric):
    r"""
    An implementation of `p`-adic fields with capped relative precision.

    EXAMPLES::

        sage: K = Qp(17, 1000000) #indirect doctest
        sage: K = Qp(101) #indirect doctest

    """

    def __init__(self, p, prec, print_mode, names):
        """
        Initialization.

        INPUT:

        - ``p`` -- prime
        - ``prec`` -- precision cap
        - ``print_mode`` -- dictionary with print options.
        - ``names`` -- how to print the prime.

        EXAMPLES::

            sage: K = Qp(next_prime(10^60)) # indirect doctest
            sage: type(K)
            <class 'sage.rings.padics.padic_base_leaves.pAdicFieldCappedRelative_with_category'>

        TESTS::

            sage: R = Qp(2)
            sage: TestSuite(R).run()
            sage: TestSuite(R).run(elements = [R.random_element() for i in range(2^10)], max_runs = 2^12, skip='_test_metric') # long time
            sage: R._test_metric(elements = [R.random_element() for i in range(2^3)]) # long time

            sage: R = Qp(3, 1)
            sage: TestSuite(R).run(elements = [R.random_element() for i in range(3^6)], skip='_test_metric') # long time
            sage: R._test_metric(elements = [R.random_element() for i in range(2^3)]) # long time

            sage: R = Qp(3, 2)
            sage: TestSuite(R).run(elements=[R.random_element() for i in range(3^9)], skip="_test_metric") # long time
            sage: R._test_metric(elements=[R.random_element() for i in range(3^3)])

            sage: R = Qp(next_prime(10^60))
            sage: TestSuite(R).run(skip='_test_log')
            sage: TestSuite(R).run(elements = [R.random_element() for i in range(2^3)], max_runs = 2^5, skip='_test_log') # long time
            sage: R._test_log(max_runs=2, elements=[R.random_element() for i in range(4)])
        """
        pAdicFieldBaseGeneric.__init__(self, p, prec, print_mode, names, pAdicCappedRelativeElement)

    def _coerce_map_from_(self, R):
        """
        Returns ``True`` if there is a coerce map from ``R`` to ``self``.

        EXAMPLES::

            sage: K = Qp(17)
            sage: K(1) + 1 #indirect doctest
            2 + O(17^20)
            sage: K.has_coerce_map_from(ZZ)
            True
            sage: K.has_coerce_map_from(int)
            True
            sage: K.has_coerce_map_from(QQ)
            True
            sage: K.has_coerce_map_from(RR)
            False
            sage: K.has_coerce_map_from(Qp(7))
            False
            sage: K.has_coerce_map_from(Qp(17,40))
            False
            sage: K.has_coerce_map_from(Qp(17,10))
            True
            sage: K.has_coerce_map_from(Zp(17,40))
            True

        """
        #if isinstance(R, pAdicRingLazy) or isinstance(R, pAdicFieldLazy) and R.prime() == self.prime():
        #    return True
        if isinstance(R, (pAdicRingCappedRelative, pAdicRingCappedAbsolute)) and R.prime() == self.prime():
            return True
        if isinstance(R, pAdicFieldCappedRelative) and R.prime() == self.prime():
            if R.precision_cap() < self.precision_cap():
                return True
            elif (R.precision_cap() == self.precision_cap() and
                  self._printer.richcmp_modes(R._printer, op_LE)):
                return True

    def random_element(self, algorithm='default'):
        r"""
        Returns a random element of ``self``, optionally using the ``algorithm``
        argument to decide how it generates the element. Algorithms currently
        implemented:

        - default: Choose an integer `k` using the standard
          distribution on the integers.  Then choose an integer `a`
          uniformly in the range `0 \le a < p^N` where `N` is the
          precision cap of ``self``.  Return ``self(p^k * a, absprec =
          k + self.precision_cap())``.

        EXAMPLES::

            sage: Qp(17,6).random_element()
            15*17^-8 + 10*17^-7 + 3*17^-6 + 2*17^-5 + 11*17^-4 + 6*17^-3 + O(17^-2)
        """
        if (algorithm == 'default'):
            k = ZZ.random_element()
            a = ZZ.random_element(self.prime()**self.precision_cap())
            return self(self.prime()**k * a, absprec = k + self.precision_cap())
        else:
            raise NotImplementedError("Don't know %s algorithm"%algorithm)

class pAdicFieldFloatingPoint(pAdicFieldBaseGeneric, pAdicFloatingPointFieldGeneric):
    r"""
    An implementation of the `p`-adic rationals with floating point
    precision.
    """
    def __init__(self, p, prec, print_mode, names):
        """
        Initialization.

        INPUT:

        - ``p`` -- prime
        - ``prec`` -- precision cap
        - ``print_mode`` -- dictionary with print options.
        - ``names`` -- how to print the prime.

        EXAMPLES::

            sage: R = QpFP(next_prime(10^60)) #indirect doctest
            sage: type(R)
            <class 'sage.rings.padics.padic_base_leaves.pAdicFieldFloatingPoint_with_category'>

        TESTS::

            sage: R = QpFP(2)
            sage: TestSuite(R).run()
            sage: TestSuite(R).run(elements = [R.random_element() for i in range(2^10)], max_runs = 2^12, skip='_test_metric') # long time
            sage: R._test_metric(elements = [R.random_element() for i in range(2^3)]) # long time

            sage: R = QpFP(3, 1)
            sage: TestSuite(R).run(elements = [R.random_element() for i in range(3^3)])

            sage: R = QpFP(3, 2)
            sage: TestSuite(R).run(elements = [R.random_element() for i in range(3^6)], skip='_test_metric') # long time
            sage: R._test_metric(elements = [R.random_element() for i in range(2^3)]) # long time

            sage: R = QpFP(next_prime(10^60))
            sage: TestSuite(R).run(skip='_test_log')
            sage: TestSuite(R).run(elements = [R.random_element() for i in range(2^3)], max_runs = 2^5, skip='_test_log') # long time
            sage: R._test_log(max_runs=2, elements=[R.random_element() for i in range(4)])
        """
        pAdicFieldBaseGeneric.__init__(self, p, prec, print_mode, names, pAdicFloatingPointElement)

    def _coerce_map_from_(self, R):
        """
        Returns ``True`` if there is a coerce map from ``R`` to ``self``.

        EXAMPLES::

            sage: K = QpFP(17)
            sage: K(1) + 1 #indirect doctest
            2
            sage: K.has_coerce_map_from(ZZ)
            True
            sage: K.has_coerce_map_from(int)
            True
            sage: K.has_coerce_map_from(QQ)
            True
            sage: K.has_coerce_map_from(RR)
            False
            sage: K.has_coerce_map_from(Qp(7))
            False
            sage: K.has_coerce_map_from(Zp(17,40))
            False
            sage: K.has_coerce_map_from(Qp(17,10))
            False
            sage: K.has_coerce_map_from(ZpFP(17))
            True
            sage: K.has_coerce_map_from(ZpCA(17,40))
            False
        """
        if isinstance(R, (pAdicRingFloatingPoint, pAdicFieldFloatingPoint)) and R.prime() == self.prime():
            if R.precision_cap() > self.precision_cap():
                return True
            elif R.precision_cap() == self.precision_cap() and self._printer.richcmp_modes(R._printer, op_LE):
<<<<<<< HEAD
                return True

    def _repr_(self, do_latex=False):
        r"""
        Print representation.

        EXAMPLES::

            sage: K = QpFP(17); K #indirect doctest
            17-adic Field with floating precision 20
            sage: latex(K)
            \QQ_{17}
        """
        if do_latex:
            return "\\QQ_{%s}" % self.prime()
        return "%s-adic Field with floating precision %s"%(self.prime(), self.precision_cap())



# Lattice precision
###################

# Maybe the next class should go to sage.rings.padics.generic_nodes but I 
# don't understand quite well the structure of all classes in this directory
class pAdicLatticeGeneric(pAdicGeneric):
    def __init__(self, p, prec, label=None, proof=False):
        if proof:
            raise NotImplementedError("p-adic with *proved* lattice precision not implemented yet")
        if label is None:
            self._label = None
        else:
            self._label = str(label)
        self._prec_cap = prec
        self._precision = PrecisionLattice(p, label)
        # We do not use the standard attribute element_class 
        # because we need to be careful with precision
        # Instead we implement _element_constructor_ (cf below)
        self._element_class = pAdicLatticeElement

    def _prec_type(self):
        return 'lattice'

    def precision(self):
        return self._precision

    def label(self):
        return self._label

    def _element_constructor_(self, x, prec=None):
        # We first try the __copy__ method which is sharp on precision
        try:
            if prec is None:
                return x.__copy__(parent=self)
            else:
                return x.__copy__(parent=self).add_bigoh(prec)
        except (TypeError, ValueError, AttributeError):
            pass
        return self._element_class(self, x, prec)

    def convert_multiple(self, *elts):
        p = self.prime()

        # We sort elements by precision lattice
        elt_by_prec = { }
        elt_other = [ ]
        indices = { }
        for i in range(len(elts)):
            x = elts[i]; idx = id(x)
            if indices.has_key(idx):
                indices[idx].append(i)
            else:
                indices[idx] = [i]
            if isinstance(x, pAdicLatticeElement):
                prec = x.parent().precision()
                if prec.prime() != p:
                    raise TypeError("conversion between different p-adic rings not supported")
                if elt_by_prec.has_key(prec):
                    elt_by_prec[prec].append(x)
                else:
                    elt_by_prec[prec] = [x]
            else:
                elt_other.append(x)

        # We create the elements
        ans = len(elts)*[None]
        selfprec = self._precision
        # First the elements with precision lattice
        for (prec, L) in elt_by_prec.iteritems():
            if prec is selfprec:
                # Here, we use the __copy__ method in order
                # to be sharp on precision
                for x in L:
                    y = x.__copy__(parent=self)
                    for i in indices[id(x)]:
                        ans[i] = y
            else:
                lattice = prec.precision_lattice(L)
                for j in range(len(L)):
                    x = L[j]; dx = [ ]
                    for i in range(j):
                        dx.append([L[i], lattice[i,j]])
                    prec = lattice[j,j].valuation(p)
                    y = self._element_class(self, x.value(), prec, dx=dx, dx_mode='values', check=False, reduce=False)
                    for i in indices[id(x)]:
                        ans[i] = y
                    L[j] = y
        # Now the other elements
        for x in elt_other:
            y = self._element_class(self, x)
            for i in indices[id(x)]:
                ans[i] = y

        # We return the created elements
        return ans



class pAdicRingLattice(pAdicLatticeGeneric, pAdicRingBaseGeneric):
    def __init__(self, p, prec, print_mode, name, label=None, proof=False):
        pAdicLatticeGeneric.__init__(self, p, prec, label, proof)
        pAdicRingBaseGeneric.__init__(self, p, prec, print_mode, str(p), None)

    def _repr_(self, do_latex=False):
        if do_latex:
            if self._label is not None:
                return "\\verb'%s' (\simeq \\mathbb Z_{%s})" % (self._label, self.prime())
            else:
                return "\\mathbb Z_{%s}" % self.prime()
        else:
            if self._label is not None:
                return "%s-adic Ring with lattice precision (label: %s)" % (self.prime(), self._label)
            else:
                return "%s-adic Ring with lattice precision" % self.prime()

    def _coerce_map_from_(self, R):
        if isinstance(R, pAdicRingLattice) and R.precision() is self.precision():
            return True

    def random_element(self, prec=None):
        if prec is None:
            prec = self._prec_cap
        p = self.prime()
        x = ZZ.random_element(p**prec)
        return self._element_class(self, x, prec=prec)

    def integer_ring(self, print_mode=None):
        if print_mode is None:
            return self
        from sage.rings.padics.factory import Zp
        return Zp(self.prime(), self.precision_cap(), 'lattice', print_mode=self._modified_print_mode(print_mode), 
                  names=self._uniformizer_print(), label=self._label)

    def fraction_field(self, print_mode=None):
        from sage.rings.padics.factory import Qp
        return Qp(self.prime(), self.precision_cap(), 'lattice', print_mode=self._modified_print_mode(print_mode), 
                  names=self._uniformizer_print(), label=self._label)



class pAdicFieldLattice(pAdicLatticeGeneric, pAdicFieldBaseGeneric):
    def __init__(self, p, prec, print_mode, name, label=None, proof=False):
        pAdicLatticeGeneric.__init__(self, p, prec, label, proof)
        pAdicFieldBaseGeneric.__init__(self, p, prec, print_mode, str(p), None)

    def _repr_(self, do_latex=False):
        if do_latex:
            if self._label is not None:
                return "\\verb'%s' (\simeq \\mathbb Q_{%s})" % (self._label, self.prime())
            else:
                return "\\mathbb Q_{%s}" % self.prime()
        else:
            if self._label is not None:
                return "%s-adic Field with lattice precision (label: %s)" % (self.prime(), self._label)
            else:
                return "%s-adic Field with lattice precision" % self.prime()

    def _coerce_map_from_(self, R):
        if isinstance(R, (pAdicRingLattice, pAdicFieldLattice)) and R.precision() is self.precision():
            return True

    def random_element(self, prec=None):
        if prec is None:
            prec = self._prec_cap
        p = self.prime()
        x = ZZ.random_element(p**prec)
        return self._element_class(self, x, prec)

    def integer_ring(self, print_mode=None):
        from sage.rings.padics.factory import Zp
        return Zp(self.prime(), self.precision_cap(), 'lattice', print_mode=self._modified_print_mode(print_mode), 
                  names=self._uniformizer_print(), label=self._label)

    def fraction_field(self, print_mode=None):
        if print_mode is None:
            return self
        from sage.rings.padics.factory import Qp
        return Qp(self.prime(), self.precision_cap(), 'lattice', print_mode=self._modified_print_mode(print_mode), 
                  names=self._uniformizer_print(), label=self._label)
=======
                return True
>>>>>>> e77531ed
<|MERGE_RESOLUTION|>--- conflicted
+++ resolved
@@ -725,7 +725,6 @@
             if R.precision_cap() > self.precision_cap():
                 return True
             elif R.precision_cap() == self.precision_cap() and self._printer.richcmp_modes(R._printer, op_LE):
-<<<<<<< HEAD
                 return True
 
     def _repr_(self, do_latex=False):
@@ -923,7 +922,4 @@
             return self
         from sage.rings.padics.factory import Qp
         return Qp(self.prime(), self.precision_cap(), 'lattice', print_mode=self._modified_print_mode(print_mode), 
-                  names=self._uniformizer_print(), label=self._label)
-=======
-                return True
->>>>>>> e77531ed
+                  names=self._uniformizer_print(), label=self._label)