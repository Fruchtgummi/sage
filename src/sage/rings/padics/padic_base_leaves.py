--- conflicted
+++ resolved
@@ -578,8 +578,6 @@
                   self._printer.richcmp_modes(R._printer, op_LE)):
                 return True
 
-<<<<<<< HEAD
-=======
     def _convert_map_from_(self, R):
         """
         Finds conversion maps from R to this ring.
@@ -600,28 +598,6 @@
                 from sage.rings.padics.padic_generic import ResidueLiftingMap
                 return ResidueLiftingMap._create_(R, self)
 
-    def fraction_field(self, print_mode = None):
-        r"""
-        Would normally return `\mathbb{Q}_p`, but there is no
-        implementation of `\mathbb{Q}_p` matching this ring so this
-        raises an error
-
-        If you want to be able to divide with elements of a fixed
-        modulus `p`-adic ring, you must cast explicitly.
-
-        EXAMPLES::
-
-            sage: ZpFM(5).fraction_field()
-            Traceback (most recent call last):
-            ...
-            TypeError: This implementation of the p-adic ring does not support fields of fractions.
-
-            sage: a = ZpFM(5)(4); b = ZpFM(5)(5)
-        """
-        raise TypeError("This implementation of the p-adic ring does not support fields of fractions.")
-
-
->>>>>>> d625912a
 class pAdicFieldCappedRelative(pAdicFieldBaseGeneric, pAdicCappedRelativeFieldGeneric):
     r"""
     An implementation of `p`-adic fields with capped relative precision.
