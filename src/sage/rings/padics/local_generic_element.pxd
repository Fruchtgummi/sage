<<<<<<< HEAD
import sage.structure.element
cimport sage.structure.element
from sage.structure.element cimport RingElement, ModuleElement, PrincipalIdealDomainElement

cdef class LocalGenericElement(PrincipalIdealDomainElement):
    cpdef RingElement _div_(self, RingElement right)
    cpdef ModuleElement _sub_(self, ModuleElement right)
=======
from sage.structure.element cimport CommutativeRingElement

cdef class LocalGenericElement(CommutativeRingElement):
    pass
>>>>>>> db5b361a
<|MERGE_RESOLUTION|>--- conflicted
+++ resolved
@@ -1,14 +1,5 @@
-<<<<<<< HEAD
-import sage.structure.element
-cimport sage.structure.element
-from sage.structure.element cimport RingElement, ModuleElement, PrincipalIdealDomainElement
+from sage.structure.element cimport PrincipalIdealDomainElement
 
 cdef class LocalGenericElement(PrincipalIdealDomainElement):
     cpdef RingElement _div_(self, RingElement right)
-    cpdef ModuleElement _sub_(self, ModuleElement right)
-=======
-from sage.structure.element cimport CommutativeRingElement
-
-cdef class LocalGenericElement(CommutativeRingElement):
-    pass
->>>>>>> db5b361a
+    cpdef ModuleElement _sub_(self, ModuleElement right)