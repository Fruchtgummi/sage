"""
p-Adic Fixed-Mod Element

Elements of p-Adic Rings with Fixed Modulus

AUTHORS:

- David Roe
- Genya Zaytman: documentation
- David Harvey: doctests
"""

#*****************************************************************************
#       Copyright (C) 2007-2013 David Roe <roed.math@gmail.com>
#                               William Stein <wstein@gmail.com>
#
#  Distributed under the terms of the GNU General Public License (GPL)
#  as published by the Free Software Foundation; either version 2 of
#  the License, or (at your option) any later version.
#
#                  http://www.gnu.org/licenses/
#*****************************************************************************

include "sage/libs/linkages/padics/mpz.pxi"
include "FM_template.pxi"

from sage.libs.pari.pari_instance cimport PariInstance
cdef PariInstance P = sage.libs.pari.pari_instance.pari
from sage.rings.finite_rings.integer_mod import Mod

cdef class PowComputer_(PowComputer_base):
<<<<<<< HEAD
    def __init__(self, Integer prime, long cache_limit, long prec_cap, long ram_prec_cap, bint in_field):
        _prec_type = 'fixed-mod'
=======
    """
    A PowComputer for a fixed-modulus padic ring.
    """
    def __init__(self, Integer prime, long cache_limit, long prec_cap, long ram_prec_cap, bint in_field):
        """
        Initialization.

        EXAMPLES::

            sage: R = ZpFM(5)
            sage: type(R.prime_pow)
            <type 'sage.rings.padics.padic_fixed_mod_element.PowComputer_'>
            sage: R.prime_pow._prec_type
            'fixed-mod'
        """
        self._prec_type = 'fixed-mod'
>>>>>>> 9fecbdd4
        PowComputer_base.__init__(self, prime, cache_limit, prec_cap, ram_prec_cap, in_field)

cdef class pAdicFixedModElement(FMElement):
    r"""
    INPUT:

    - ``parent`` -- a ``pAdicRingFixedMod`` object.

    - ``x`` -- input data to be converted into the parent.

    - ``absprec`` -- ignored; for compatibility with other `p`-adic rings

    - ``relprec`` -- ignored; for compatibility with other `p`-adic rings

    .. NOTE::

        The following types are currently supported for x:

        - Integers
        - Rationals -- denominator must be relatively prime to `p`
        - FixedMod `p`-adics
        - Elements of ``IntegerModRing(p^k)`` for ``k`` less than or equal
          to the modulus

        The following types should be supported eventually:

        - Finite precision `p`-adics
        - Lazy `p`-adics
        - Elements of local extensions of THIS `p`-adic ring that actually
          lie in `\ZZ_p`

    EXAMPLES::

        sage: R = Zp(5, 20, 'fixed-mod', 'terse')

    Construct from integers::

        sage: R(3)
        3 + O(5^20)
        sage: R(75)
        75 + O(5^20)
        sage: R(0)
        0 + O(5^20)

        sage: R(-1)
        95367431640624 + O(5^20)
        sage: R(-5)
        95367431640620 + O(5^20)

    Construct from rationals::

        sage: R(1/2)
        47683715820313 + O(5^20)
        sage: R(-7875/874)
        9493096742250 + O(5^20)
        sage: R(15/425)
        Traceback (most recent call last):
        ...
        ValueError: p divides denominator

    Construct from IntegerMod::

        sage: R(Integers(125)(3))
        3 + O(5^20)
        sage: R(Integers(5)(3))
        3 + O(5^20)
        sage: R(Integers(5^30)(3))
        3 + O(5^20)
        sage: R(Integers(5^30)(1+5^23))
        1 + O(5^20)
        sage: R(Integers(49)(3))
        Traceback (most recent call last):
        ...
        TypeError: cannot coerce from the given integer mod ring (not a power of the same prime)

        sage: R(Integers(48)(3))
        Traceback (most recent call last):
        ...
        TypeError: cannot coerce from the given integer mod ring (not a power of the same prime)

    Some other conversions::

        sage: R(R(5))
        5 + O(5^20)

    .. TODO:: doctests for converting from other types of `p`-adic rings
    """
    def lift(self):
        r"""
        Return an integer congruent to ``self`` modulo the precision.

        .. WARNING::

            Since fixed modulus elements don't track their precision,
            the result may not be correct modulo
            `i^{\mathrm{prec_cap}}` if the element was defined by
            constructions that lost precision.

        EXAMPLES::

            sage: R = Zp(7,4,'fixed-mod'); a = R(8); a.lift()
            8
            sage: type(a.lift())
            <type 'sage.rings.integer.Integer'>
        """
        return self.lift_c()

    cdef lift_c(self):
        """
        Returns an integer congruent to this element modulo the precision.

        .. WARNING::

            Since fixed modulus elements don't track their precision,
            the result may not be correct modulo
            `i^{\mbox{prec_cap}}` if the element was defined by
            constructions that lost precision.

        EXAMPLES::

            sage: R = ZpFM(7,4); a = R(8); a.lift() # indirect doctest
            8
        """
        cdef Integer ans = PY_NEW(Integer)
        mpz_set(ans.value, self.value)
        return ans

    def _pari_(self):
        """
        Conversion to PARI.

        EXAMPLES::

            sage: R = ZpCA(5)
            sage: pari(R(1777)) #indirect doctest
            2 + 5^2 + 4*5^3 + 2*5^4 + O(5^20)
        """
        return self._to_gen()

    cdef pari_gen _to_gen(self):
        """
        Convert ``self`` to an equivalent pari element.

        EXAMPLES::

            sage: R = ZpFM(5, 10); a = R(17); pari(a) # indirect doctest
            2 + 3*5 + O(5^10)
            sage: pari(R(0))
            O(5^10)
            sage: pari(R(0,5))
            O(5^10)
            sage: pari(R(0)).debug()
            [&=...] PADIC(lg=5):... (precp=0,valp=10):... ... ... ...
                p : [&=...] INT(lg=3):... (+,lgefint=3):... ... 
              p^l : [&=...] INT(lg=3):... (+,lgefint=3):... ... 
                I : [&=...] INT(lg=2):... (0,lgefint=2):... 

        This checks that :trac:`15653` is fixed::

            sage: x = polygen(ZpFM(3,10))
            sage: (x^3 + x + 1)._pari_().poldisc()
            2 + 3 + 2*3^2 + 3^3 + 2*3^4 + 2*3^5 + 2*3^6 + 2*3^7 + 2*3^8 + 2*3^9 + O(3^10)
        """
        cdef long val
        # Let val be the valuation of self, holder (defined in the
        # linkage file) be the unit part.
        if mpz_sgn(self.value) == 0:
            # Special case for zero: maximal valuation and 0 unit part
            val = self.prime_pow.prec_cap
            mpz_set_ui(holder.value, 0)
        else:
            val = mpz_remove(holder.value, self.value, self.prime_pow.prime.value)
        return P.new_gen_from_padic(val, self.prime_pow.prec_cap - val,
                                    self.prime_pow.prime.value,
                                    self.prime_pow.pow_mpz_t_tmp(self.prime_pow.prec_cap - val),
                                    holder.value)

    def _integer_(self, Z=None):
        """
        Return an integer congruent to ``self`` modulo the precision.

        .. WARNING::

            Since fixed modulus elements don't track their precision,
            the result may not be correct modulo
            `p^{\mathrm{prec_cap}}` if the element was defined by
            constructions that lost precision.

        EXAMPLES::

            sage: R = ZpFM(5); R(-1)._integer_()
            95367431640624
        """
        return self.lift_c()

    def residue(self, absprec=1):
        r"""
        Reduce ``self`` modulo `p^\mathrm{absprec}`.

        INPUT:

        - ``absprec`` -- an integer (default: ``1``)

        OUTPUT:

        This element reduced modulo `p^\mathrm{absprec}` as an element of
        `\ZZ/p^\mathrm{absprec}\ZZ`.

        EXAMPLES::

            sage: R = Zp(7,4,'fixed-mod')
            sage: a = R(8)
            sage: a.residue(1)
            1
            sage: a.residue(2)
            8

        TESTS::

            sage: R = Zp(7,4,'fixed-mod')
            sage: a = R(8)
            sage: a.residue(0)
            0
            sage: a.residue(-1)
            Traceback (most recent call last):
            ...
            ValueError: Cannot reduce modulo a negative power of p.
            sage: a.residue(5)
            Traceback (most recent call last):
            ...
            PrecisionError: Not enough precision known in order to compute residue.

        """
        cdef Integer selfvalue, modulus
        if not isinstance(absprec, Integer):
            absprec = Integer(absprec)
        if absprec > self.precision_absolute():
            raise PrecisionError, "Not enough precision known in order to compute residue."
        elif absprec < 0:
            raise ValueError, "Cannot reduce modulo a negative power of p."
        cdef long aprec = mpz_get_ui((<Integer>absprec).value)
        modulus = PY_NEW(Integer)
        mpz_set(modulus.value, self.prime_pow.pow_mpz_t_tmp(aprec))
        selfvalue = PY_NEW(Integer)
        mpz_set(selfvalue.value, self.value)
        return Mod(selfvalue, modulus)

    def multiplicative_order(self):
        r"""
        Return the minimum possible multiplicative order of ``self``.

        OUTPUT:

        an integer -- the multiplicative order of this element.  This is the
        minimum multiplicative order of all elements of `\ZZ_p` lifting this
        element to infinite precision.

         EXAMPLES::

            sage: R = ZpFM(7, 6)
            sage: R(1/3)
            5 + 4*7 + 4*7^2 + 4*7^3 + 4*7^4 + 4*7^5 + O(7^6)
            sage: R(1/3).multiplicative_order()
            +Infinity
            sage: R(7).multiplicative_order()
            +Infinity
            sage: R(1).multiplicative_order()
            1
            sage: R(-1).multiplicative_order()
            2
            sage: R.teichmuller(3).multiplicative_order()
            6
        """
        cdef mpz_t tmp
        cdef Integer ans
        if mpz_divisible_p(self.value, self.prime_pow.prime.value):
            return infinity
        if mpz_cmp_ui(self.value, 1) == 0:
            ans = PY_NEW(Integer)
            mpz_set_ui(ans.value, 1)
            return ans
        mpz_init(tmp)
        mpz_sub_ui(tmp, self.prime_pow.pow_mpz_t_top(), 1)
        if mpz_cmp(self.value, tmp) == 0:
            ans = PY_NEW(Integer)
            mpz_set_ui(ans.value, 2)
            return ans
        # check if self is an approximation to a teichmuller lift:
        mpz_powm(tmp, self.value, self.prime_pow.prime.value, self.prime_pow.pow_mpz_t_top())
        if mpz_cmp(tmp, self.value) == 0:
            mpz_clear(tmp)
            return self.residue(1).multiplicative_order()
        else:
            mpz_clear(tmp)
            return infinity

def make_pAdicFixedModElement(parent, value):
    """
    Unpickles a fixed modulus element.

    EXAMPLES::

        sage: from sage.rings.padics.padic_fixed_mod_element import make_pAdicFixedModElement
        sage: R = ZpFM(5)
        sage: a = make_pAdicFixedModElement(R, 17*25); a
        2*5^2 + 3*5^3 + O(5^20)
    """
    return unpickle_fme_v2(pAdicFixedModElement, parent, value)
<|MERGE_RESOLUTION|>--- conflicted
+++ resolved
@@ -29,10 +29,6 @@
 from sage.rings.finite_rings.integer_mod import Mod
 
 cdef class PowComputer_(PowComputer_base):
-<<<<<<< HEAD
-    def __init__(self, Integer prime, long cache_limit, long prec_cap, long ram_prec_cap, bint in_field):
-        _prec_type = 'fixed-mod'
-=======
     """
     A PowComputer for a fixed-modulus padic ring.
     """
@@ -49,7 +45,6 @@
             'fixed-mod'
         """
         self._prec_type = 'fixed-mod'
->>>>>>> 9fecbdd4
         PowComputer_base.__init__(self, prime, cache_limit, prec_cap, ram_prec_cap, in_field)
 
 cdef class pAdicFixedModElement(FMElement):
