--- conflicted
+++ resolved
@@ -955,7 +955,7 @@
             sage: K(1/2).copy(R)
             Traceback (most recent call last):
             ...
-            ValueError: element of negative valuation cannot be convert to the integer ring
+            ValueError: element of negative valuation cannot be converted to the integer ring
         """
         if parent is None:
             parent = self._parent
@@ -966,13 +966,8 @@
             except AttributeError:
                 raise TypeError("parent must share the same precision object")
             if isinstance(parent, pAdicRingBaseGeneric) and self.valuation() < 0:
-<<<<<<< HEAD
-                raise ValueError("element of negative valuation cannot be convert to the integer ring")
+                raise ValueError("element of negative valuation cannot be converted to the integer ring")
         dx = [ [ self, self._parent._approx_one ] ]
-=======
-                raise ValueError("element of negative valuation cannot be converted to the integer ring")
-        dx = [ [ self, self._approx_one ] ]
->>>>>>> 816889f2
         return self.__class__(parent, self._value, dx=dx, check=False)
 
     def __copy__(self):
