"""
`p`-Adic ``ZZ_pX`` CA Element

This file implements elements of eisenstein and unramified extensions
of ``Zp`` with capped absolute precision.

For the parent class see padic_extension_leaves.pyx.

The underlying implementation is through NTL's ``ZZ_pX`` class.  Each
element contains the following data:

- ``absprec`` (long) -- An integer giving the precision to which this
  element is defined.  This is the power of the uniformizer modulo
  which the element is well defined.

- ``value`` (``ZZ_pX_c``) -- An ntl ``ZZ_pX`` storing the value.  The
  variable `x` is the uniformizer in the case of eisenstein extensions.
  This ZZ_pX is created with global ntl modulus determined by absprec.
  Let `a` be absprec and `e` be the ramification index over
  `\mathbb{Q}_p` or `\mathbb{Z}_p`.  Then the modulus is given by
  `p^{ceil(a/e)}`.  Note that all kinds of problems arise if you try
  to mix moduli.  ``ZZ_pX_conv_modulus`` gives a semi-safe way to
  convert between different moduli without having to pass through ZZX
  (see ``sage/libs/ntl/decl.pxi`` and ``c_lib/src/ntl_wrap.cpp``)

- ``prime_pow`` (some subclass of ``PowComputer_ZZ_pX``) -- a class,
  identical among all elements with the same parent, holding common
  data.

  + ``prime_pow.deg`` -- The degree of the extension

  + ``prime_pow.e``   -- The ramification index

  + ``prime_pow.f``   -- The inertia degree

  + ``prime_pow.prec_cap`` -- the unramified precision cap.  For
    eisenstein extensions this is the smallest power of p that is
    zero.

  + ``prime_pow.ram_prec_cap`` -- the ramified precision cap.  For
    eisenstein extensions this will be the smallest power of `x` that
    is indistinguishable from zero.

  + ``prime_pow.pow_ZZ_tmp``, prime_pow.pow_mpz_t_tmp``,
    ``prime_pow.pow_Integer`` -- functions for accessing powers of
    `p`.  The first two return pointers.  See
    ``sage/rings/padics/pow_computer_ext`` for examples and important
    warnings.

  + ``prime_pow.get_context``, ``prime_pow.get_context_capdiv``,
    ``prime_pow.get_top_context`` -- obtain an
    ``ntl_ZZ_pContext_class`` corresponding to `p^n`.  The capdiv
    version divides by ``prime_pow.e`` as appropriate.
    ``top_context`` corresponds to `p^{prec_cap}`.

  + ``prime_pow.restore_context``,
    ``prime_pow.restore_context_capdiv``,
    ``prime_pow.restore_top_context`` -- restores the given context.

  + ``prime_pow.get_modulus``, ``get_modulus_capdiv``,
    ``get_top_modulus`` -- Returns a ``ZZ_pX_Modulus_c*`` pointing to
    a polynomial modulus defined modulo `p^n` (appropriately divided
    by ``prime_pow.e`` in the capdiv case).

EXAMPLES:

An eisenstein extension::

    sage: R = ZpCA(5,5)
    sage: S.<x> = ZZ[]
    sage: f = x^5 + 75*x^3 - 15*x^2 +125*x - 5
    sage: W.<w> = R.ext(f); W
    Eisenstein Extension in w defined by (1 + O(5^5))*x^5 + (3*5^2 + O(5^5))*x^3 + (2*5 + 4*5^2 + 4*5^3 + 4*5^4 + O(5^5))*x^2 + (5^3 + O(5^5))*x + (4*5 + 4*5^2 + 4*5^3 + 4*5^4 + O(5^5)) of 5-adic Ring with capped absolute precision 5
    sage: z = (1+w)^5; z
    1 + w^5 + w^6 + 2*w^7 + 4*w^8 + 3*w^10 + w^12 + 4*w^13 + 4*w^14 + 4*w^15 + 4*w^16 + 4*w^17 + 4*w^20 + w^21 + 4*w^24 + O(w^25)
    sage: y = z >> 1; y
    w^4 + w^5 + 2*w^6 + 4*w^7 + 3*w^9 + w^11 + 4*w^12 + 4*w^13 + 4*w^14 + 4*w^15 + 4*w^16 + 4*w^19 + w^20 + 4*w^23 + O(w^24)
    sage: y.valuation()
    4
    sage: y.precision_relative()
    20
    sage: y.precision_absolute()
    24
    sage: z - (y << 1)
    1 + O(w^25)
    sage: (1/w)^12+w
    w^-12 + w + O(w^12)
    sage: (1/w).parent()
    Eisenstein Extension in w defined by (1 + O(5^5))*x^5 + (O(5^6))*x^4 + (3*5^2 + O(5^6))*x^3 + (2*5 + 4*5^2 + 4*5^3 + 4*5^4 + 4*5^5 + O(5^6))*x^2 + (5^3 + O(5^6))*x + (4*5 + 4*5^2 + 4*5^3 + 4*5^4 + 4*5^5 + O(5^6)) of 5-adic Field with capped relative precision 5

An unramified extension::

    sage: g = x^3 + 3*x + 3
    sage: A.<a> = R.ext(g)
    sage: z = (1+a)^5; z
    (2*a^2 + 4*a) + (3*a^2 + 3*a + 1)*5 + (4*a^2 + 3*a + 4)*5^2 + (4*a^2 + 4*a + 4)*5^3 + (4*a^2 + 4*a + 4)*5^4 + O(5^5)
    sage: z - 1 - 5*a - 10*a^2 - 10*a^3 - 5*a^4 - a^5
    O(5^5)
    sage: y = z >> 1; y
    (3*a^2 + 3*a + 1) + (4*a^2 + 3*a + 4)*5 + (4*a^2 + 4*a + 4)*5^2 + (4*a^2 + 4*a + 4)*5^3 + O(5^4)
    sage: 1/a
    (3*a^2 + 4) + (a^2 + 4)*5 + (3*a^2 + 4)*5^2 + (a^2 + 4)*5^3 + (3*a^2 + 4)*5^4 + O(5^5)
    sage: FFA = A.residue_field()
    sage: a0 = FFA.gen(); A(a0^3)
    (2*a + 2) + O(5)

Different printing modes::

    sage: R = ZpCA(5, print_mode='digits'); S.<x> = ZZ[]; f = x^5 + 75*x^3 - 15*x^2 + 125*x -5; W.<w> = R.ext(f)
    sage: z = (1+w)^5; repr(z)
    '...4110403113210310442221311242000111011201102002023303214332011214403232013144001400444441030421100001'
    sage: R = ZpCA(5, print_mode='bars'); S.<x> = ZZ[]; g = x^3 + 3*x + 3; A.<a> = R.ext(g)
    sage: z = (1+a)^5; repr(z)
    '...[4, 4, 4]|[4, 4, 4]|[4, 4, 4]|[4, 4, 4]|[4, 4, 4]|[4, 4, 4]|[4, 4, 4]|[4, 4, 4]|[4, 4, 4]|[4, 4, 4]|[4, 4, 4]|[4, 4, 4]|[4, 4, 4]|[4, 4, 4]|[4, 4, 4]|[4, 4, 4]|[4, 4, 4]|[4, 3, 4]|[1, 3, 3]|[0, 4, 2]'
    sage: R = ZpCA(5, print_mode='terse'); S.<x> = ZZ[]; f = x^5 + 75*x^3 - 15*x^2 + 125*x -5; W.<w> = R.ext(f)
    sage: z = (1+w)^5; z
    6 + 95367431640505*w + 25*w^2 + 95367431640560*w^3 + 5*w^4 + O(w^100)
    sage: R = ZpCA(5, print_mode='val-unit'); S.<x> = ZZ[]; f = x^5 + 75*x^3 - 15*x^2 + 125*x -5; W.<w> = R.ext(f)
    sage: y = (1+w)^5 - 1; y
    w^5 * (2090041 + 19073486126901*w + 1258902*w^2 + 674*w^3 + 16785*w^4) + O(w^100)

You can get at the underlying ntl representation::

    sage: z._ntl_rep()
    [6 95367431640505 25 95367431640560 5]
    sage: y._ntl_rep()
    [5 95367431640505 25 95367431640560 5]
    sage: y._ntl_rep_abs()
    ([5 95367431640505 25 95367431640560 5], 0)

NOTES:

If you get an error 'internal error: can't grow this
_ntl_gbigint,' it indicates that moduli are being mixed
inappropriately somewhere.

For example, when calling a function with a ZZ_pX_c as an
argument, it copies.  If the modulus is not set to the modulus of
the ZZ_pX_c, you can get errors.

AUTHORS:

- David Roe (2008-01-01): initial version

- Robert Harron (2011-09): fixes/enhancements

- Julian Rueth (2012-10-15): fixed an initialization bug

"""

#*****************************************************************************
#       Copyright (C) 2008 David Roe <roed.math@gmail.com>
#                          William Stein <wstein@gmail.com>
#                     2012 Julian Rueth <julian.rueth@fsfe.org>
#
#  Distributed under the terms of the GNU General Public License (GPL)
#  as published by the Free Software Foundation; either version 2 of
#  the License, or (at your option) any later version.
#
#                  http://www.gnu.org/licenses/
#*****************************************************************************

include "sage/ext/stdsage.pxi"
include "sage/ext/interrupt.pxi"

from sage.rings.integer cimport Integer
from sage.rings.rational cimport Rational
from sage.libs.ntl.ntl_ZZX cimport ntl_ZZX
from sage.libs.ntl.ntl_ZZ cimport ntl_ZZ
from sage.libs.ntl.ntl_ZZ_p cimport ntl_ZZ_p
from sage.libs.ntl.ntl_ZZ_pContext cimport ntl_ZZ_pContext_class
from sage.libs.ntl.ntl_ZZ_pContext import ntl_ZZ_pContext
from sage.rings.padics.padic_generic_element cimport pAdicGenericElement
from sage.libs.pari.gen import gen as pari_gen
from sage.rings.all import is_IntegerMod
from sage.rings.all import IntegerModRing
from sage.rings.padics.padic_ext_element cimport pAdicExtElement
from sage.rings.padics.precision_error import PrecisionError

from sage.rings.padics.pow_computer_ext cimport PowComputer_ZZ_pX
from sage.rings.padics.pow_computer_ext cimport PowComputer_ZZ_pX_small_Eis
from sage.rings.padics.pow_computer_ext cimport PowComputer_ZZ_pX_big_Eis

cdef object infinity
from sage.rings.infinity import infinity

cdef long maxordp = (1L << (sizeof(long) * 8 - 2)) -1

cdef class pAdicZZpXCAElement(pAdicZZpXElement):
    def __init__(self, parent, x, absprec = infinity, relprec = infinity, empty = False):
        """
        Creates an element of a capped absolute precision, unramified or eisenstein extension of Zp or Qp.

        INPUT:

        - ``parent`` -- either an ``EisensteinRingCappedAbsolute`` or
          ``UnramifiedRingCappedAbsolute``

        - `x` -- an integer, rational, `p`-adic element, polynomial,
          list, integer_mod, pari int/frac/poly_t/pol_mod, an
          ``ntl_ZZ_pX``, an ``ntl_ZZ``, an ``ntl_ZZ_p``, an
          ``ntl_ZZX``, or something convertible into parent.residue_field()

        - ``absprec`` -- an upper bound on the absolute precision of
          the element created

        - ``relprec`` -- an upper bound on the relative precision of
          the element created

        - ``empty`` -- whether to return after initializing to zero.

        EXAMPLES::

            sage: R = ZpCA(5,5)
            sage: S.<x> = ZZ[]
            sage: f = x^5 + 75*x^3 - 15*x^2 +125*x - 5
            sage: W.<w> = R.ext(f)
            sage: z = (1+w)^5; z # indirect doctest
            1 + w^5 + w^6 + 2*w^7 + 4*w^8 + 3*w^10 + w^12 + 4*w^13 + 4*w^14 + 4*w^15 + 4*w^16 + 4*w^17 + 4*w^20 + w^21 + 4*w^24 + O(w^25)
            sage: W(R(3,3))
            3 + O(w^15)
            sage: W(pari('3 + O(5^3)'))
            3 + O(w^15)
            sage: W(w, 14)
            w + O(w^14)

        TESTS:

        Check that :trac:`13600` is fixed::

            sage: K = W.fraction_field()
            sage: W(K.zero())
            O(w^25)
            sage: W(K.one())
            1 + O(w^25)
            sage: W(K.zero().add_bigoh(3))
            O(w^3)

        Check that :trac:`13612` has been fixed::

            sage: R = ZpCA(3)
            sage: S.<a> = R[]
            sage: W.<a> = R.extension(a^2+1)
            sage: W(W.residue_field().zero())
            O(3)

        """
        pAdicZZpXElement.__init__(self, parent)
        cdef long aprec, rprec, ctx_prec
        if empty:
            self.absprec = 0
            return
        self.absprec = -1 # to signal that self is uninitialized
        if absprec is infinity:
            aprec = self.prime_pow.ram_prec_cap
        else:
            if not PY_TYPE_CHECK(absprec, Integer):
                absprec = Integer(absprec)
            if mpz_sgn((<Integer>absprec).value) < 0:
                aprec = 0
            elif mpz_fits_slong_p((<Integer>absprec).value) == 0:
                aprec = self.prime_pow.ram_prec_cap
            else:
                aprec = mpz_get_si((<Integer>absprec).value)
                if aprec > self.prime_pow.ram_prec_cap:
                    aprec = self.prime_pow.ram_prec_cap
        if relprec is infinity:
            # This might not be the right default
            rprec = self.prime_pow.ram_prec_cap
        else:
            if not PY_TYPE_CHECK(relprec, Integer):
                rprec = Integer(relprec)
            if mpz_cmp_ui((<Integer>relprec).value, aprec) >= 0:
                rprec = self.prime_pow.ram_prec_cap
            elif relprec < 0:
                rprec = 0
            else:
                rprec = mpz_get_si((<Integer>relprec).value)
        cdef mpz_t tmp
        cdef ZZ_c tmp_z
        cdef Py_ssize_t i
        cdef Integer tmp_Int
        cdef Integer xlift
        if PY_TYPE_CHECK(x, pAdicGenericElement):
            if x.valuation() < 0:
                raise ValueError, "element has negative valuation"
            if x._is_base_elt(self.prime_pow.prime):
                xlift = <Integer>x.lift()
                if mpz_sgn(xlift.value) == 0:
                    if (<pAdicGenericElement>x)._is_exact_zero():
                        self._set_inexact_zero(aprec)
                        return
                ltmp = mpz_get_si((<Integer>x.precision_absolute()).value) * self.prime_pow.e
                if ltmp < aprec:
                    aprec = ltmp
                if relprec is infinity:
                    self._set_from_mpz_abs(xlift.value, aprec)
                else:
                    self._set_from_mpz_both(xlift.value, aprec, rprec)
                return
            if parent.prime() != x.parent().prime():
                raise TypeError, "Cannot coerce between p-adic parents with different primes."
        if isinstance(x, pari_gen):
            if x.type() == "t_PADIC":
                if x.variable() != self.prime_pow.prime:
                    raise TypeError, "Cannot coerce a pari p-adic with the wrong prime."
                ltmp = x.padicprec(self.prime_pow.prime) * self.prime_pow.e
                if ltmp < aprec:
                    aprec = ltmp
                x = x.lift()
            if x.type() == 't_INT':
                x = Integer(x)
            elif x.type() == 't_FRAC':
                x = Rational(x)
            elif x.type() == 't_POLMOD' or x.type == 't_POL':
                # This code doesn't check to see if the primes are the same.
                L = []
                x = x.lift().lift()
                for i from 0 <= i <= x.poldegree():
                    L.append(Integer(x.polcoeff(i)))
                x = L
            else:
                raise TypeError, "unsupported coercion from pari: only p-adics, integers, rationals, polynomials and pol_mods allowed"
        elif is_IntegerMod(x):
            mpz_init(tmp)
            ctx_prec = mpz_remove(tmp, (<Integer>x.modulus()).value, self.prime_pow.prime.value)
            if mpz_cmp_ui(tmp, 1) == 0:
                mpz_clear(tmp)
                x = x.lift()
                if ctx_prec < aprec:
                    aprec = ctx_prec
            else:
                mpz_clear(tmp)
                raise TypeError, "cannot coerce from the given integer mod ring (not a power of the same prime)"
        elif PY_TYPE_CHECK(x, ntl_ZZ_p):
            ctx_prec = ZZ_remove(tmp_z, (<ntl_ZZ>x.modulus()).x, self.prime_pow.pow_ZZ_tmp(1)[0])
            if ZZ_IsOne(tmp_z):
                x = x.lift()
                tmp_Int = PY_NEW(Integer)
                ZZ_to_mpz(&tmp_Int.value, &(<ntl_ZZ>x).x)
                x = tmp_Int
                if ctx_prec < aprec:
                    aprec = ctx_prec
            else:
                raise TypeError, "cannot coerce the given ntl_ZZ_p (modulus not a power of the same prime)"
        elif PY_TYPE_CHECK(x, ntl_ZZ):
            tmp_Int = PY_NEW(Integer)
            ZZ_to_mpz(&tmp_Int.value, &(<ntl_ZZ>x).x)
            x = tmp_Int
        elif isinstance(x, (int, long)):
            x = Integer(x)
        elif x in parent.residue_field():
            # Should only reach here if x is not in F_p
            z = parent.gen()
            poly = x.polynomial().list()
            x = sum([poly[i].lift() * (z ** i) for i in range(len(poly))], parent.zero())
            if 1 < aprec:
                aprec = 1
        cdef pAdicZZpXCAElement _x
        cdef pAdicZZpXCRElement __x
        if PY_TYPE_CHECK(x, Integer):
            if relprec is infinity:
                self._set_from_mpz_abs((<Integer>x).value, aprec)
            else:
                self._set_from_mpz_both((<Integer>x).value, aprec, rprec)
        elif PY_TYPE_CHECK(x, Rational):
            if relprec is infinity:
                self._set_from_mpq_abs((<Rational>x).value, aprec)
            else:
                self._set_from_mpq_both((<Rational>x).value, aprec, rprec)
        elif PY_TYPE_CHECK(x, ntl_ZZ_pX):
            if relprec is infinity:
                self._set_from_ZZ_pX_abs(&(<ntl_ZZ_pX>x).x, (<ntl_ZZ_pX>x).c, aprec)
            else:
                self._set_from_ZZ_pX_both(&(<ntl_ZZ_pX>x).x, (<ntl_ZZ_pX>x).c, aprec, rprec)
        elif PY_TYPE_CHECK(x, ntl_ZZX):
            if relprec is infinity:
                self._set_from_ZZX_abs((<ntl_ZZX>x).x, aprec)
            else:
                self._set_from_ZZX_both((<ntl_ZZX>x).x, aprec, rprec)
        elif PY_TYPE_CHECK(x, pAdicExtElement):
            if x.parent() is parent:
                _x = <pAdicZZpXCAElement>x
                if _x.absprec < aprec:
                    aprec = _x.absprec
                if rprec < self.prime_pow.ram_prec_cap:
                    self._set_from_ZZ_pX_both(&_x.value, None, aprec, rprec)
                else:
                    self._set(&_x.value, aprec)
            elif x.parent() is parent.fraction_field():
                __x = <pAdicZZpXCRElement>x
                if __x.relprec < 0:
                    __x._normalize()
                if __x._is_exact_zero():
                    self._set_inexact_zero(self.prime_pow.ram_prec_cap)
                elif __x.ordp < 0:
                    raise ValueError, "x has negative valuation"
                elif __x._is_inexact_zero():
                    if __x.ordp <= self.prime_pow.ram_prec_cap:
                        self._set_inexact_zero(__x.ordp)
                    else:
                        self._set_inexact_zero(self.prime_pow.ram_prec_cap)
                else:
                    poly = __x._ntl_rep_abs()[0]
                    if __x.relprec < rprec:
                        rprec = __x.relprec
                    if rprec + __x.ordp < aprec:
                        aprec = rprec + __x.ordp
                    self._set(&(<ntl_ZZ_pX>poly).x, aprec)
            else:
                raise NotImplementedError, "Conversion from different p-adic extensions not yet supported"
        else:
            try:
                x = list(x)
            except TypeError:
                try:
                    x = x.list()
                except AttributeError:
                    raise TypeError, "cannot convert x to a p-adic element"
            self._set_from_list_both(x, aprec, rprec)

    cdef int _set_inexact_zero(self, long absprec) except -1:
        """
        Sets ``self`` to be zero with valuation ``absprec``.

        EXAMPLES::

            sage: R = ZpCA(5,5)
            sage: S.<x> = ZZ[]
            sage: f = x^5 + 75*x^3 - 15*x^2 +125*x - 5
            sage: W.<w> = R.ext(f)
            sage: z = W(0,6); z # indirect doctest
            O(w^6)
            sage: z.valuation()
            6
            sage: z.precision_absolute()
            6
            sage: z.precision_relative()
            0
        """
        if absprec == self.absprec:
            ZZ_pX_clear(self.value)
        else:
            self._set_prec_abs(absprec)

    cpdef bint _is_inexact_zero(self) except -1:
        """
        Tests if ``self`` is an inexact zero.

        EXAMPLES::

            sage: R = ZpCA(5,5)
            sage: S.<x> = ZZ[]
            sage: f = x^5 + 75*x^3 - 15*x^2 +125*x - 5
            sage: W.<w> = R.ext(f)
            sage: z = W(0)
            sage: z._is_inexact_zero() #indirect doctest
            True
            sage: z = W(0,6)
            sage: z._is_inexact_zero()
            True
        """
        return self.absprec == 0 or ZZ_pX_IsZero(self.value) or self.valuation_c() == self.absprec

    cdef int _set(self, ZZ_pX_c* value, long absprec) except -1:
        """
        Sets ``value`` and ``absprec`` directly.

        EXAMPLES::

            sage: R = ZpCA(5,5)
            sage: S.<x> = ZZ[]
            sage: f = x^5 + 75*x^3 - 15*x^2 +125*x - 5
            sage: W.<w> = R.ext(f)
            sage: F = W.fraction_field()
            sage: z = F(1+w); z # indirect doctest
            1 + w + O(w^25)
            sage: W.precision_cap()
            25
            sage: F.precision_cap()
            25
        """
        self._set_prec_abs(absprec) # restores context
        if self.absprec != 0:
            ZZ_pX_conv_modulus(self.value, value[0], self.prime_pow.get_context_capdiv(absprec).x)

    cdef int _set_from_mpz_abs(self, mpz_t x, long absprec) except -1:
        """
        Sets ``self`` from an ``mpz_t`` with absolute precision
        bounded by ``absprec``.

        EXAMPLES::

            sage: R = ZpCA(5,5)
            sage: S.<x> = ZZ[]
            sage: f = x^5 + 75*x^3 - 15*x^2 +125*x - 5
            sage: W.<w> = R.ext(f)
            sage: W(70, absprec = 13) # indirect doctest
            4*w^5 + 3*w^7 + w^9 + 2*w^10 + 2*w^11 + O(w^13)
            sage: W(70, absprec = 4)
            O(w^4)
            sage: W(70, absprec = 0)
            O(w^0)
        """
        self._set_prec_abs(absprec) # restores context
        cdef mpz_t tmp_m
        cdef ZZ_c tmp_z
        if self.absprec != 0:
            mpz_init_set(tmp_m, x)
            mpz_to_ZZ(&tmp_z, &tmp_m)
            mpz_clear(tmp_m)
            ZZ_pX_SetCoeff(self.value, 0, ZZ_to_ZZ_p(tmp_z))

    cdef int _set_from_mpz_both(self, mpz_t x, long absprec, long relprec) except -1:
        """
        Sets ``self`` from an ``mpz_t`` with relative precision
        bounded by ``relprec`` and absolute precision bounded by
        ``absprec``.

        EXAMPLES::

            sage: R = ZpCA(5,5)
            sage: S.<x> = ZZ[]
            sage: f = x^5 + 75*x^3 - 15*x^2 +125*x - 5
            sage: W.<w> = R.ext(f)
            sage: W(70, relprec = 3) # indirect doctest
            4*w^5 + 3*w^7 + O(w^8)
            sage: W(70, absprec = 4, relprec = 2)
            O(w^4)
            sage: W(70, absprec = 0, relprec = 3)
            O(w^0)
        """
        if mpz_sgn(x) == 0:
            self._set_inexact_zero(absprec)
            return 0
        cdef mpz_t tmp_m
        cdef ZZ_c tmp_z
        cdef long shift
        mpz_init(tmp_m)
        sig_on()
        shift = mpz_remove(tmp_m, x, self.prime_pow.prime.value)
        mpz_set(tmp_m, x)
        sig_off()
        self._set_prec_both_with_ordp(shift * self.prime_pow.e, absprec, relprec)
        mpz_to_ZZ(&tmp_z, &tmp_m)
        mpz_clear(tmp_m)
        if self.absprec != 0:
            ZZ_pX_SetCoeff(self.value, 0, ZZ_to_ZZ_p(tmp_z))

    cdef int _set_from_mpq_abs(self, mpq_t x, long absprec) except -1:
        """
        Sets ``self`` from an ``mpq_t`` with absolute precision bounded by
        ``absprec``.

        EXAMPLES::

            sage: R = ZpCA(5,5)
            sage: S.<x> = ZZ[]
            sage: f = x^5 + 75*x^3 - 15*x^2 +125*x - 5
            sage: W.<w> = R.ext(f)
            sage: z = W(70/3, 14); z # indirect doctest
            3*w^5 + w^7 + 2*w^9 + 2*w^10 + 4*w^11 + w^12 + 2*w^13 + O(w^14)
            sage: z * 3
            4*w^5 + 3*w^7 + w^9 + 2*w^10 + 2*w^11 + w^13 + O(w^14)
            sage: W(70)
            4*w^5 + 3*w^7 + w^9 + 2*w^10 + 2*w^11 + w^13 + 3*w^16 + w^17 + w^18 + 4*w^20 + 4*w^21 + w^22 + 2*w^23 + O(w^25)
            sage: W(70/3, absprec = 4)
            O(w^4)
            sage: W(70/3, absprec = 0)
            O(w^0)
        """
        if mpq_sgn(x) == 0:
            self._set_inexact_zero(absprec)
            return 0
        if mpz_divisible_p(mpq_denref(x), self.prime_pow.prime.value):
            raise ValueError, "p divides the denominator"
        self._set_prec_abs(absprec) # restores context
        self._set_from_mpq_part2(x)

    cdef int _set_from_mpq_both(self, mpq_t x, long absprec, long relprec) except -1:
        """
        Sets ``self`` from an ``mpq_t`` with relative precision bounded by
        ``relprec`` and absolute precision bounded by ``absprec``.

        EXAMPLES::

            sage: R = ZpCA(5,5)
            sage: S.<x> = ZZ[]
            sage: f = x^5 + 75*x^3 - 15*x^2 +125*x - 5
            sage: W.<w> = R.ext(f)
            sage: z = W(70/3, 14); z # indirect doctest
            3*w^5 + w^7 + 2*w^9 + 2*w^10 + 4*w^11 + w^12 + 2*w^13 + O(w^14)
            sage: z * 3
            4*w^5 + 3*w^7 + w^9 + 2*w^10 + 2*w^11 + w^13 + O(w^14)
            sage: W(70)
            4*w^5 + 3*w^7 + w^9 + 2*w^10 + 2*w^11 + w^13 + 3*w^16 + w^17 + w^18 + 4*w^20 + 4*w^21 + w^22 + 2*w^23 + O(w^25)
            sage: W(70/3, absprec = 0, relprec = 1)
            O(w^0)
        """
        if mpq_sgn(x) == 0:
            self._set_inexact_zero(absprec)
            return 0
        cdef long num_ordp
        cdef mpz_t num_unit
        if mpz_divisible_p(mpq_denref(x), self.prime_pow.prime.value):
            raise ValueError, "p divides the denominator"
        sig_on()
        mpz_init(num_unit)
        num_ordp = mpz_remove(num_unit, mpq_numref(x), self.prime_pow.prime.value)
        mpz_clear(num_unit)
        sig_off()
        self._set_prec_both_with_ordp(num_ordp * self.prime_pow.e, absprec, relprec) # restores context
        self._set_from_mpq_part2(x)

    cdef int _set_from_mpq_part2(self, mpq_t x) except -1:
        """
        Given that the appropriate context has been restored, sets
        ``self`` from ``x``.

        TESTS::

            sage: R = ZpCA(5,5)
            sage: S.<x> = ZZ[]
            sage: f = x^5 + 75*x^3 - 15*x^2 +125*x - 5
            sage: W.<w> = R.ext(f)
            sage: W(QQ(4), 23) # indirect doctest
            4 + O(w^23)
        """
        cdef mpz_t tmp_m
        cdef ZZ_c den_z, num_z
        cdef ZZ_p_c value
        if self.absprec != 0:
            mpz_init_set(tmp_m, mpq_numref(x))
            mpz_to_ZZ(&num_z, &tmp_m)
            mpz_set(tmp_m, mpq_denref(x))
            mpz_to_ZZ(&den_z, &tmp_m)
            mpz_clear(tmp_m)
            ZZ_p_div(value, ZZ_to_ZZ_p(num_z), ZZ_to_ZZ_p(den_z))
            ZZ_pX_SetCoeff(self.value, 0, value)

    cdef int _set_from_ZZX_abs(self, ZZX_c poly, long absprec) except -1:
        """
        Sets ``self`` from a ``ZZX`` with absolute precision bounded by
        ``absprec``.

        EXAMPLES::

            sage: R = ZpCA(5,5)
            sage: S.<x> = ZZ[]
            sage: f = x^5 + 75*x^3 - 15*x^2 +125*x - 5
            sage: W.<w> = R.ext(f)
            sage: z = W(ntl.ZZX([4,1,16]), absprec = 14); z # indirect doctest
            4 + w + w^2 + 3*w^7 + w^9 + 2*w^11 + 4*w^13 + O(w^14)
            sage: z._ntl_rep()
            [4 1 16]
            sage: W(ntl.ZZX([4,1,16]), absprec = 0)
            O(w^0)
        """
        self._set_prec_abs(absprec)
        cdef ZZ_pX_c poly_p
        if self.absprec != 0:
            ZZX_to_ZZ_pX(poly_p, poly)
            self._set_from_ZZ_pX_abs(&poly_p, None, absprec)

    cdef int _set_from_ZZX_both(self, ZZX_c poly, long absprec, long relprec) except -1:
        """
        Sets ``self`` from a ``ZZX`` with relative precision bounded by
        ``relprec`` and absolute precision bounded by ``absprec``.

        EXAMPLES::
            sage: R = ZpCA(5,5)
            sage: S.<x> = ZZ[]
            sage: f = x^5 + 75*x^3 - 15*x^2 +125*x - 5
            sage: W.<w> = R.ext(f)
            sage: z = W(ntl.ZZX([4,1,16]), relprec = 12); z # indirect doctest
            4 + w + w^2 + 3*w^7 + w^9 + 2*w^11 + O(w^12)
            sage: z._ntl_rep()
            [4 1 16]
            sage: W(ntl.ZZX([4,1,16]), absprec = 0, relprec = 4)
            O(w^0)
        """
        self._set_prec_abs(absprec)
        cdef ZZ_pX_c poly_p
        if self.absprec != 0:
            ZZX_to_ZZ_pX(poly_p, poly)
            self._set_from_ZZ_pX_both(&poly_p, None, absprec, relprec)

    cdef int _set_from_ZZ_pX_abs(self, ZZ_pX_c* poly, ntl_ZZ_pContext_class ctx, long absprec) except -1:
        """
        Sets ``self`` from a ``ZZ_pX`` with absolute precision bounded by ``absprec`` (and by ``ctx``).

        EXAMPLES::

            sage: R = ZpCA(5,5)
            sage: S.<x> = ZZ[]
            sage: f = x^5 + 75*x^3 - 15*x^2 +125*x - 5
            sage: W.<w> = R.ext(f)
            sage: z = W(ntl.ZZ_pX([4,1,16],5^2)); z # indirect doctest
            4 + w + w^2 + 3*w^7 + w^9 + O(w^10)
            sage: z._ntl_rep()
            [4 1 16]
            sage: W(ntl.ZZ_pX([4,1,16],5^2), absprec = 0)
            O(w^0)
        """
        cdef long ctx_prec = -1
        if ctx is not None:
            ctx_prec = self._check_ZZ_pContext(ctx) * self.prime_pow.e
            if ctx_prec < absprec:
                absprec = ctx_prec
        if ZZ_pX_IsZero(poly[0]):
            self._set_inexact_zero(absprec)
            return 0
        self._set_prec_abs(absprec) # restores context
        if self.absprec != 0:
            ZZ_pX_conv_modulus(self.value, poly[0], self.prime_pow.get_context_capdiv(absprec).x)

    cdef int _set_from_ZZ_pX_both(self, ZZ_pX_c* poly, ntl_ZZ_pContext_class ctx, long absprec, long relprec) except -1:
        """
        Sets ``self`` from a ``ZZ_pX`` with relative precision bounded by
        ``relprec`` and absolute precision bounded by ``absprec``.

        EXAMPLES::

            sage: R = ZpCA(5,5)
            sage: S.<x> = ZZ[]
            sage: f = x^5 + 75*x^3 - 15*x^2 +125*x - 5
            sage: W.<w> = R.ext(f)
            sage: z = W(ntl.ZZ_pX([4,1,16],5^2), absprec = 8, relprec = 12); z # indirect doctest
            4 + w + w^2 + 3*w^7 + O(w^8)
            sage: z._ntl_rep()
            [4 1 16]
            sage: W(ntl.ZZ_pX([4,1,16],5^2), absprec = 0, relprec = 5)
            O(w^0)
        """
        cdef long ctx_prec
        if ctx is not None:
            ctx_prec = self._check_ZZ_pContext(ctx)
            if ctx_prec * self.prime_pow.e < absprec:
                absprec = ctx_prec * self.prime_pow.e
        if ZZ_pX_IsZero(poly[0]):
            self._set_inexact_zero(absprec)
            return 0
        cdef long val, index
        ZZ_pX_min_val_coeff(val, index, poly[0], self.prime_pow.pow_ZZ_tmp(1)[0])
        if self.prime_pow.e == 1:
            self._set_prec_both_with_ordp(val, absprec, relprec) #restores context
        else:
            self._set_prec_both_with_ordp(val * self.prime_pow.e + index, absprec, relprec) # restores context
        if self.absprec != 0:
            ZZ_pX_conv_modulus(self.value, poly[0], self.prime_pow.get_context_capdiv(self.absprec).x)

    cdef bint _set_prec_abs(self, long absprec) except -1:
        """
        Safely sets the absolute precision of self to ``absprec``.

        Returns ``True`` iff ``self.absprec`` was reset.

        Note that this will wipe out anything in ``self.value``.  Be
        careful resetting ``self.value`` directly: if you set it to a
        different modulus, NTL may have problems.  The safest way to
        reset ``self.value`` to a different modulus is::

            self.prime_pow.restore_context_capdiv(self.absprec)
            cdef ZZ_pX_c tmp = self.value
            self._set_prec_abs(new_abs_prec)
            ZZ_pX_conv_modulus(self.value, tmp, self.prime_pow.get_context_capdiv(self.absprec).x)

        If you want to speed up this process and you're decreasing
        precision, you may be able to just set ``self.absprec`` and
        ``ZZ_pX_conv_modulus``.  I haven't looked into how NTL will be
        have in this case well enough to know if your program will
        segfault in this case or not.

        TESTS::

            sage: R = ZpCA(5,5)
            sage: S.<x> = ZZ[]
            sage: f = x^5 + 75*x^3 - 15*x^2 +125*x - 5
            sage: W.<w> = R.ext(f)
            sage: W(70, 13) # indirect doctest
            4*w^5 + 3*w^7 + w^9 + 2*w^10 + 2*w^11 + O(w^13)
        """
        if absprec < 0:
            raise ValueError, "absprec must be non-negative"
        if self.absprec == absprec:
            return False
        if self.absprec > 0:
            ZZ_pX_destruct(&self.value)
        if absprec > 0:
            self.prime_pow.restore_context_capdiv(absprec)
            ZZ_pX_construct(&self.value)
        self.absprec = absprec
        return True

    cdef bint _set_prec_both(self, long absprec, long relprec) except -1:
        raise TypeError, "use _set_prec_both_with_ord"

    cdef bint _set_prec_both_with_ordp(self, long ordp, long absprec, long relprec) except -1:
        """
        Sets the absolute precision of ``self`` to the minimum of ``absprec``
        and ``ordp + relprec``.

        Note that this will wipe out anything in ``self.value``.  Be
        careful resetting ``self.value`` directly: if you set it to a
        different modulus, NTL may have problems.  The safest way to
        reset ``self.value`` to a different modulus is::

            self.prime_pow.restore_context_capdiv(self.absprec)
            cdef ZZ_pX_c tmp = self.value
            self._set_prec_abs(new_abs_prec)
            ZZ_pX_conv_modulus(self.value, tmp, self.prime_pow.get_context_capdiv(self.relprec).x)

        You may be able to just set ``self.absprec`` and
        ``ZZ_pX_conv_modulus`` if you're decreasing precision.  I'm not
        sure.

        TESTS::

            sage: R = ZpCA(5,5)
            sage: S.<x> = ZZ[]
            sage: f = x^5 + 75*x^3 - 15*x^2 +125*x - 5
            sage: W.<w> = R.ext(f)
            sage: W(70, relprec = 3) # indirect doctest
            4*w^5 + 3*w^7 + O(w^8)
        """
        if absprec <= ordp + relprec:
            self._set_prec_abs(absprec)
        else:
            self._set_prec_abs(ordp + relprec)

    def __dealloc__(self):
        """
        Deallocates ``self.value``.

        EXAMPLES::

            sage: R = ZpCA(5,5)
            sage: S.<x> = ZZ[]
            sage: f = x^5 + 75*x^3 - 15*x^2 +125*x - 5
            sage: W.<w> = R.ext(f)
            sage: z = W(25/3, relprec = 6)
            sage: del z #indirect doctest
        """
        if self.absprec != 0:
            ZZ_pX_destruct(&self.value)

    cdef pAdicZZpXCAElement _new_c(self, long absprec):
        """
        Returns a new element with the same parent as ``self`` and
        absolute precision ``absprec``.

        EXAMPLES::

            sage: R = ZpCA(5,5)
            sage: S.<x> = ZZ[]
            sage: f = x^5 + 75*x^3 - 15*x^2 +125*x - 5
            sage: W.<w> = R.ext(f)
            sage: w^5 + 1 # indirect doctest
            1 + w^5 + O(w^25)
        """
        cdef pAdicZZpXCAElement ans = PY_NEW(pAdicZZpXCAElement)
        ans._parent = self._parent
        ans.prime_pow = self.prime_pow
        ans.absprec = absprec
        if absprec > 0:
            self.prime_pow.restore_context_capdiv(absprec)
            ZZ_pX_construct(&ans.value)
        elif absprec < 0:
            raise ValueError, "absprec must be positive"
        return ans

    def __reduce__(self):
        """
        Pickles ``self``.

        EXAMPLES::

            sage: R = Qp(5,5)
            sage: S.<x> = ZZ[]
            sage: f = x^5 + 75*x^3 - 15*x^2 +125*x - 5
            sage: W.<w> = R.ext(f)
            sage: z = (1 + w)^5 - 1
            sage: loads(dumps(z)) == z
            True
        """
        cdef Integer absprec
        absprec = PY_NEW(Integer)
        mpz_set_si(absprec.value, self.absprec)
        if self.absprec == 0:
            return make_ZZpXCAElement, (self.parent(), None, absprec, 0)
        self.prime_pow.restore_context_capdiv(self.absprec)
        cdef ntl_ZZ_pX holder = PY_NEW(ntl_ZZ_pX)
        holder.c = self.prime_pow.get_context_capdiv(self.absprec)
        holder.x = self.value
        return make_ZZpXCAElement, (self.parent(), holder, absprec, 0)

    cdef int _cmp_units(left, pAdicGenericElement right) except -2:
        """
        For units ``left`` and ``right``, returns 0 if they are equal up to
        the lesser of the two precisions, or 1 if they are not.

        EXAMPLES::

            sage: R = ZpCA(5,5)
            sage: S.<x> = ZZ[]
            sage: f = x^5 + 75*x^3 - 15*x^2 +125*x - 5
            sage: W.<w> = R.ext(f)
            sage: w == 1 # indirect doctest
            False
            sage: y = 1 + w + O(w^7)
            sage: z = 1 + w + w^10 + O(w^13)
            sage: y == z
            True
        """
        # This function needs improvement.  In particular, there are a lot of
        # speed improvements to be had, and it should be changed so that it
        # returns 1 only half the time (and -1 the other half) when left and
        # right are not equal.
        cdef pAdicZZpXCAElement diff = <pAdicZZpXCAElement> (left - right)
        if diff._is_inexact_zero():
            return 0
        # for now, just return 1
        return 1

    def __invert__(self):
        """
        Returns the inverse of ``self``.

        EXAMPLES::

            sage: R = ZpCA(5,5)
            sage: S.<x> = ZZ[]
            sage: f = x^5 + 75*x^3 - 15*x^2 +125*x - 5
            sage: W.<w> = R.ext(f)
            sage: z = (1 + w)^5
            sage: y = ~z; y # indirect doctest
            1 + 4*w^5 + 4*w^6 + 3*w^7 + w^8 + 2*w^10 + w^11 + w^12 + 2*w^14 + 3*w^16 + 3*w^17 + 4*w^18 + 4*w^19 + 2*w^20 + 2*w^21 + 4*w^22 + 3*w^23 + 3*w^24 + O(w^25)
            sage: y.parent()
            Eisenstein Extension in w defined by (1 + O(5^5))*x^5 + (O(5^6))*x^4 + (3*5^2 + O(5^6))*x^3 + (2*5 + 4*5^2 + 4*5^3 + 4*5^4 + 4*5^5 + O(5^6))*x^2 + (5^3 + O(5^6))*x + (4*5 + 4*5^2 + 4*5^3 + 4*5^4 + 4*5^5 + O(5^6)) of 5-adic Field with capped relative precision 5
            sage: z = z - 1
            sage: ~z
            w^-5 + 4*w^-4 + 4*w^-3 + 4*w^-2 + 2*w^-1 + 1 + w + 4*w^2 + 4*w^3 + 4*w^4 + w^5 + w^6 + w^7 + 4*w^8 + 4*w^9 + 2*w^10 + w^11 + 2*w^12 + 4*w^13 + 4*w^14 + O(w^15)
        """
        return self.to_fraction_field()._invert_c_impl()

    cpdef RingElement _invert_c_impl(self):
        """
        Returns the inverse of ``self``.

        EXAMPLES::

            sage: R = ZpCA(5,5)
            sage: S.<x> = ZZ[]
            sage: f = x^5 + 75*x^3 - 15*x^2 +125*x - 5
            sage: W.<w> = R.ext(f)
            sage: z = (1 + w)^5
            sage: y = ~z; y # indirect doctest
            1 + 4*w^5 + 4*w^6 + 3*w^7 + w^8 + 2*w^10 + w^11 + w^12 + 2*w^14 + 3*w^16 + 3*w^17 + 4*w^18 + 4*w^19 + 2*w^20 + 2*w^21 + 4*w^22 + 3*w^23 + 3*w^24 + O(w^25)
            sage: y.parent()
            Eisenstein Extension in w defined by (1 + O(5^5))*x^5 + (O(5^6))*x^4 + (3*5^2 + O(5^6))*x^3 + (2*5 + 4*5^2 + 4*5^3 + 4*5^4 + 4*5^5 + O(5^6))*x^2 + (5^3 + O(5^6))*x + (4*5 + 4*5^2 + 4*5^3 + 4*5^4 + 4*5^5 + O(5^6)) of 5-adic Field with capped relative precision 5
            sage: z = z - 1
            sage: ~z
            w^-5 + 4*w^-4 + 4*w^-3 + 4*w^-2 + 2*w^-1 + 1 + w + 4*w^2 + 4*w^3 + 4*w^4 + w^5 + w^6 + w^7 + 4*w^8 + 4*w^9 + 2*w^10 + w^11 + 2*w^12 + 4*w^13 + 4*w^14 + O(w^15)
        """
        return self.to_fraction_field()._invert_c_impl()

    cpdef pAdicZZpXCRElement to_fraction_field(self):
        """
        Returns ``self`` cast into the fraction field of ``self.parent()``.

        EXAMPLES::

            sage: R = ZpCA(5,5)
            sage: S.<x> = ZZ[]
            sage: f = x^5 + 75*x^3 - 15*x^2 +125*x - 5
            sage: W.<w> = R.ext(f)
            sage: z = (1 + w)^5; z
            1 + w^5 + w^6 + 2*w^7 + 4*w^8 + 3*w^10 + w^12 + 4*w^13 + 4*w^14 + 4*w^15 + 4*w^16 + 4*w^17 + 4*w^20 + w^21 + 4*w^24 + O(w^25)
            sage: y = z.to_fraction_field(); y #indirect doctest
            1 + w^5 + w^6 + 2*w^7 + 4*w^8 + 3*w^10 + w^12 + 4*w^13 + 4*w^14 + 4*w^15 + 4*w^16 + 4*w^17 + 4*w^20 + w^21 + 4*w^24 + O(w^25)
            sage: y.parent()
            Eisenstein Extension in w defined by (1 + O(5^5))*x^5 + (O(5^6))*x^4 + (3*5^2 + O(5^6))*x^3 + (2*5 + 4*5^2 + 4*5^3 + 4*5^4 + 4*5^5 + O(5^6))*x^2 + (5^3 + O(5^6))*x + (4*5 + 4*5^2 + 4*5^3 + 4*5^4 + 4*5^5 + O(5^6)) of 5-adic Field with capped relative precision 5
        """
        cdef pAdicZZpXCRElement ans = PY_NEW(pAdicZZpXCRElement)
        ans._parent = self._parent.fraction_field()
        ans.prime_pow = ans._parent.prime_pow
        ans.ordp = 0
        ans.relprec = -self.absprec
        if self.absprec != 0:
            self.prime_pow.restore_context_capdiv(self.absprec)
            ZZ_pX_construct(&ans.unit)
            ans.unit = self.value
        return ans

    cdef pAdicZZpXCAElement _lshift_c(self, long n):
        """
        Multiplies ``self`` by the uniformizer raised to the power ``n``.  If
        ``n`` is negative, right shifts by ``-n``.

        EXAMPLES::

            sage: R = ZpCA(5,5)
            sage: S.<x> = ZZ[]
            sage: f = x^5 + 75*x^3 - 15*x^2 +125*x - 5
            sage: W.<w> = R.ext(f)
            sage: z = (1 + w)^5
            sage: z
            1 + w^5 + w^6 + 2*w^7 + 4*w^8 + 3*w^10 + w^12 + 4*w^13 + 4*w^14 + 4*w^15 + 4*w^16 + 4*w^17 + 4*w^20 + w^21 + 4*w^24 + O(w^25)
            sage: z << 17 # indirect doctest
            w^17 + w^22 + w^23 + 2*w^24 + O(w^25)
            sage: z << (-1)
            w^4 + w^5 + 2*w^6 + 4*w^7 + 3*w^9 + w^11 + 4*w^12 + 4*w^13 + 4*w^14 + 4*w^15 + 4*w^16 + 4*w^19 + w^20 + 4*w^23 + O(w^24)
        """
        self._rshift_c(-n)

    def __lshift__(pAdicZZpXCAElement self, shift):
        """
        Multiplies ``self`` by the uniformizer raised to the power ``n``.  If
        ``n`` is negative, right shifts by ``-n``.

        EXAMPLES::

            sage: R = ZpCA(5,5)
            sage: S.<x> = ZZ[]
            sage: f = x^5 + 75*x^3 - 15*x^2 +125*x - 5
            sage: W.<w> = R.ext(f)
            sage: z = (1 + w)^5
            sage: z
            1 + w^5 + w^6 + 2*w^7 + 4*w^8 + 3*w^10 + w^12 + 4*w^13 + 4*w^14 + 4*w^15 + 4*w^16 + 4*w^17 + 4*w^20 + w^21 + 4*w^24 + O(w^25)
            sage: z << 17 # indirect doctest
            w^17 + w^22 + w^23 + 2*w^24 + O(w^25)
            sage: z << (-1)
            w^4 + w^5 + 2*w^6 + 4*w^7 + 3*w^9 + w^11 + 4*w^12 + 4*w^13 + 4*w^14 + 4*w^15 + 4*w^16 + 4*w^19 + w^20 + 4*w^23 + O(w^24)
        """
        cdef pAdicZZpXCAElement ans
        if not PY_TYPE_CHECK(shift, Integer):
            shift = Integer(shift)
        if mpz_fits_slong_p((<Integer>shift).value) == 0:
            if mpz_sgn((<Integer>shift).value) > 0:
                ans = self._new_c(self.prime_pow.ram_prec_cap)
            else:
                ans = self._new_c(0)
            return ans
        return self._rshift_c(-mpz_get_si((<Integer>shift).value))

    cdef pAdicZZpXCAElement _rshift_c(self, long n):
        """
        Divides ``self`` by the uniformizer raised to the power ``n``.  If
        parent is not a field, throws away the non-positive part of
        the series expansion.  If ``n`` is negative, left shifts by ``-n``.

        EXAMPLES::

            sage: R = ZpCA(5,5,print_mode='digits')
            sage: S.<x> = ZZ[]
            sage: f = x^5 + 75*x^3 - 15*x^2 +125*x - 5
            sage: W.<w> = R.ext(f)
            sage: z = (1 + w)^5
            sage: for m in range(26): repr(z >> m) # indirect doctest
            '...4001400444441030421100001'
            '...400140044444103042110000'
            '...40014004444410304211000'
            '...4001400444441030421100'
            '...400140044444103042110'
            '...40014004444410304211'
            '...4001400444441030421'
            '...400140044444103042'
            '...40014004444410304'
            '...4001400444441030'
            '...400140044444103'
            '...40014004444410'
            '...4001400444441'
            '...400140044444'
            '...40014004444'
            '...4001400444'
            '...400140044'
            '...40014004'
            '...4001400'
            '...400140'
            '...40014'
            '...4001'
            '...400'
            '...40'
            '...4'
            '...'
            sage: repr(z >> (-4))
            '...4004444410304211000010000'
        """
        cdef long absprec
        if n == 0:
            return self
        elif n > self.absprec: # we do these checks first in case adding would cause an overflow
            absprec = 0
        elif n < self.absprec - self.prime_pow.ram_prec_cap:
            absprec = self.prime_pow.ram_prec_cap
        else:
            absprec = self.absprec - n
        cdef pAdicZZpXCAElement ans
        if absprec > 0:
            ans = self._new_c(absprec)
            if n > -self.prime_pow.ram_prec_cap: # the result might not be zero.
                if self.prime_pow.e == 1:
                    if n > 0:
                        ZZ_pX_right_pshift(ans.value, self.value, self.prime_pow.pow_ZZ_tmp(n)[0], self.prime_pow.get_context(ans.absprec).x)
                    else:
                        ZZ_pX_left_pshift(ans.value, self.value, self.prime_pow.pow_ZZ_tmp(-n)[0], self.prime_pow.get_context(ans.absprec).x)
                else:
                    self.prime_pow.eis_shift_capdiv(&ans.value, &self.value, n, ans.absprec)
        else:
            ans = self._new_c(0)
        return ans

    def __rshift__(pAdicZZpXCAElement self, shift):
        """
        Divides ``self`` by the uniformizer raised to the power ``n``.  If
        parent is not a field, throws away the non-positive part of
        the series expansion.  If ``n`` is negative, left shifts by ``-n``.

        EXAMPLES::

            sage: R = ZpCA(5,5)
            sage: S.<x> = ZZ[]
            sage: f = x^5 + 75*x^3 - 15*x^2 +125*x - 5
            sage: W.<w> = R.ext(f)
            sage: z = (1 + w)^5
            sage: z
            1 + w^5 + w^6 + 2*w^7 + 4*w^8 + 3*w^10 + w^12 + 4*w^13 + 4*w^14 + 4*w^15 + 4*w^16 + 4*w^17 + 4*w^20 + w^21 + 4*w^24 + O(w^25)
            sage: z >> (6) # indirect doctest
            1 + 2*w + 4*w^2 + 3*w^4 + w^6 + 4*w^7 + 4*w^8 + 4*w^9 + 4*w^10 + 4*w^11 + 4*w^14 + w^15 + 4*w^18 + O(w^19)
            sage: z >> (-4)
            w^4 + w^9 + w^10 + 2*w^11 + 4*w^12 + 3*w^14 + w^16 + 4*w^17 + 4*w^18 + 4*w^19 + 4*w^20 + 4*w^21 + 4*w^24 + O(w^25)
        """
        cdef pAdicZZpXCAElement ans
        if not PY_TYPE_CHECK(shift, Integer):
            shift = Integer(shift)
        if mpz_fits_slong_p((<Integer>shift).value) == 0:
            if mpz_sgn((<Integer>shift).value) < 0:
                ans = self._new_c(self.prime_pow.ram_prec_cap)
            else:
                ans = self._new_c(0)
            return ans
        return self._rshift_c(mpz_get_si((<Integer>shift).value))

    cpdef ModuleElement _neg_(self):
        """
        Returns ``-self``.

        EXAMPLES::

            sage: R = ZpCA(5,5)
            sage: S.<x> = ZZ[]
            sage: f = x^5 + 75*x^3 - 15*x^2 +125*x - 5
            sage: W.<w> = R.ext(f)
            sage: z = (1 + w)^5; z
            1 + w^5 + w^6 + 2*w^7 + 4*w^8 + 3*w^10 + w^12 + 4*w^13 + 4*w^14 + 4*w^15 + 4*w^16 + 4*w^17 + 4*w^20 + w^21 + 4*w^24 + O(w^25)
            sage: -z # indirect doctest
            4 + 3*w^5 + 4*w^6 + w^7 + w^8 + w^9 + w^10 + w^11 + 2*w^12 + 4*w^13 + 4*w^15 + 3*w^16 + w^17 + 2*w^18 + 3*w^19 + 2*w^21 + 4*w^23 + 4*w^24 + O(w^25)
            sage: y = z + (-z); y
            O(w^25)
            sage: -y
            O(w^25)
        """
        cdef pAdicZZpXCAElement ans = self._new_c(self.absprec)
        if self.absprec != 0:
            self.prime_pow.restore_context_capdiv(self.absprec)
            ZZ_pX_negate(ans.value, self.value)
        return ans

#                                             / 1 + \alpha^p \pi_K^{p \lambda}                      mod \mathfrak{p}_K^{p \lambda + 1}   if 1 \le \lambda < \frac{e_K}{p-1}
#        (1 + \alpha \pi^{\lambda})^p \equiv {  1 + (\alpha^p - \epsilon \alpha) \pi_K^{p \lambda}  mod \mathfrak{p}_K^{p \lambda + 1}   if \lambda = \frac{e_K}{p-1}
#                                             \ 1 - \epsilon \alpha \pi_K^{\lambda + e}             mod \mathfrak{p}_K^{\lambda + e + 1} if \lambda > \frac{e_K}{p-1}

    def __pow__(pAdicZZpXCAElement self, _right, m): # m ignored
        r"""
        Computes ``self^right``.

        Note: when right is divisible by `p` then one can get more
        precision than expected.

        Lemma 2.1 (Constructing Class Fields over Local Fields,
        Sebastian Pauli): Let `\alpha` be in `\mathcal{O}_K`.  Let

        ..math ::

            p = -\pi_K^{e_K} \epsilon

        be the factorization of `p` where `\epsilon` is a unit.  Then
        the `p`-th power of `1 + \alpha \pi_K^{\lambda}` satisfies

        ..math ::

            (1 + \alpha \pi^{\lambda})^p \equiv \left{ \begin{array}{lll}
            1 + \alpha^p \pi_K^{p \lambda} & \mod \mathfrak{p}_K^{p \lambda + 1} & \mbox{if $1 \le \lambda < \frac{e_K}{p-1}$} \\
            1 + (\alpha^p - \epsilon \alpha) \pi_K^{p \lambda} & \mod \mathfrak{p}_K^{p \lambda + 1} & \mbox{if $\lambda = \frac{e_K}{p-1}$} \\
            1 - \epsilon \alpha \pi_K^{\lambda + e} & \mod \mathfrak{p}_K^{\lambda + e + 1} & \mbox{if $\lambda > \frac{e_K}{p-1}$}
            \end{array} \right.


        So if right is divisible by `p^k` we can multiply the relative
        precision by `p` until we exceed `e/(p-1)`, then add `e` until
        we have done a total of `k` things: the precision of the
        result can therefore be greater than the precision of self.

        There is also the issue of `p`-adic exponents, and determining
        how the precision of the exponent affects the precision of the
        result.

        In computing `(a + O(\pi^k))^{b + O(p^m)}`, one needs that the
        reduction of `a` mod `\pi` is in the prime field `\mathbb{F}_p` (so
        that the `p^m` power of the Teichmuller part is constant as
        `m` increases).  Given this restriction, we can factor out the
        Teichmuller part and use the above lemma to find the first
        spot where

        ..math ::

            (1 + \alpha \pi^{\lambda})^{p^m}

        differs from 1.  We compare this with the precision bound
        given by computing `(a + O(\pi^k))^b` and take the lesser of
        the two.

        In order to do this we need to compute the valuation of ``(self
        / self.parent().teichmuller(self)) - 1``.

        EXAMPLES::

            sage: R = ZpCA(5,5)
            sage: S.<x> = ZZ[]
            sage: f = x^5 + 75*x^3 - 15*x^2 +125*x - 5
            sage: W.<w> = R.ext(f)
            sage: (1 + w)^5 # indirect doctest
            1 + w^5 + w^6 + 2*w^7 + 4*w^8 + 3*w^10 + w^12 + 4*w^13 + 4*w^14 + 4*w^15 + 4*w^16 + 4*w^17 + 4*w^20 + w^21 + 4*w^24 + O(w^25)
            sage: (1 + w + O(w^19))^5
            1 + w^5 + w^6 + 2*w^7 + 4*w^8 + 3*w^10 + w^12 + 4*w^13 + 4*w^14 + 4*w^15 + 4*w^16 + 4*w^17 + 4*w^20 + w^21 + O(w^24)
            sage: (1 + O(w))^5
            1 + O(w^5)
            sage: (1 + w + O(w^3))^25
            1 + w^10 + w^11 + 4*w^12 + O(w^13)
            sage: (3 + 2*w + w^2 + O(w^6))^(15 + O(125))
            2 + 4*w^6 + w^7 + 3*w^8 + 3*w^9 + 4*w^10 + O(w^11)
            sage: (3 + 2*w + w^2 + O(w^6))^(15 + O(25))
            2 + 4*w^6 + w^7 + 3*w^8 + 3*w^9 + O(w^10)
            sage: (3 + w^2 + O(w^6))^(15+O(25))
            2 + w^5 + 4*w^7 + w^9 + 3*w^10 + O(w^11)
            sage: R = ZpCA(2, 10)
            sage: S.<x> = ZZ[]
            sage: f = x^34 + 18*x^5 - 72*x^3 + 2
            sage: W.<w> = R.ext(f)
            sage: (1+w+O(w^2))^8
            1 + w^8 + O(w^16)
            sage: (1+w+O(w^2))^16
            1 + w^16 + O(w^32)
            sage: (1+w+O(w^2))^32
            1 + w^32 + w^50 + w^55 + w^60 + O(w^64)
            sage: (1+w+O(w^2))^64
            1 + w^64 + w^66 + w^71 + w^76 + w^81 + w^84 + w^86 + w^91 + w^94 + w^96 + O(w^98)
            sage: U.<a> = Zq(17^4, 6, print_mode='val-unit'); b = (a^3-a+14)^-6; b
            12003242 + 4839703*a + 2697351*a^2 + 11717046*a^3 + O(17^6)
            sage: b*(a^3-a+14)^6
            1 + O(17^6)
        """
        cdef Integer right
        cdef bint padic_exp
        cdef long exp_prec
        cdef long exp_val
        cdef long ans_relprec, ans_ordp
        cdef long self_ordp = self.valuation_c()
        cdef long self_relprec = self.absprec - self_ordp
        cdef long threshold # e / (p-1)
        cdef long prime_long
        cdef mpz_t tmp, tmp2
        if mpz_fits_slong_p(self.prime_pow.prime.value) == 0:
            threshold = 0
        else:
            threshold = self.prime_pow.e / (mpz_get_si(self.prime_pow.prime.value) - 1)
        cdef Integer base_level
        cdef pAdicZZpXCAElement ans
        cdef long i
        if self._is_inexact_zero():
            # If an integer exponent, return an inexact zero of valuation right * self_ordp.  Otherwise raise an error.
            if isinstance(_right, (int, long)):
                _right = Integer(_right)
            if PY_TYPE_CHECK(_right, Integer):
                mpz_init_set_si(tmp, self_ordp)
                mpz_mul(tmp, tmp, (<Integer>_right).value)
                if mpz_cmp_si(tmp, self.prime_pow.ram_prec_cap) >= 0:
                    ans = self._new_c(self.prime_pow.ram_prec_cap)
                elif mpz_sgn(tmp) <= 0:
                    ans = self._new_c(0)
                else:
                    ans = self._new_c(mpz_get_si(tmp))
                mpz_clear(tmp)
                return ans
            elif PY_TYPE_CHECK(_right, Rational) or (PY_TYPE_CHECK(_right, pAdicGenericElement) and _right._is_base_elt(self.prime_pow.prime)):
                raise ValueError, "Need more precision"
            else:
                raise TypeError, "exponent must be an integer, rational or base p-adic with the same prime"
        if isinstance(_right, (int, long)):
            _right = Integer(_right)
        cdef pAdicZZpXCAElement unit
        if PY_TYPE_CHECK(_right, Integer):
            right = <Integer> _right
            if right < 0 and self_ordp > 0:
                return self.to_fraction_field()**right
            if right == 0:
                # return 1 to maximum precision
                ans = self._new_c(self.prime_pow.ram_prec_cap)
                ZZ_pX_SetCoeff_long(ans.value, 0, 1)
                return ans
            padic_exp = False
            exp_val = _right.valuation(self.prime_pow.prime) ##
        elif PY_TYPE_CHECK(_right, pAdicGenericElement) and _right._is_base_elt(self.prime_pow.prime):
            if self_ordp != 0:
                raise ValueError, "in order to raise to a p-adic exponent, base must be a unit"
            right = Integer(_right)
            padic_exp = True
            exp_prec = _right.precision_absolute() ##
            exp_val = _right.valuation() ##
            if exp_val < 0:
                raise NotImplementedError, "negative valuation exponents not yet supported"
            # checks to see if the residue of self's unit is in the prime field.
            if self.prime_pow.e == 1:
                unit = self.unit_part()
                for i from 1 <= i <= ZZ_pX_deg(unit.value):
                    if not ZZ_divide_test(ZZ_p_rep(ZZ_pX_coeff(unit.value, i)), self.prime_pow.pow_ZZ_tmp(1)[0]):
                        raise ValueError, "in order to raise to a p-adic exponent, base must reduce to an element of F_p mod the uniformizer"
            # compute the "level"
            teich_part = self.parent().teichmuller(self)
            base_level = (self / teich_part - 1).valuation() ##
        elif PY_TYPE_CHECK(_right, Rational):
            raise NotImplementedError
        else:
            raise TypeError, "exponent must be an integer, rational or base p-adic with the same prime"
        # Now we compute the increased relprec due to the exponent having positive p-adic valuation
        if exp_val > 0:
            mpz_init_set_si(tmp, self_relprec)
            while mpz_cmp_si(tmp, threshold) <= 0 and exp_val > 0:
                mpz_mul(tmp, tmp, self.prime_pow.prime.value)
                exp_val -= 1
            if exp_val > 0:
                mpz_init_set_si(tmp2, self.prime_pow.e)
                mpz_addmul_ui(tmp, tmp2, exp_val)
                mpz_clear(tmp2)
            if mpz_cmp_si(tmp, self.prime_pow.ram_prec_cap) > 0:
                ans_relprec = self.prime_pow.ram_prec_cap
            else:
                ans_relprec = mpz_get_si(tmp)
            mpz_clear(tmp)
        else:
            ans_relprec = self_relprec
        # Now we compute the limit on relprec due to a non-infinite precision on the exponent.
        if padic_exp:
            if exp_prec > 0:
                # I can freely change base_level, so I use it in place of tmp above.
                while mpz_cmp_si(base_level.value, threshold) <= 0 and exp_prec > 0:
                    mpz_mul(base_level.value, base_level.value, self.prime_pow.prime.value)
                    exp_prec -= 1
                if exp_prec > 0:
                    mpz_init_set_si(tmp2, self.prime_pow.e)
                    mpz_addmul_ui(base_level.value, tmp2, exp_prec)
                    mpz_clear(tmp2)
                if mpz_cmp_si(base_level.value, ans_relprec) < 0:
                    ans_relprec = mpz_get_si(base_level.value)
            else:
                return self._new_c(0)
        if self_ordp == 0:
            ans_ordp = 0
        else:
            mpz_init_set(tmp, right.value)
            mpz_mul_si(tmp, tmp, self_ordp)
            if mpz_cmp_si(tmp, self.prime_pow.ram_prec_cap) >= 0:
                return self._new_c(self.prime_pow.ram_prec_cap)
            # we already checked for negative tmp above
            ans_ordp = mpz_get_si(tmp)
            mpz_clear(tmp)
            if ans_ordp >= self.prime_pow.ram_prec_cap:
                return self._new_c(self.prime_pow.ram_prec_cap)
        cdef ntl_ZZ rZZ = PY_NEW(ntl_ZZ)
        mpz_to_ZZ(&rZZ.x, &right.value)
        if ans_ordp + ans_relprec <= self.prime_pow.ram_prec_cap:
            ans = self._new_c(ans_ordp + ans_relprec) # restores context
        else:
            ans = self._new_c(self.prime_pow.ram_prec_cap) # restores context
        cdef ZZ_pX_c self_value
        sig_on()
        if ans.absprec != self.absprec:
            ZZ_pX_conv_modulus(self_value, self.value, self.prime_pow.get_context_capdiv(ans.absprec).x)
            if mpz_sgn(right.value) < 0: # only happens when self.ordp == 0
                if self.prime_pow.e == 1:
                    ZZ_pX_InvMod_newton_unram(ans.value, self_value, self.prime_pow.get_modulus(ans.absprec)[0], self.prime_pow.get_context(ans.absprec).x, self.prime_pow.get_context(1).x)
                else:
                    ZZ_pX_InvMod_newton_ram(ans.value, self_value, self.prime_pow.get_modulus_capdiv(ans.absprec)[0], self.prime_pow.get_context_capdiv(ans.absprec).x)
                ZZ_negate(rZZ.x, rZZ.x)
                ZZ_pX_PowerMod_pre(ans.value, ans.value, rZZ.x, self.prime_pow.get_modulus_capdiv(ans.absprec)[0])
            else:
                ZZ_pX_PowerMod_pre(ans.value, self_value, rZZ.x, self.prime_pow.get_modulus_capdiv(ans.absprec)[0])
        else:
            if mpz_sgn(right.value) < 0: # only happens when self.ordp == 0
                if self.prime_pow.e == 1:
                    ZZ_pX_InvMod_newton_unram(ans.value, self.value, self.prime_pow.get_modulus(ans.absprec)[0], self.prime_pow.get_context(ans.absprec).x, self.prime_pow.get_context(1).x)
                else:
                    ZZ_pX_InvMod_newton_ram(ans.value, self.value, self.prime_pow.get_modulus_capdiv(ans.absprec)[0], self.prime_pow.get_context_capdiv(ans.absprec).x)
                ZZ_negate(rZZ.x, rZZ.x)
                ZZ_pX_PowerMod_pre(ans.value, ans.value, rZZ.x, self.prime_pow.get_modulus_capdiv(ans.absprec)[0])
            else:
                ZZ_pX_PowerMod_pre(ans.value, self.value, rZZ.x, self.prime_pow.get_modulus_capdiv(ans.absprec)[0])
        sig_off()
        return ans

    cpdef ModuleElement _add_(self, ModuleElement _right):
        """
        Computes the sum of ``self`` and ``right``.

        EXAMPLES::

            sage: R = ZpCA(5,5)
            sage: S.<x> = ZZ[]
            sage: f = x^5 + 75*x^3 - 15*x^2 +125*x - 5
            sage: W.<w> = R.ext(f)
            sage: (4*w^5 + 3*w^7 + w^9 + 2*w^10 + 2*w^11 + O(w^13)) - 69 # indirect doctest
            1 + O(w^13)
            sage: -69 + (4*w^5 + 3*w^7 + w^9 + 2*w^10 + 2*w^11 + O(w^13))
            1 + O(w^13)
            sage: y = (4*w^5 + 3*w^7 + w^9 + 2*w^10 + 2*w^11 + O(w^13))
            sage: y - 70
            O(w^13)
            sage: y + 0
            4*w^5 + 3*w^7 + w^9 + 2*w^10 + 2*w^11 + O(w^13)
        """
        cdef pAdicZZpXCAElement right = <pAdicZZpXCAElement>_right
        cdef pAdicZZpXCAElement ans
        cdef long tmpL
        cdef ZZ_pX_c tmpP
        if self.absprec == 0 or right.absprec == 0:
            return self._new_c(0)
        elif self.absprec == right.absprec:
            ans = self._new_c(self.absprec)
            ZZ_pX_add(ans.value, self.value, right.value)
        elif self.absprec < right.absprec:
            ans = self._new_c(self.absprec)
            ZZ_pX_conv_modulus(tmpP, right.value, self.prime_pow.get_context_capdiv(ans.absprec).x)
            ZZ_pX_add(ans.value, self.value, tmpP)
        else:
            ans = self._new_c(right.absprec)
            ZZ_pX_conv_modulus(tmpP, self.value, self.prime_pow.get_context_capdiv(ans.absprec).x)
            ZZ_pX_add(ans.value, tmpP, right.value)
        return ans

    cpdef ModuleElement _sub_(self, ModuleElement _right):
        """
        Returns the difference of ``self`` and ``right``.

        EXAMPLES::

            sage: R = ZpCA(5,5)
            sage: S.<x> = ZZ[]
            sage: f = x^5 + 75*x^3 - 15*x^2 +125*x - 5
            sage: W.<w> = R.ext(f)
            sage: a = W(329)
            sage: b = W(111)
            sage: a - b #indirect doctest
            3 + 3*w^5 + w^7 + 2*w^9 + 3*w^10 + 4*w^11 + 2*w^13 + 2*w^14 + w^15 + 4*w^16 + 2*w^18 + 3*w^19 + 2*w^20 + 3*w^21 + w^22 + w^24 + O(w^25)
            sage: W(218)
            3 + 3*w^5 + w^7 + 2*w^9 + 3*w^10 + 4*w^11 + 2*w^13 + 2*w^14 + w^15 + 4*w^16 + 2*w^18 + 3*w^19 + 2*w^20 + 3*w^21 + w^22 + w^24 + O(w^25)
            sage: a - O(w^14)
            4 + 3*w^10 + 2*w^12 + O(w^14)
            sage: a - 0
            4 + 3*w^10 + 2*w^12 + w^14 + 2*w^15 + w^16 + 3*w^17 + 3*w^18 + w^19 + 2*w^21 + 4*w^22 + w^23 + 4*w^24 + O(w^25)
            sage: O(w^14) - a
            1 + 4*w^5 + 3*w^7 + w^9 + w^10 + 2*w^11 + w^12 + w^13 + O(w^14)
        """
        cdef pAdicZZpXCAElement right = <pAdicZZpXCAElement>_right
        cdef pAdicZZpXCAElement ans
        cdef long tmpL
        cdef ZZ_pX_c tmpP
        if self.absprec == 0 or right.absprec == 0:
            return self._new_c(0)
        elif self.absprec == right.absprec:
            ans = self._new_c(self.absprec)
            ZZ_pX_sub(ans.value, self.value, right.value)
        elif self.absprec < right.absprec:
            ans = self._new_c(self.absprec)
            ZZ_pX_conv_modulus(tmpP, right.value, self.prime_pow.get_context_capdiv(ans.absprec).x)
            ZZ_pX_sub(ans.value, self.value, tmpP)
        else:
            ans = self._new_c(right.absprec)
            ZZ_pX_conv_modulus(tmpP, self.value, self.prime_pow.get_context_capdiv(ans.absprec).x)
            ZZ_pX_sub(ans.value, tmpP, right.value)
        return ans

    cpdef RingElement _mul_(self, RingElement _right):
        """
        Returns the product of ``self`` and ``right``.

        EXAMPLES::

            sage: R = ZpCA(5,5)
            sage: S.<x> = ZZ[]
            sage: f = x^5 + 75*x^3 - 15*x^2 +125*x - 5
            sage: W.<w> = R.ext(f)
            sage: a = W(329)
            sage: b = W(111)
            sage: a*b #indirect doctest
            4 + 3*w^5 + w^7 + 2*w^9 + 4*w^11 + 3*w^12 + 2*w^13 + w^14 + 2*w^15 + 3*w^16 + 4*w^17 + 4*w^18 + 2*w^19 + 2*w^21 + 4*w^22 + 2*w^23 + w^24 + O(w^25)
            sage: a * 0
            O(w^25)
            sage: a * O(w^14)
            O(w^14)
        """
        cdef pAdicZZpXCAElement right = <pAdicZZpXCAElement>_right
        cdef pAdicZZpXCAElement ans
        cdef ZZ_pX_c self_adapted, right_adapted
        cdef long self_ordp = self.valuation_c()
        cdef long right_ordp = right.valuation_c()
        cdef long ans_ordp = self_ordp + right_ordp
        if ans_ordp >= self.prime_pow.ram_prec_cap:
            return self._new_c(self.prime_pow.ram_prec_cap)
        if self._is_inexact_zero() or right._is_inexact_zero():
            return self._new_c(ans_ordp)
        cdef long self_relprec = self.absprec - self_ordp
        cdef long right_relprec = right.absprec - right_ordp
        cdef long ans_absprec
        if self_relprec <= right_relprec:
            ans_absprec = ans_ordp + self_relprec
        else:
            ans_absprec = ans_ordp + right_relprec
        if ans_absprec > self.prime_pow.ram_prec_cap:
            ans_absprec = self.prime_pow.ram_prec_cap
        ans = self._new_c(ans_absprec) # restores the context
        if self.absprec == ans_absprec and right.absprec == ans_absprec:
            ZZ_pX_MulMod_pre(ans.value, self.value, right.value, self.prime_pow.get_modulus_capdiv(ans_absprec)[0])
        elif self.absprec == ans_absprec:
            ZZ_pX_conv_modulus(right_adapted, right.value, self.prime_pow.get_context_capdiv(ans_absprec).x)
            ZZ_pX_MulMod_pre(ans.value, self.value, right_adapted, self.prime_pow.get_modulus_capdiv(ans_absprec)[0])
        elif right.absprec == ans_absprec:
            ZZ_pX_conv_modulus(self_adapted, self.value, self.prime_pow.get_context_capdiv(ans_absprec).x)
            ZZ_pX_MulMod_pre(ans.value, self_adapted, right.value, self.prime_pow.get_modulus_capdiv(ans_absprec)[0])
        else:
            ZZ_pX_conv_modulus(self_adapted, self.value, self.prime_pow.get_context_capdiv(ans_absprec).x)
            ZZ_pX_conv_modulus(right_adapted, right.value, self.prime_pow.get_context_capdiv(ans_absprec).x)
            ZZ_pX_MulMod_pre(ans.value, self_adapted, right_adapted, self.prime_pow.get_modulus_capdiv(ans_absprec)[0])
        return ans

    cpdef RingElement _div_(self, RingElement right):
        """
        Returns the quotient of ``self`` by ``right``.

        EXAMPLES::

            sage: R = ZpCA(5,5)
            sage: S.<x> = ZZ[]
            sage: f = x^5 + 75*x^3 - 15*x^2 +125*x - 5
            sage: W.<w> = R.ext(f)
            sage: W(14) / W(125) #indirect doctest
            4*w^-15 + w^-13 + 3*w^-11 + 2*w^-10 + 3*w^-9 + 4*w^-8 + 4*w^-7 + 3*w^-6 + O(w^-5)
            sage: 1 / w
            w^-1 + O(w^23)
            sage: W.<w> = R.ext(x^20 - 165*x + 5)
            sage: a = (1 + w)^25 - 1
            sage: b = (1 + w)^5 - 1
            sage: c = (1 + w)^20 + (1 + w)^15 + (1 + w)^10 + (1 + w)^5 + 1
            sage: d = a / b; d == c
            True
            sage: d.precision_absolute()
            95
            sage: c.precision_absolute()
            100
            sage: 1 / a == ~a
            True
        """
        return self.to_fraction_field() * (~right)

    def _integer_(self, Z=None):
        """
        Returns an integer congruent to this element modulo
        `\pi`^``self.absolute_precision()``, if possible.

        EXAMPLES::

            sage: ZZ(ZqCA(125,names='a')(-1)) #indirect doctest
            95367431640624
            sage: R = ZpCA(5); S.<x> = ZZ[]; f = x^5 + 25*x^3 - 5; W.<w> = R.ext(f)
            sage: ZZ(W(-1))
            95367431640624
            sage: ZZ(W(0))
            0
            sage: ZZ(W(0,7))
            0
            sage: ZZ(w)
            Traceback (most recent call last):
            ...
            ValueError: This element not well approximated by an integer.
            sage: ZZ(W(5))
            5
        """
        cdef Integer ans
        cdef ZZ_c tmp_z
        if ZZ_pX_deg(self.value) > 0:
            raise ValueError, "This element not well approximated by an integer."
        ans = PY_NEW(Integer)
        tmp_z = ZZ_p_rep(ZZ_pX_ConstTerm(self.value))
        ZZ_to_mpz(&ans.value, &tmp_z)
        return ans

    def __copy__(self):
        """
        Returns a copy of ``self``.

        EXAMPLES::

            sage: R = ZpCA(5,5)
            sage: S.<x> = ZZ[]
            sage: f = x^5 + 75*x^3 - 15*x^2 +125*x - 5
            sage: W.<w> = R.ext(f)
            sage: b = W(45, 17); b
            4*w^5 + 3*w^7 + w^9 + w^10 + 2*w^11 + w^12 + w^13 + 3*w^14 + w^16 + O(w^17)
            sage: c = copy(b); c
            4*w^5 + 3*w^7 + w^9 + w^10 + 2*w^11 + w^12 + w^13 + 3*w^14 + w^16 + O(w^17)
            sage: c is b
            False
        """
        cdef pAdicZZpXCAElement ans = self._new_c(self.absprec) # restores context
        ans.value = self.value
        return ans

    def is_zero(self, absprec = None):
        """
        Returns whether the valuation of ``self`` is at least ``absprec``.  If
        ``absprec`` is ``None``, returns if ``self`` is indistinguishable from
        zero.

        If ``self`` is an inexact zero of valuation less than ``absprec``,
        raises a PrecisionError.

        EXAMPLES::

            sage: R = ZpCA(5,5)
            sage: S.<x> = ZZ[]
            sage: f = x^5 + 75*x^3 - 15*x^2 +125*x - 5
            sage: W.<w> = R.ext(f)
            sage: O(w^189).is_zero()
            True
            sage: W(0).is_zero()
            True
            sage: a = W(675)
            sage: a.is_zero()
            False
            sage: a.is_zero(7)
            True
            sage: a.is_zero(21)
            False
        """
        cdef bint ans
        cdef long aprec
        if absprec is None:
            ans = ZZ_pX_IsZero(self.value)
        else:
            if not PY_TYPE_CHECK(absprec, Integer):
                absprec = Integer(absprec)
            if mpz_fits_slong_p((<Integer>absprec).value) == 0:
                if mpz_sgn((<Integer>absprec).value) < 0:
                    ans = True
                elif ZZ_pX_IsZero(self.value):
                    raise PrecisionError, "Not enough precision to determine if element is zero"
                else:
                    ans = False
            else:
                aprec = mpz_get_si((<Integer>absprec).value)
                if ZZ_pX_IsZero(self.value) and aprec > self.absprec:
                    raise PrecisionError, "Not enough precision to determine if element is zero"
                else:
                    ans = (self.valuation_c() >= aprec)
        return ans

    cpdef ntl_ZZ_pX _ntl_rep(self):
        """
        Returns an ``ntl_ZZ_pX`` that holds the value of ``self``.

        EXAMPLES::

            sage: R = ZpCA(5,5)
            sage: S.<x> = ZZ[]
            sage: f = x^5 + 75*x^3 - 15*x^2 +125*x - 5
            sage: W.<w> = R.ext(f)
            sage: a = W(566); b = W(209)
            sage: c = a + b; c._ntl_rep() # indirect doctest
            [775]
        """
        if self.absprec == 0:
            raise ValueError, "self has 0 absolute precision"
        self.prime_pow.restore_context_capdiv(self.absprec)
        cdef ntl_ZZ_pX ans = PY_NEW(ntl_ZZ_pX)
        ans.c = self.prime_pow.get_context_capdiv(self.absprec)
        ans.x = self.value
        return ans

    cpdef _ntl_rep_abs(self):
        """
        Returns a pair ``(f, 0)`` where ``f = self._ntl_rep()``.

        EXAMPLES::

            sage: R = ZpCA(5,5)
            sage: S.<x> = ZZ[]
            sage: f = x^5 + 75*x^3 - 15*x^2 +125*x - 5
            sage: W.<w> = R.ext(f)
            sage: a = W(566); b = W(209)
            sage: c = a + b; c._ntl_rep_abs()
            ([775], 0)
            sage: c
            w^10 + 4*w^12 + 2*w^14 + w^15 + 2*w^16 + 4*w^17 + w^18 + w^20 + 2*w^21 + 3*w^22 + w^23 + w^24 + O(w^25)
            sage: c._ntl_rep_abs()
            ([775], 0)
        """
        return self._ntl_rep(), Integer(0)

    cdef ZZ_p_c _const_term(self):
        """
        Returns the constant term of ``self.value``.

        EXAMPLES::

            sage: R = ZpCA(5,5)
            sage: S.<x> = R[]
            sage: f = x^5 + 75*x^3 - 15*x^2 +125*x - 5
            sage: W.<w> = R.ext(f)
            sage: a = W(566)
            sage: a._const_term_test() #indirect doctest
            566
        """
        return ZZ_pX_ConstTerm(self.value)

    def is_equal_to(self, right, absprec = None):
        """
        Returns whether ``self`` is equal to ``right`` modulo
        ``self.uniformizer()^absprec``.

        If ``absprec`` is ``None``, returns if ``self`` is equal to ``right`` modulo
        the lower of their two precisions.

        EXAMPLES::

            sage: R = ZpCA(5,5)
            sage: S.<x> = ZZ[]
            sage: f = x^5 + 75*x^3 - 15*x^2 +125*x - 5
            sage: W.<w> = R.ext(f)
            sage: a = W(47); b = W(47 + 25)
            sage: a.is_equal_to(b)
            False
            sage: a.is_equal_to(b, 7)
            True
        """
        # Should be sped up later
        return (self - right).is_zero(absprec)

    cpdef pAdicZZpXCAElement lift_to_precision(self, absprec=None):
        """
        Returns a ``pAdicZZpXCAElement`` congruent to ``self`` but with
        absolute precision at least ``absprec``.

        INPUT:

        - ``absprec`` -- (default ``None``) the absolute precision of
          the result.  If ``None``, lifts to the maximum precision
          allowed.

        .. NOTE::

            If setting ``absprec`` that high would violate the
            precision cap, raises a precision error.

            Note that the new digits will not necessarily be zero.

        EXAMPLES::

            sage: R = ZpCA(5,5)
            sage: S.<x> = ZZ[]
            sage: f = x^5 + 75*x^3 - 15*x^2 +125*x - 5
            sage: W.<w> = R.ext(f)
            sage: a = W(345, 17); a
            4*w^5 + 3*w^7 + w^9 + 3*w^10 + 2*w^11 + 4*w^12 + w^13 + 2*w^14 + 2*w^15 + O(w^17)
            sage: b = a.lift_to_precision(19); b # indirect doctest
            4*w^5 + 3*w^7 + w^9 + 3*w^10 + 2*w^11 + 4*w^12 + w^13 + 2*w^14 + 2*w^15 + w^17 + 2*w^18 + O(w^19)
            sage: c = a.lift_to_precision(24); c
            4*w^5 + 3*w^7 + w^9 + 3*w^10 + 2*w^11 + 4*w^12 + w^13 + 2*w^14 + 2*w^15 + w^17 + 2*w^18 + 4*w^19 + 4*w^20 + 2*w^21 + 4*w^23 + O(w^24)
            sage: a._ntl_rep()
            [345]
            sage: b._ntl_rep()
            [345]
            sage: c._ntl_rep()
            [345]
            sage: a.lift_to_precision().precision_absolute() == W.precision_cap()
            True
        """
        cdef pAdicZZpXCAElement ans
        cdef long aprec, rprec
        if absprec is not None and not PY_TYPE_CHECK(absprec, Integer):
            absprec = Integer(absprec)
        if absprec is None:
            aprec = self.prime_pow.ram_prec_cap
        elif mpz_fits_slong_p((<Integer>absprec).value) == 0:
            if mpz_sgn((<Integer>absprec).value) < 0:
                return self
            else:
                raise PrecisionError("Precision higher than allowed by the precision cap.")
        else:
            aprec = mpz_get_si((<Integer>absprec).value)
            if aprec > self.prime_pow.ram_prec_cap:
                raise PrecisionError("Precision higher than allowed by the precision cap.")
        if aprec <= self.absprec:
            return self
        ans = self._new_c(aprec) # restores context
        ZZ_pX_conv_modulus(ans.value, self.value, self.prime_pow.get_context_capdiv(aprec).x)
        return ans

    def list(self, lift_mode = 'simple'):
        """
        Returns a list giving a series representation of ``self``.

        - If ``lift_mode == 'simple'`` or ``'smallest'``, the returned
          list will consist of integers (in the eisenstein case) or a
          list of lists of integers (in the unramified case).
          ``self`` can be reconstructed as a sum of elements of the
          list times powers of the uniformiser (in the eisenstein
          case), or as a sum of powers of `p` times polynomials in the
          generator (in the unramified case).

          + If ``lift_mode == 'simple'``, all integers will be in the
            interval `[0,p-1]`

          + If ``lift_mod == 'smallest'`` they will be in the
            interval `[(1-p)/2, p/2]`.

        - If ``lift_mode == 'teichmuller'``, returns a list of
          ``pAdicZZpXCAElements``, all of which are Teichmuller
          representatives and such that ``self`` is the sum of that
          list times powers of the uniformizer.

        EXAMPLES::

            sage: R = ZpCA(5,5)
            sage: S.<x> = ZZ[]
            sage: f = x^5 + 75*x^3 - 15*x^2 +125*x - 5
            sage: W.<w> = R.ext(f)
            sage: y = W(775, 19); y
            w^10 + 4*w^12 + 2*w^14 + w^15 + 2*w^16 + 4*w^17 + w^18 + O(w^19)
            sage: (y>>9).list()
            [0, 1, 0, 4, 0, 2, 1, 2, 4, 1]
            sage: (y>>9).list('smallest')
            [0, 1, 0, -1, 0, 2, 1, 2, 0, 1]
            sage: w^10 - w^12 + 2*w^14 + w^15 + 2*w^16 + w^18 + O(w^19)
            w^10 + 4*w^12 + 2*w^14 + w^15 + 2*w^16 + 4*w^17 + w^18 + O(w^19)
            sage: g = x^3 + 3*x + 3
            sage: A.<a> = R.ext(g)
            sage: y = 75 + 45*a + 1200*a^2; y
            4*a*5 + (3*a^2 + a + 3)*5^2 + 4*a^2*5^3 + a^2*5^4 + O(5^5)
            sage: y.list()
            [[], [0, 4], [3, 1, 3], [0, 0, 4], [0, 0, 1]]
            sage: y.list('smallest')
            [[], [0, -1], [-2, 2, -2], [1], [0, 0, 2]]
            sage: 5*((-2*5 + 25) + (-1 + 2*5)*a + (-2*5 + 2*125)*a^2)
            4*a*5 + (3*a^2 + a + 3)*5^2 + 4*a^2*5^3 + a^2*5^4 + O(5^5)
            sage: W(0).list()
            [0]
            sage: A(0,4).list()
            []
        """
        if lift_mode == 'simple':
            ulist = self.ext_p_list(1)
        elif lift_mode == 'smallest':
            ulist = self.ext_p_list(0)
        elif lift_mode == 'teichmuller':
            ulist = self.teichmuller_list()
        else:
            raise ValueError, "lift mode must be one of 'simple', 'smallest' or 'teichmuller'"
        ordp = self.valuation()
        if self.is_zero():
            ordp = 1
        if lift_mode == 'teichmuller':
            zero = self._new_c(0)
            return [zero]*ordp + ulist
        elif self.prime_pow.e == 1:
            return [[]] * ordp + ulist
        else:
            return [Integer(0)] * ordp + ulist

    def matrix_mod_pn(self):
        """
        Returns the matrix of right multiplication by the element on the power
        basis `1, x, x^2, \ldots, x^{d-1}` for this extension field.

        OUTPUT:

        A square matrix; the *rows* of this matrix give the images of each of
        the `x^i`. The entries of the matrices are IntegerMod elements.

        EXAMPLES::

            sage: R = ZpCA(5,5)
            sage: S.<x> = R[]
            sage: W.<w> = R.ext(x^5 + 75*x^3 - 15*x^2 +125*x - 5)
            sage: a = (3+w)^7
            sage: a.matrix_mod_pn() # known bug too much precision in the current output
            [257 333 443 100  10]
            [ 50 257 483 318 100]
            [500  50 507 483 318]
            [340 125 445 407 483]
            [540 590 495 470 407]

        The entries of the returned matrix may not be accurate to full
        precision. This is an inherent problem when trying to return the matrix
        over a single IntegerMod ring since the rows would need to be accurate
        to different precisions. In the following example, the ``3`` in the
        matrix is known to precision ``O(3^2)`` whereas the other entries are
        known to precision ``O(3)``::

            sage: K = ZpCA(3,5)
            sage: R.<a> = K[]
            sage: L.<a> = K.extension(a^2 - 3)
            sage: t = a.add_bigoh(2); t
            a + O(a^2)
            sage: t.matrix_mod_pn()
            [0 1]
            [3 0]

        TESTS:

        Check that :trac:`13659` has been fixed::

            sage: K = ZpCA(3,3)
            sage: R.<a> = K[]
            sage: L.<a> = K.extension(a^2 - 3)
            sage: L(3).matrix_mod_pn()
            [3 0]
            [0 3]

        """
        n = self.prime_pow.deg
        from sage.matrix.all import matrix
        if self._is_exact_zero():
            from sage.rings.integer_ring import IntegerRing
            return matrix(IntegerRing(), n, n)

        # the absolute precision of self
        prec = self.precision_absolute()
        # if we are in an Eisenstein extension, then the absolute precision of
        # x^i*self exceeds this precision
        prec += self.prime_pow.e - 1
        prec = min(prec, self.parent().precision_cap())

        R = IntegerModRing(self.prime_pow.pow_Integer(self.prime_pow.capdiv(prec)))

<<<<<<< HEAD
        L = []
        cur = self
        x = self.parent().gen()
        zero = int(0)
        for i from 0 <= i < n:
            curlist = cur._ntl_rep_abs()[0].list()
            L.extend(curlist)
            L.extend([zero]*(n - len(curlist)))
            cur *= x
        return matrix(R, n, n, L)
=======
#         INPUT:

#             - base -- field or morphism
#         """
#         raise NotImplementedError
>>>>>>> fde9609f

#     def multiplicative_order(self, prec=None):
#         """
#         Returns the multiplicative order of self, ie the smallest
#         positive n so that there is an exact p-adic element congruent
#         to self modulo self's precision that is an nth root of unity.

#         Note: unlike the case for Qp and Zp, it is possible to have
#         non-teichmuller elements with finite orders.  This can happen
#         only if (p-1) divides the ramification index (see the
#         documentation on __pow__).

#         INPUT:

#             - self -- a p-adic element
#             - prec -- an integer

#         OUTPUT:

#             - integer -- the multiplicative order of self
#         """
#         raise NotImplementedError

    def teichmuller_list(self):
        r"""
        Returns a list [`a_0`, `a_1`,..., `a_n`] such that

        - `a_i^q = a_i`
        - ``self.unit_part()`` = `\sum_{i = 0}^n a_i \pi^i`, where `\pi` is a
          uniformizer of self.parent()
        - if `a_i \ne 0`, the absolute precision of `a_i` is
          ``self.precision_relative() - i``

        EXAMPLES::

            sage: R.<a> = Zq(5^4,4)
            sage: L = a.teichmuller_list(); L
            [a + (2*a^3 + 2*a^2 + 3*a + 4)*5 + (4*a^3 + 3*a^2 + 3*a + 2)*5^2 + (4*a^2 + 2*a + 2)*5^3 + O(5^4), (3*a^3 + 3*a^2 + 2*a + 1) + (a^3 + 4*a^2 + 1)*5 + (a^2 + 4*a + 4)*5^2 + O(5^3), (4*a^3 + 2*a^2 + a + 1) + (2*a^3 + 2*a^2 + 2*a + 4)*5 + O(5^2), (a^3 + a^2 + a + 4) + O(5)]
            sage: sum([5^i*L[i] for i in range(4)])
            a + O(5^4)
            sage: all([L[i]^625 == L[i] for i in range(4)])
            True

            sage: S.<x> = ZZ[]
            sage: f = x^3 - 98*x + 7
            sage: W.<w> = ZpCA(7,3).ext(f)
            sage: b = (1+w)^5; L = b.teichmuller_list(); L
            [1 + O(w^9), 5 + 5*w^3 + w^6 + 4*w^7 + O(w^8), 3 + 3*w^3 + O(w^7), 3 + 3*w^3 + O(w^6), O(w^5), 4 + 5*w^3 + O(w^4), 3 + O(w^3), 6 + O(w^2), 6 + O(w)]
            sage: sum([w^i*L[i] for i in range(9)]) == b
            True
            sage: all([L[i]^(7^3) == L[i] for i in range(9)])
            True

            sage: L = W(3).teichmuller_list(); L
            [3 + 3*w^3 + w^7 + O(w^9), O(w^8), O(w^7), 4 + 5*w^3 + O(w^6), O(w^5), O(w^4), 3 + O(w^3), 6 + O(w^2)]
            sage: sum([w^i*L[i] for i in range(len(L))])
            3 + O(w^9)
        """
        L = []
        cdef long rp = self.absprec - self.valuation_c()
        if rp == 0:
            return L
        cdef pAdicZZpXCAElement u = self.unit_part()
        if u is self: u = self.__copy__()
        cdef pAdicZZpXCAElement v
        while not ZZ_pX_IsZero(u.value):
            v = self._new_c(rp)
            self.prime_pow.teichmuller_set_c(&v.value, &u.value, rp)
            L.append(v)
            if rp == 1: break
            ZZ_pX_sub(u.value, u.value, v.value)
            rp -= 1
            if self.prime_pow.e == 1:
                ZZ_pX_right_pshift(u.value, u.value, self.prime_pow.pow_ZZ_tmp(1)[0], self.prime_pow.get_context(rp).x)
            else:
                self.prime_pow.eis_shift_capdiv(&u.value, &u.value, 1, rp)
        return L


    def _teichmuller_set_unsafe(self):
        """
        Sets this element to the Teichmuller representative with the
        same residue.

        .. WARNING::

            This function modifies the element, which is not safe.
            Elements are supposed to be immutable.

        EXAMPLES::

            sage: R = ZpCA(11,5)
            sage: S.<x> = ZZ[]
            sage: f = x^5 + 33*x^3 - 121*x^2 - 77
            sage: W.<w> = R.ext(f)
            sage: y = W.teichmuller(3, 19); y #indirect doctest
            3 + 9*w^10 + 3*w^13 + 3*w^15 + 9*w^16 + 3*w^17 + w^18 + O(w^19)

            sage: y^11 == y
            True
            sage: g = x^3 + 9*x^2 + 7
            sage: A.<a> = R.ext(g)
            sage: b = A.teichmuller(1 + 2*a - a^2); b
            (10*a^2 + 2*a + 1) + (4*a^2 + 7)*11 + (5*a^2 + a + 3)*11^2 + (a^2 + 9*a + 6)*11^3 + (7*a^2 + 2*a + 3)*11^4 + O(11^5)
            sage: b^1331 == b
            True
        """
        if self.absprec == 0:
            raise ValueError, "not enough precision known"
        elif self.valuation_c() > 0:
            return self._new_c(self.prime_pow.ram_prec_cap)
        else:
            self.prime_pow.teichmuller_set_c(&self.value, &self.value, self.absprec)

#     def padded_list(self, n, lift_mode = 'simple'):
#         """
#         Returns a list of coefficients of pi starting with `pi^0` up to
#         `pi^n` exclusive (padded with zeros if needed)

#         """
#         raise NotImplementedError

    def precision_absolute(self):
        """
        Returns the absolute precision of ``self``, ie the power of the
        uniformizer modulo which this element is defined.

        EXAMPLES::

            sage: R = ZpCA(5,5)
            sage: S.<x> = ZZ[]
            sage: f = x^5 + 75*x^3 - 15*x^2 +125*x - 5
            sage: W.<w> = R.ext(f)
            sage: a = W(75, 19); a
            3*w^10 + 2*w^12 + w^14 + w^16 + w^17 + 3*w^18 + O(w^19)
            sage: a.valuation()
            10
            sage: a.precision_absolute()
            19
            sage: a.precision_relative()
            9
            sage: a.unit_part()
            3 + 2*w^2 + w^4 + w^6 + w^7 + 3*w^8 + O(w^9)
        """
        cdef Integer ans = PY_NEW(Integer)
        mpz_set_si(ans.value, self.absprec)
        return ans

    def precision_relative(self):
        """
        Returns the relative precision of ``self``, ie the power of
        the uniformizer modulo which the unit part of ``self`` is
        defined.

        EXAMPLES::

            sage: R = ZpCA(5,5)
            sage: S.<x> = ZZ[]
            sage: f = x^5 + 75*x^3 - 15*x^2 +125*x - 5
            sage: W.<w> = R.ext(f)
            sage: a = W(75, 19); a
            3*w^10 + 2*w^12 + w^14 + w^16 + w^17 + 3*w^18 + O(w^19)
            sage: a.valuation()
            10
            sage: a.precision_absolute()
            19
            sage: a.precision_relative()
            9
            sage: a.unit_part()
            3 + 2*w^2 + w^4 + w^6 + w^7 + 3*w^8 + O(w^9)
        """
        cdef Integer ans = PY_NEW(Integer)
        mpz_set_ui(ans.value, self.absprec - self.valuation_c())
        return ans

#    def residue(self, n):
#        """
#        Reduces this element modulo pi^n.
#        """
#        raise NotImplementedError

    cdef long valuation_c(self):
        """
        Returns the valuation of ``self``.

        EXAMPLES::

            sage: R = ZpCA(5,5)
            sage: S.<x> = ZZ[]
            sage: f = x^5 + 75*x^3 - 15*x^2 +125*x - 5
            sage: W.<w> = R.ext(f)
            sage: a = W(75, 19); a
            3*w^10 + 2*w^12 + w^14 + w^16 + w^17 + 3*w^18 + O(w^19)
            sage: a.valuation() # indirect doctest
            10
            sage: a.precision_absolute()
            19
            sage: a.precision_relative()
            9
            sage: a.unit_part()
            3 + 2*w^2 + w^4 + w^6 + w^7 + 3*w^8 + O(w^9)
        """
        if ZZ_pX_IsZero(self.value):
            return self.absprec
        cdef long minval, mini, val
        ZZ_pX_min_val_coeff(minval, mini, self.value, self.prime_pow.pow_ZZ_tmp(1)[0])
        if self.prime_pow.e == 1:
            if minval <= self.absprec:
                return minval
            else:
                return self.absprec
        else:
            val = minval * self.prime_pow.e + mini
            if val <= self.absprec:
                return val
            else:
                return self.absprec

    cpdef pAdicZZpXCAElement unit_part(self):
        """
        Returns the unit part of ``self``, ie ``self / uniformizer^(self.valuation())``

        EXAMPLES::

            sage: R = ZpCA(5,5)
            sage: S.<x> = ZZ[]
            sage: f = x^5 + 75*x^3 - 15*x^2 +125*x - 5
            sage: W.<w> = R.ext(f)
            sage: a = W(75, 19); a
            3*w^10 + 2*w^12 + w^14 + w^16 + w^17 + 3*w^18 + O(w^19)
            sage: a.valuation()
            10
            sage: a.precision_absolute()
            19
            sage: a.precision_relative()
            9
            sage: a.unit_part()
            3 + 2*w^2 + w^4 + w^6 + w^7 + 3*w^8 + O(w^9)
        """
        return self._rshift_c(self.valuation_c())

    cdef ext_p_list(self, bint pos):
        """
        Returns a list of integers (in the eisenstein case) or a list
        of lists of integers (in the unramified case).  ``self`` can
        be reconstructed as a sum of elements of the list times powers
        of the uniformizer (in the eisenstein case), or as a sum of
        powers of `p` times polynomials in the generator (in the
        unramified case).

        If ``pos`` is ``True``, all integers will be in the interval
        `[0,p-1]`, otherwise they will be in the range
        `[(1-p)/2,p/2]`.

        Note that zeros are truncated from the returned list, so you
        must use the ``valuation()`` function to completely recover
        ``self``.

        EXAMPLES::

            sage: R = ZpCA(5,5)
            sage: S.<x> = ZZ[]
            sage: f = x^5 + 75*x^3 - 15*x^2 +125*x - 5
            sage: W.<w> = R.ext(f)
            sage: y = W(775, 19); y
            w^10 + 4*w^12 + 2*w^14 + w^15 + 2*w^16 + 4*w^17 + w^18 + O(w^19)
            sage: y._ext_p_list(True)
            [1, 0, 4, 0, 2, 1, 2, 4, 1]
            sage: y._ext_p_list(False)
            [1, 0, -1, 0, 2, 1, 2, 0, 1]
            sage: w^10 - w^12 + 2*w^14 + w^15 + 2*w^16 + w^18 + O(w^19)
            w^10 + 4*w^12 + 2*w^14 + w^15 + 2*w^16 + 4*w^17 + w^18 + O(w^19)
            sage: g = x^3 + 3*x + 3
            sage: A.<a> = R.ext(g)
            sage: y = 75 + 45*a + 1200*a^2; y
            4*a*5 + (3*a^2 + a + 3)*5^2 + 4*a^2*5^3 + a^2*5^4 + O(5^5)
            sage: y._ext_p_list(True)
            [[0, 4], [3, 1, 3], [0, 0, 4], [0, 0, 1]]
            sage: y._ext_p_list(False)
            [[0, -1], [-2, 2, -2], [1], [0, 0, 2]]
            sage: 5*((-2*5 + 25) + (-1 + 2*5)*a + (-2*5 + 2*125)*a^2)
            4*a*5 + (3*a^2 + a + 3)*5^2 + 4*a^2*5^3 + a^2*5^4 + O(5^5)
        """
        return self.ext_p_list_precs(pos, self.absprec)

def make_ZZpXCAElement(parent, value, absprec, version):
    """
    For pickling.  Makes a ``pAdicZZpXCAElement`` with given ``parent``, ``value``, ``absprec``.

    EXAMPLES::

        sage: from sage.rings.padics.padic_ZZ_pX_CA_element import make_ZZpXCAElement
        sage: R = ZpCA(5,5)
        sage: S.<x> = ZZ[]
        sage: f = x^5 + 75*x^3 - 15*x^2 +125*x - 5
        sage: W.<w> = R.ext(f)
        sage: make_ZZpXCAElement(W, ntl.ZZ_pX([3,2,4],5^3),13,0)
        3 + 2*w + 4*w^2 + O(w^13)
    """
    cdef pAdicZZpXCAElement ans
    cdef ZZ_pX_c poly
    if version == 0:
        ans = pAdicZZpXCAElement(parent, [], empty = True)
        if mpz_sgn((<Integer>absprec).value) == 0:
            ans._set_inexact_zero(0)
        else:
            ans.prime_pow.restore_context_capdiv(mpz_get_si((<Integer>absprec).value))
            poly = (<ntl_ZZ_pX>value).x
            ans._set(&poly, mpz_get_si((<Integer>absprec).value))
        return ans
    else:
        raise ValueError, "unknown unpickling version"<|MERGE_RESOLUTION|>--- conflicted
+++ resolved
@@ -1951,7 +1951,6 @@
 
         R = IntegerModRing(self.prime_pow.pow_Integer(self.prime_pow.capdiv(prec)))
 
-<<<<<<< HEAD
         L = []
         cur = self
         x = self.parent().gen()
@@ -1962,13 +1961,6 @@
             L.extend([zero]*(n - len(curlist)))
             cur *= x
         return matrix(R, n, n, L)
-=======
-#         INPUT:
-
-#             - base -- field or morphism
-#         """
-#         raise NotImplementedError
->>>>>>> fde9609f
 
 #     def multiplicative_order(self, prec=None):
 #         """
