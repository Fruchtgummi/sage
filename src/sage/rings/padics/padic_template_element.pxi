"""
This file gives a class from which all the `p`-adic templates inherit.

This file is included in the various precision template files (such as
sage/rings/padics/CR_template.pxi).  While this choice means that routines here
do have access to the inlined functions defined in the linkage files, the
downside is that there will be multiple ``pAdicTemplateElement``
classes, one for each `p`-adic template.

AUTHORS:

- David Roe -- initial version (2012-3-1)
"""

#*****************************************************************************
#       Copyright (C) 2007-2013 David Roe <roed.math@gmail.com>
#                               William Stein <wstein@gmail.com>
#
#  Distributed under the terms of the GNU General Public License (GPL)
#  as published by the Free Software Foundation; either version 2 of
#  the License, or (at your option) any later version.
#
#                  http://www.gnu.org/licenses/
#*****************************************************************************

from cpython.tuple cimport *
from cpython.int cimport *

from sage.libs.gmp.all cimport *
import sage.rings.finite_rings.integer_mod
from sage.rings.finite_rings import element_base
from sage.libs.pari.types cimport *
from sage.libs.pari.gen cimport gen as pari_gen
from sage.libs.pari.pari_instance cimport INT_to_mpz
from sage.rings.padics.common_conversion cimport get_ordp, get_preccap
from sage.rings.integer cimport Integer
from sage.rings.infinity import infinity
from sage.rings.rational import Rational
from sage.rings.padics.precision_error import PrecisionError
from sage.structure.element import canonical_coercion

cdef long maxordp = (1L << (sizeof(long) * 8 - 2)) - 1
cdef long minusmaxordp = -maxordp

cdef inline int check_ordp(long ordp) except -1:
    """
    Checks for overflow after addition or subtraction of valuations.

    There is another variant, :meth:`check_ordp_mpz`, for ``mpz_t`` input.

    If overflow is detected, raises a OverflowError.
    """
    if ordp >= maxordp or ordp <= minusmaxordp:
        raise OverflowError("valuation overflow")

cdef class pAdicTemplateElement(pAdicGenericElement):
    """
    A class for common functionality among the `p`-adic template classes.

    INPUT:

    - ``parent`` -- a local ring or field

    - ``x`` -- data defining this element.  Various types are supported,
      including ints, Integers, Rationals, PARI p-adics, integers mod `p^k`
      and other Sage p-adics.

    - ``absprec`` -- a cap on the absolute precision of this element

    - ``relprec`` -- a cap on the relative precision of this element

    EXAMPLES::

        sage: Zp(17)(17^3, 8, 4)
        17^3 + O(17^7)
    """
    def __init__(self, parent, x, absprec=infinity, relprec=infinity):
        """
        Initialization.

        .. NOTE:

            This initialization function is not called for Integers
            and Rationals since a conversion morphism has been
            implemented.  It is, however, used for python ints and longs.

        EXAMPLES::

            sage: a = Zp(5)(1/2,3); a
            3 + 2*5 + 2*5^2 + O(5^3)
            sage: type(a)
            <type 'sage.rings.padics.padic_capped_relative_element.pAdicCappedRelativeElement'>
            sage: TestSuite(a).run()
        """
        self.prime_pow = <PowComputer_?>parent.prime_pow
        pAdicGenericElement.__init__(self, parent)
        cdef long val, xprec
        cdef GEN pari_tmp
        if isinstance(x, (int, long)):
            x = Integer(x)
        elif isinstance(x, pari_gen):
            pari_tmp = (<pari_gen>x).g
            if typ(pari_tmp) == t_INT:
                x = PY_NEW(Integer)
                INT_to_mpz((<Integer>x).value, pari_tmp)
            elif typ(pari_tmp) == t_FRAC:
                x = Rational(x)
        elif isinstance(x, pAdicGenericElement):
            if not ((<pAdicGenericElement>x)._is_base_elt(self.prime_pow.prime) or x.parent() is self.parent()):
                raise NotImplementedError("conversion between padic extensions not implemented")
        elif sage.rings.finite_rings.element_base.is_FiniteFieldElement(x) and x.parent() is self.parent().residue_field():
            x = x.polynomial().list()
<<<<<<< HEAD
            if absprec > 1:
                absprec = 1
=======
>>>>>>> 9fecbdd4
        elif not (isinstance(x, Integer) or \
                  isinstance(x, Rational) or \
                  isinstance(x, pAdicGenericElement) or \
                  isinstance(x, pari_gen) or \
                  sage.rings.finite_rings.integer_mod.is_IntegerMod(x)):
            x = Rational(x)
        val = get_ordp(x, self.prime_pow)
        if val < 0 and self.prime_pow.in_field == 0:
            raise ValueError("negative valuation")
        xprec = get_preccap(x, self.prime_pow)
        self._set(x, val, xprec, absprec, relprec)

    cdef int _set(self, x, long val, long xprec, absprec, relprec) except -1:
        """
        Sets this element from given data computed in :meth:`__init__`.

        INPUT:

        - ``x`` -- an int, Integer, Rational, PARI p-adic, integer mod `p^k` or Sage p-adic

        - ``val`` -- a long, the valuation of ``x``

        - ``xprec`` -- a long, the cap on the absolute precision imposed by ``x``

        - ``absprec`` -- an integer or infinity, a bound on the absolute precision

        - ``relprec`` -- an integer or infinity, a bound on the relative precision

        """
        raise NotImplementedError

    def __lshift__(pAdicTemplateElement self, shift):
        """
        Multiplies ``self`` by ``pi^shift``.

        If ``shift`` is negative and this element does not lie in a field,
        digits may be truncated.  See ``__rshift__`` for details.

        EXAMPLES:

        We create some `p`-adic rings::

            sage: R = Zp(5, 20, 'capped-abs'); a = R(1000); a
            3*5^3 + 5^4 + O(5^20)
            sage: S = Zp(5); b = S(1000); b
            3*5^3 + 5^4 + O(5^23)

        Shifting to the right is the same as dividing by a power of
        the uniformizer `p` of the `p`-adic ring.::

            sage: a >> 1
            3*5^2 + 5^3 + O(5^19)
            sage: b >> 1
            3*5^2 + 5^3 + O(5^22)

        Shifting to the left is the same as multiplying by a power of
        `p`::

            sage: a << 2
            3*5^5 + 5^6 + O(5^20)
            sage: a*5^2
            3*5^5 + 5^6 + O(5^20)
            sage: b << 2
            3*5^5 + 5^6 + O(5^25)
            sage: b*5^2
            3*5^5 + 5^6 + O(5^25)

        Shifting by a negative integer to the left is the same as
        right shifting by the absolute value::

            sage: a << -3
            3 + 5 + O(5^17)
            sage: a >> 3
            3 + 5 + O(5^17)
            sage: b << -3
            3 + 5 + O(5^20)
            sage: b >> 3
            3 + 5 + O(5^20)
        """
        # TODO: move this up the hierarchy, perhaps this should go all the way to element?
        # The "verify that shift is an integer" part could be shared
        cdef long s
        if PyInt_Check(shift):
            s = PyInt_AS_LONG(shift)
        else:
            if not isinstance(shift, Integer):
                shift = Integer(shift)
            if mpz_fits_slong_p((<Integer>shift).value) == 0:
                raise ValueError("valuation overflow")
            s = mpz_get_si((<Integer>shift).value)
        check_ordp(s)
        return self._lshift_c(s)

    cdef pAdicTemplateElement _lshift_c(self, long shift):
        raise NotImplementedError

    def __rshift__(pAdicTemplateElement self, shift):
        """
        Divides by ``p^shift``, and truncates (if the parent is not a field).

        EXAMPLES::

            sage: R = Zp(997, 7, 'capped-abs'); a = R(123456878908); a
            964*997 + 572*997^2 + 124*997^3 + O(997^7)
            sage: S = Zp(5); K = Qp(5); b = S(17); b
            2 + 3*5 + O(5^20)

        Shifting to the right divides by a power of `p`, but drops
        terms with negative valuation::

            sage: a >> 3
            124 + O(997^4)
            sage: b >> 1
            3 + O(5^19)
            sage: b >> 40
            O(5^0)

        If the parent is a field no truncation is performed::

            sage: K(17) >> 1
            2*5^-1 + 3 + O(5^19)

        A negative shift multiplies by that power of `p`::

            sage: a >> -3
            964*997^4 + 572*997^5 + 124*997^6 + O(997^7)
            sage: K(17) >> -5
            2*5^5 + 3*5^6 + O(5^25)
        """
        cdef long s
        if PyInt_Check(shift):
            s = PyInt_AS_LONG(shift)
        else:
            if not isinstance(shift, Integer):
                shift = Integer(shift)
            if mpz_fits_slong_p((<Integer>shift).value) == 0:
                raise ValueError, "valuation overflow"
            s = mpz_get_si((<Integer>shift).value)
        check_ordp(s)
        return self._rshift_c(s)

    cdef pAdicTemplateElement _rshift_c(self, long shift):
        """
        Divides by ``p^shift`` and truncates (if the parent is not a field).
        """
        raise NotImplementedError

    cdef int check_preccap(self) except -1:
        """
        Checks that this element doesn't have precision higher than allowed by
        the precision cap.
        """
        raise NotImplementedError

    def lift_to_precision(self, absprec=None):
        """
        Returns another element of the same parent with absolute precision at
        least ``absprec``, congruent to this `p`-adic element modulo the
        precision of this element.

        INPUT:

        - ``absprec`` -- an integer or ``None`` (default: ``None``), the
          absolute precision of the result. If ``None``, lifts to the maximum
          precision allowed.

        .. NOTE::

            If setting ``absprec`` that high would violate the precision cap,
            raises a precision error.  Note that the new digits will not
            necessarily be zero.

        EXAMPLES::

            sage: R = ZpCA(17)
            sage: R(-1,2).lift_to_precision(10)
            16 + 16*17 + O(17^10)
            sage: R(1,15).lift_to_precision(10)
            1 + O(17^15)
            sage: R(1,15).lift_to_precision(30)
            Traceback (most recent call last):
            ...
            PrecisionError: Precision higher than allowed by the precision cap.
            sage: R(-1,2).lift_to_precision().precision_absolute() == R.precision_cap()
            True

            sage: R = Zp(5); c = R(17,3); c.lift_to_precision(8)
            2 + 3*5 + O(5^8)
            sage: c.lift_to_precision().precision_relative() == R.precision_cap()
            True

        Fixed modulus elements don't raise errors::

            sage: R = ZpFM(5); a = R(5); a.lift_to_precision(7)
            5 + O(5^20)
            sage: a.lift_to_precision(10000)
            5 + O(5^20)

        """
        if absprec is None:
            absprec = maxordp
        if not isinstance(absprec, Integer):
            absprec = Integer(absprec)
        if mpz_fits_slong_p((<Integer>absprec).value) == 0:
            raise PrecisionError("Precision higher than allowed by the precision cap")
        ans = self.lift_to_precision_c(mpz_get_si((<Integer>absprec).value))
        ans.check_preccap()
        return ans

    cdef pAdicTemplateElement lift_to_precision_c(self, long absprec):
        """
        Lifts this element to another with precision at least absprec.
        """
        raise NotImplementedError

    def padded_list(self, n, lift_mode = 'simple'):
        """
        Returns a list of coefficients of the uniformizer `\pi`
        starting with `\pi^0` up to `\pi^n` exclusive (padded with
        zeros if needed).

        For a field element of valuation `v`, starts at `\pi^v`
        instead.

        INPUT:

        - ``n`` - an integer

        - ``lift_mode`` - 'simple', 'smallest' or 'teichmuller'

        EXAMPLES::

            sage: R = Zp(7,4,'capped-abs'); a = R(2*7+7**2); a.padded_list(5)
            [0, 2, 1, 0, 0]
            sage: R = Zp(7,4,'fixed-mod'); a = R(2*7+7**2); a.padded_list(5)
            [0, 2, 1, 0, 0]

        For elements with positive valuation, this function will
        return a list with leading 0s if the parent is not a field::

            sage: R = Zp(7,3,'capped-rel'); a = R(2*7+7**2); a.padded_list(5)
            [0, 2, 1, 0, 0]
            sage: R = Qp(7,3); a = R(2*7+7**2); a.padded_list(5)
            [2, 1, 0, 0]
            sage: a.padded_list(3)
            [2, 1]
        """
        if lift_mode == 'simple' or lift_mode == 'smallest':
            # needs to be defined in the linkage file.
            zero = _list_zero
        elif lift_mode == 'teichmuller':
            zero = self.parent()(0,0)
        else:
            raise ValueError("%s not a recognized lift mode"%lift_mode)
        L = self.list(lift_mode)
        if self.prime_pow.in_field == 1:
            if self._is_exact_zero():
                n = 0
            else:
                n -= self.valuation()
        return L[:n] + [zero] * (n - len(L))

    def _ext_p_list(self, pos):
        if pos:
            return self.unit_part().list('simple')
        else:
            return self.unit_part().list('smallest')

    cpdef pAdicTemplateElement unit_part(self):
        """
        Returns the unit part of this element.

        This is the `p`-adic element `u` in the same ring so that this
        element is `\pi^v u`, where `\pi` is a uniformizer and `v` is
        the valuation of this element.
        """
        raise NotImplementedError

    cpdef bint _is_base_elt(self, p) except -1:
        """
        Return ``True`` if this element is an element of Zp or Qp (rather than
        an extension).

        INPUT:

        - ``p`` -- a prime, which is compared with the parent of this element.

        EXAMPLES::

            sage: a = Zp(5)(3); a._is_base_elt(5)
            True
            sage: a._is_base_elt(17)
            False

        """
        return self.prime_pow.prime == p and self.prime_pow.deg == 1

    def _prime_pow(self):
        """
        Provides access to this element's ``prime_pow``.

        EXAMPLES::

            sage: R = ZpCR(5,5)
            sage: R(1)._prime_pow()
            PowComputer for 5
        """
        return self.prime_pow

<<<<<<< HEAD
cdef Integer exact_pow_helper(long *ansrelprec, long relprec, _right, PowComputer_class prime_pow):
=======
cdef Integer exact_pow_helper(long *ansrelprec, long relprec, _right, PowComputer_ prime_pow):
>>>>>>> 9fecbdd4
    """
    This function is used by exponentiation in both CR_template.pxi
    and CA_template.pxi to determine the extra precision gained from
    an exponent of positive valuation.  See __pow__ there and in
    padic_ZZ_pX_CR_element.pyx for more details on this phenomenon.

    INPUT:

    - ``ansrelprec`` -- (return value) the relative precision of the answer

    - ``relprec`` -- a positive integer: the relative precision of the base

    - ``_right`` -- the exponent, nonzero

    - ``prime_pow`` -- the Powcomputer for the ring.

    OUTPUT:

    an Integer congruent to the given exponent

    """
    ####### NOTE:  this function needs to be updated for extension elements. #######
    cdef Integer right, p = prime_pow.prime
    cdef long exp_val
    cdef bint isbase
    if isinstance(_right, (int, long)):
        _right = Integer(_right)
    if isinstance(_right, Integer):
        right = <Integer> _right
        exp_val = mpz_get_si((<Integer>right.valuation(p)).value)
    elif isinstance(_right, Rational):
        raise NotImplementedError
    ansrelprec[0] = relprec + exp_val
    if exp_val > 0 and mpz_cmp_ui(p.value, 2) == 0 and relprec == 1:
        ansrelprec[0] += 1

    return right

cdef long padic_pow_helper(celement result, celement base, long base_val, long base_relprec,
                           celement right_unit, long right_val, long right_relprec, PowComputer_ prime_pow) except -1:
    """
    INPUT:

    - ``result`` -- the result of exponentiation.

    - ``base`` -- a celement, the base of the exponentiation.

    - ``base_val`` -- a long, used to check that the base is a unit

    - ``base_relprec`` -- a positive integer: the relative precision
      of the base.

    - ``right_unit`` -- the unit part of the exponent

    - ``right_val`` -- the valuation of the exponent

    - ``right_relprec`` -- the relative precision of the exponent

    - ``prime_pow`` -- the Powcomputer for the ring.

    OUTPUT:

    the precision of the result

    EXAMPLES::

        sage: R = Zp(17,print_mode='digits')
        sage: a = R(9283732, 6); b = R(17^3*237, 7)
        sage: str(a)
        '...692AAF'
        sage: str(a^b) # indirect doctest
        '...55GA0001'
        sage: str((a // R.teichmuller(15))^b)
        '...55GA0001'
        sage: str((a.log()*b).exp())
        '...55GA0001'
    """
    if base_val != 0:
        raise ValueError("in order to raise to a p-adic exponent, base must be a unit")
    ####### NOTE:  this function needs to be updated for extension elements. #######
    cdef celement oneunit, teichdiff
    cdef long loga_val, loga_aprec, bloga_val, bloga_aprec
    cdef Integer expcheck, right
    try:
        cconstruct(oneunit, prime_pow)
        cconstruct(teichdiff, prime_pow)
        cteichmuller(oneunit, base, base_relprec, prime_pow)
        cdivunit(oneunit, base, oneunit, base_relprec, prime_pow)
        csetone(teichdiff, prime_pow)
        csub(teichdiff, oneunit, teichdiff, base_relprec, prime_pow)
        ## For extension elements in ramified extensions, the computation of the
        ## valuation and precision of log(a) is more complicated)
        loga_val = cvaluation(teichdiff, base_relprec, prime_pow)
        loga_aprec = base_relprec
        # valuation of b*log(a)
        bloga_val = loga_val + right_val
        bloga_aprec = bloga_val + min(right_relprec, loga_aprec - loga_val)
        if bloga_aprec > prime_pow.ram_prec_cap:
            bloga_aprec = prime_pow.ram_prec_cap
        expcheck = PY_NEW(Integer)
        mpz_sub_ui(expcheck.value, prime_pow.prime.value, 1)
        mpz_mul_si(expcheck.value, expcheck.value, bloga_val)
        if mpz_cmp_ui(expcheck.value, prime_pow.e) <= 0:
            raise ValueError("exponential does not converge")
        right = PY_NEW(Integer)
        try:
            cconv_mpz_t_out(right.value, right_unit, right_val, right_relprec, prime_pow)
        except ValueError:
            # Here we need to use the exp(b log(a)) definition,
            # since we can't convert the exponent to an integer
            raise NotImplementedError("exponents with negative valuation not yet supported")
        ## For extension elements in ramified extensions
        ## the following precision might need to be changed.
        cpow(result, oneunit, right.value, bloga_aprec, prime_pow)
    finally:
        cdestruct(oneunit, prime_pow)
        cdestruct(teichdiff, prime_pow)
    return bloga_aprec<|MERGE_RESOLUTION|>--- conflicted
+++ resolved
@@ -110,11 +110,8 @@
                 raise NotImplementedError("conversion between padic extensions not implemented")
         elif sage.rings.finite_rings.element_base.is_FiniteFieldElement(x) and x.parent() is self.parent().residue_field():
             x = x.polynomial().list()
-<<<<<<< HEAD
             if absprec > 1:
                 absprec = 1
-=======
->>>>>>> 9fecbdd4
         elif not (isinstance(x, Integer) or \
                   isinstance(x, Rational) or \
                   isinstance(x, pAdicGenericElement) or \
@@ -424,11 +421,7 @@
         """
         return self.prime_pow
 
-<<<<<<< HEAD
-cdef Integer exact_pow_helper(long *ansrelprec, long relprec, _right, PowComputer_class prime_pow):
-=======
 cdef Integer exact_pow_helper(long *ansrelprec, long relprec, _right, PowComputer_ prime_pow):
->>>>>>> 9fecbdd4
     """
     This function is used by exponentiation in both CR_template.pxi
     and CA_template.pxi to determine the extra precision gained from
