"""
This file gives a class from which all the `p`-adic templates inherit.

This file is included in the various precision template files (such as
sage/rings/padics/CR_template.pxi).  While this choice means that routines here
do have access to the inlined functions defined in the linkage files, the
downside is that there will be multiple ``pAdicTemplateElement``
classes, one for each `p`-adic template.

AUTHORS:

- David Roe -- initial version (2012-3-1)
"""

#*****************************************************************************
#       Copyright (C) 2007-2013 David Roe <roed.math@gmail.com>
#                               William Stein <wstein@gmail.com>
#
#  Distributed under the terms of the GNU General Public License (GPL)
#  as published by the Free Software Foundation; either version 2 of
#  the License, or (at your option) any later version.
#
#                  http://www.gnu.org/licenses/
#*****************************************************************************

from cpython.tuple cimport *
from cpython.int cimport *

from sage.libs.gmp.all cimport *
import sage.rings.finite_rings.integer_mod
from sage.libs.pari.types cimport *
from sage.libs.pari.gen cimport gen as pari_gen
from sage.libs.pari.pari_instance cimport INT_to_mpz
from sage.rings.padics.common_conversion cimport get_ordp, get_preccap
from sage.rings.integer cimport Integer
from sage.rings.infinity import infinity
from sage.rings.rational import Rational
from sage.rings.padics.precision_error import PrecisionError
from sage.structure.element import canonical_coercion

cdef long maxordp = (1L << (sizeof(long) * 8 - 2)) - 1
cdef long minusmaxordp = -maxordp

cdef inline int check_ordp(long ordp) except -1:
    """
    Checks for overflow after addition or subtraction of valuations.

    There is another variant, :meth:`check_ordp_mpz`, for ``mpz_t`` input.

    If overflow is detected, raises a OverflowError.
    """
    if ordp >= maxordp or ordp <= minusmaxordp:
        raise OverflowError("valuation overflow")

cdef class pAdicTemplateElement(pAdicGenericElement):
    """
    A class for common functionality among the `p`-adic template classes.

    INPUT:

    - ``parent`` -- a local ring or field

    - ``x`` -- data defining this element.  Various types are supported,
      including ints, Integers, Rationals, PARI p-adics, integers mod `p^k`
      and other Sage p-adics.

    - ``absprec`` -- a cap on the absolute precision of this element

    - ``relprec`` -- a cap on the relative precision of this element

    EXAMPLES::

        sage: Zp(17)(17^3, 8, 4)
        17^3 + O(17^7)
    """
    def __init__(self, parent, x, absprec=infinity, relprec=infinity):
        """
        Initialization.

        .. NOTE:

            This initialization function is not called for Integers
            and Rationals since a conversion morphism has been
            implemented.  It is, however, used for python ints and longs.

        EXAMPLES::

            sage: a = Zp(5)(1/2,3); a
            3 + 2*5 + 2*5^2 + O(5^3)
            sage: type(a)
            <type 'sage.rings.padics.padic_capped_relative_element.pAdicCappedRelativeElement'>
            sage: TestSuite(a).run()

        TESTS::

            sage: QQq.<zz> = Qq(25,4)
            sage: FFp = Zp(5,5).residue_field()
            sage: QQq(FFp.zero())
            O(5)
            sage: QQq(FFp.one())
            1 + O(5)
            sage: QQq(IntegerModRing(25)(15))
            3*5 + O(5^2)
            sage: QQq(IntegerModRing(9)(0))
            Traceback (most recent call last):
            ...
            TypeError: p does not divide modulus 9

        """
        self.prime_pow = <PowComputer_?>parent.prime_pow
        pAdicGenericElement.__init__(self, parent)
        cdef long val, xprec
        cdef GEN pari_tmp
        if isinstance(x, (int, long)):
            x = Integer(x)
        elif isinstance(x, pari_gen):
            pari_tmp = (<pari_gen>x).g
            if typ(pari_tmp) == t_INT:
                x = PY_NEW(Integer)
                INT_to_mpz((<Integer>x).value, pari_tmp)
            elif typ(pari_tmp) == t_FRAC:
                x = Rational(x)
        elif isinstance(x, pAdicGenericElement):
            if not ((<pAdicGenericElement>x)._is_base_elt(self.prime_pow.prime) or x.parent() is self.parent()):
                raise NotImplementedError("conversion between padic extensions not implemented")
<<<<<<< HEAD
        elif sage.rings.finite_rings.element_base.is_FiniteFieldElement(x) and x.parent() is self.parent().residue_field():
            x = x.polynomial().list()
            if absprec > 1:
                absprec = 1
        elif not isinstance(x, (Integer, Rational, pari_gen, list, tuple)) and not sage.rings.finite_rings.integer_mod.is_IntegerMod(x):
=======
        elif sage.rings.finite_rings.integer_mod.is_IntegerMod(x):
            if not Integer(self.prime_pow.prime).divides(x.parent().order()):
                raise TypeError("p does not divide modulus %s"%x.parent().order())
        elif sage.rings.finite_rings.element_base.is_FiniteFieldElement(x):
            k = self.parent().residue_field()
            if not k.has_coerce_map_from(x.parent()):
                raise NotImplementedError("conversion from finite fields which do not embed into the residue field not implemented.")

            x = k(x)
            if not k.is_prime_field():
                x = [k.prime_subfield()(c) for c in x.polynomial().list()]
                x = x + [k.prime_subfield().zero()] * (k.degree() - len(x))
        elif isinstance(x, (Integer, Rational, list, tuple)):
            pass
        elif sage.rings.polynomial.polynomial_element.is_Polynomial(x) and x.variable_name() == self.parent().variable_name():
            x = x.list()
        else:
>>>>>>> 8291b03d
            x = Rational(x)
        val = get_ordp(x, self.prime_pow)
        if val < 0 and self.prime_pow.in_field == 0:
            raise ValueError("negative valuation")
        xprec = get_preccap(x, self.prime_pow)
        self._set(x, val, xprec, absprec, relprec)

    cdef int _set(self, x, long val, long xprec, absprec, relprec) except -1:
        """
        Sets this element from given data computed in :meth:`__init__`.

        INPUT:

        - ``x`` -- an int, Integer, Rational, PARI p-adic, integer mod `p^k` or Sage p-adic

        - ``val`` -- a long, the valuation of ``x``

        - ``xprec`` -- a long, the cap on the absolute precision imposed by ``x``

        - ``absprec`` -- an integer or infinity, a bound on the absolute precision

        - ``relprec`` -- an integer or infinity, a bound on the relative precision

        """
        raise NotImplementedError

    def __lshift__(pAdicTemplateElement self, shift):
        """
        Multiplies ``self`` by ``pi^shift``.

        If ``shift`` is negative and this element does not lie in a field,
        digits may be truncated.  See ``__rshift__`` for details.

        EXAMPLES:

        We create some `p`-adic rings::

            sage: R = Zp(5, 20, 'capped-abs'); a = R(1000); a
            3*5^3 + 5^4 + O(5^20)
            sage: S = Zp(5); b = S(1000); b
            3*5^3 + 5^4 + O(5^23)

        Shifting to the right is the same as dividing by a power of
        the uniformizer `p` of the `p`-adic ring.::

            sage: a >> 1
            3*5^2 + 5^3 + O(5^19)
            sage: b >> 1
            3*5^2 + 5^3 + O(5^22)

        Shifting to the left is the same as multiplying by a power of
        `p`::

            sage: a << 2
            3*5^5 + 5^6 + O(5^20)
            sage: a*5^2
            3*5^5 + 5^6 + O(5^20)
            sage: b << 2
            3*5^5 + 5^6 + O(5^25)
            sage: b*5^2
            3*5^5 + 5^6 + O(5^25)

        Shifting by a negative integer to the left is the same as
        right shifting by the absolute value::

            sage: a << -3
            3 + 5 + O(5^17)
            sage: a >> 3
            3 + 5 + O(5^17)
            sage: b << -3
            3 + 5 + O(5^20)
            sage: b >> 3
            3 + 5 + O(5^20)
        """
        # TODO: move this up the hierarchy, perhaps this should go all the way to element?
        # The "verify that shift is an integer" part could be shared
        cdef long s
        if PyInt_Check(shift):
            s = PyInt_AS_LONG(shift)
        else:
            if not isinstance(shift, Integer):
                shift = Integer(shift)
            if mpz_fits_slong_p((<Integer>shift).value) == 0:
                raise ValueError("valuation overflow")
            s = mpz_get_si((<Integer>shift).value)
        check_ordp(s)
        return self._lshift_c(s)

    cdef pAdicTemplateElement _lshift_c(self, long shift):
        raise NotImplementedError

    def __rshift__(pAdicTemplateElement self, shift):
        """
        Divides by ``p^shift``, and truncates (if the parent is not a field).

        EXAMPLES::

            sage: R = Zp(997, 7, 'capped-abs'); a = R(123456878908); a
            964*997 + 572*997^2 + 124*997^3 + O(997^7)
            sage: S = Zp(5); K = Qp(5); b = S(17); b
            2 + 3*5 + O(5^20)

        Shifting to the right divides by a power of `p`, but drops
        terms with negative valuation::

            sage: a >> 3
            124 + O(997^4)
            sage: b >> 1
            3 + O(5^19)
            sage: b >> 40
            O(5^0)

        If the parent is a field no truncation is performed::

            sage: K(17) >> 1
            2*5^-1 + 3 + O(5^19)

        A negative shift multiplies by that power of `p`::

            sage: a >> -3
            964*997^4 + 572*997^5 + 124*997^6 + O(997^7)
            sage: K(17) >> -5
            2*5^5 + 3*5^6 + O(5^25)
        """
        cdef long s
        if PyInt_Check(shift):
            s = PyInt_AS_LONG(shift)
        else:
            if not isinstance(shift, Integer):
                shift = Integer(shift)
            if mpz_fits_slong_p((<Integer>shift).value) == 0:
                raise ValueError, "valuation overflow"
            s = mpz_get_si((<Integer>shift).value)
        check_ordp(s)
        return self._rshift_c(s)

    cdef pAdicTemplateElement _rshift_c(self, long shift):
        """
        Divides by ``p^shift`` and truncates (if the parent is not a field).
        """
        raise NotImplementedError

    cdef int check_preccap(self) except -1:
        """
        Checks that this element doesn't have precision higher than allowed by
        the precision cap.
        """
        raise NotImplementedError

    def lift_to_precision(self, absprec=None):
        """
        Returns another element of the same parent with absolute precision at
        least ``absprec``, congruent to this `p`-adic element modulo the
        precision of this element.

        INPUT:

        - ``absprec`` -- an integer or ``None`` (default: ``None``), the
          absolute precision of the result. If ``None``, lifts to the maximum
          precision allowed.

        .. NOTE::

            If setting ``absprec`` that high would violate the precision cap,
            raises a precision error.  Note that the new digits will not
            necessarily be zero.

        EXAMPLES::

            sage: R = ZpCA(17)
            sage: R(-1,2).lift_to_precision(10)
            16 + 16*17 + O(17^10)
            sage: R(1,15).lift_to_precision(10)
            1 + O(17^15)
            sage: R(1,15).lift_to_precision(30)
            Traceback (most recent call last):
            ...
            PrecisionError: Precision higher than allowed by the precision cap.
            sage: R(-1,2).lift_to_precision().precision_absolute() == R.precision_cap()
            True

            sage: R = Zp(5); c = R(17,3); c.lift_to_precision(8)
            2 + 3*5 + O(5^8)
            sage: c.lift_to_precision().precision_relative() == R.precision_cap()
            True

        Fixed modulus elements don't raise errors::

            sage: R = ZpFM(5); a = R(5); a.lift_to_precision(7)
            5 + O(5^20)
            sage: a.lift_to_precision(10000)
            5 + O(5^20)

        """
        if absprec is None:
            absprec = maxordp
        if not isinstance(absprec, Integer):
            absprec = Integer(absprec)
        if mpz_fits_slong_p((<Integer>absprec).value) == 0:
            raise PrecisionError("Precision higher than allowed by the precision cap")
        ans = self.lift_to_precision_c(mpz_get_si((<Integer>absprec).value))
        ans.check_preccap()
        return ans

    cdef pAdicTemplateElement lift_to_precision_c(self, long absprec):
        """
        Lifts this element to another with precision at least absprec.
        """
        raise NotImplementedError

    def padded_list(self, n, lift_mode = 'simple'):
        """
        Returns a list of coefficients of the uniformizer `\pi`
        starting with `\pi^0` up to `\pi^n` exclusive (padded with
        zeros if needed).

        For a field element of valuation `v`, starts at `\pi^v`
        instead.

        INPUT:

        - ``n`` - an integer

        - ``lift_mode`` - 'simple', 'smallest' or 'teichmuller'

        EXAMPLES::

            sage: R = Zp(7,4,'capped-abs'); a = R(2*7+7**2); a.padded_list(5)
            [0, 2, 1, 0, 0]
            sage: R = Zp(7,4,'fixed-mod'); a = R(2*7+7**2); a.padded_list(5)
            [0, 2, 1, 0, 0]

        For elements with positive valuation, this function will
        return a list with leading 0s if the parent is not a field::

            sage: R = Zp(7,3,'capped-rel'); a = R(2*7+7**2); a.padded_list(5)
            [0, 2, 1, 0, 0]
            sage: R = Qp(7,3); a = R(2*7+7**2); a.padded_list(5)
            [2, 1, 0, 0]
            sage: a.padded_list(3)
            [2, 1]
        """
        if lift_mode == 'simple' or lift_mode == 'smallest':
            # needs to be defined in the linkage file.
            zero = _list_zero
        elif lift_mode == 'teichmuller':
            zero = self.parent()(0,0)
        else:
            raise ValueError("%s not a recognized lift mode"%lift_mode)
        L = self.list(lift_mode)
        if self.prime_pow.in_field == 1:
            if self._is_exact_zero():
                n = 0
            else:
                n -= self.valuation()
        return L[:n] + [zero] * (n - len(L))

    def _ext_p_list(self, pos):
        if pos:
            return self.unit_part().list('simple')
        else:
            return self.unit_part().list('smallest')

    cpdef pAdicTemplateElement unit_part(self):
        """
        Returns the unit part of this element.

        This is the `p`-adic element `u` in the same ring so that this
        element is `\pi^v u`, where `\pi` is a uniformizer and `v` is
        the valuation of this element.
        """
        raise NotImplementedError

    cpdef bint _is_base_elt(self, p) except -1:
        """
        Return ``True`` if this element is an element of Zp or Qp (rather than
        an extension).

        INPUT:

        - ``p`` -- a prime, which is compared with the parent of this element.

        EXAMPLES::

            sage: a = Zp(5)(3); a._is_base_elt(5)
            True
            sage: a._is_base_elt(17)
            False

        """
        return self.prime_pow.prime == p and self.prime_pow.deg == 1

    def _prime_pow(self):
        """
        Provides access to this element's ``prime_pow``.

        EXAMPLES::

            sage: R = ZpCR(5,5)
            sage: R(1)._prime_pow()
            PowComputer for 5
        """
        return self.prime_pow

<<<<<<< HEAD
=======
    def residue(self, absprec=1):
        r"""
        Reduce this element modulo `p^\mathrm{absprec}`.

        INPUT:

        - ``absprec`` -- ``0`` or ``1``.

        OUTPUT:

        This element reduced modulo `p^\mathrm{absprec}` as an element of the
        residue field or the null ring.

        EXAMPLES::

            sage: R.<a> = ZqFM(27, 4)
            sage: (3 + 3*a).residue()
            0
            sage: (a + 1).residue()
            a0 + 1

        TESTS::

            sage: a.residue(0)
            0
            sage: a.residue(2)
            Traceback (most recent call last):
            ...
            NotImplementedError: reduction modulo p^n with n>1.
            sage: a.residue(10)
            Traceback (most recent call last):
            ...
            PrecisionError: insufficient precision to reduce modulo p^10.

            sage: R.<a> = ZqCA(27, 4)
            sage: (3 + 3*a).residue()
            0
            sage: (a + 1).residue()
            a0 + 1

            sage: R.<a> = Qq(27, 4)
            sage: (3 + 3*a).residue()
            0
            sage: (a + 1).residue()
            a0 + 1
            sage: (a/3).residue()
            Traceback (most recent call last):
            ...
            ValueError: element must have non-negative valuation in order to compute residue.
            
        """
        if absprec < 0:
            raise ValueError("cannot reduce modulo a negative power of the uniformizer.")
        if self.valuation() < 0:
            raise ValueError("element must have non-negative valuation in order to compute residue.")
        if absprec > self.precision_absolute():
            raise PrecisionError("insufficient precision to reduce modulo p^%s."%absprec)
        if absprec == 0:
            from sage.rings.all import IntegerModRing
            return IntegerModRing(1).zero()
        elif absprec == 1:
            parent = self.parent().residue_field()
            if self.valuation() > 0:
                return parent.zero()
            digits = self.padded_list(1)
            return parent(digits[0])
        else:
            raise NotImplementedError("reduction modulo p^n with n>1.")

>>>>>>> 8291b03d
cdef Integer exact_pow_helper(long *ansrelprec, long relprec, _right, PowComputer_ prime_pow):
    """
    This function is used by exponentiation in both CR_template.pxi
    and CA_template.pxi to determine the extra precision gained from
    an exponent of positive valuation.  See __pow__ there and in
    padic_ZZ_pX_CR_element.pyx for more details on this phenomenon.

    INPUT:

    - ``ansrelprec`` -- (return value) the relative precision of the answer

    - ``relprec`` -- a positive integer: the relative precision of the base

    - ``_right`` -- the exponent, nonzero

    - ``prime_pow`` -- the Powcomputer for the ring.

    OUTPUT:

    an Integer congruent to the given exponent

    """
    ####### NOTE:  this function needs to be updated for extension elements. #######
    cdef Integer right, p = prime_pow.prime
    cdef long exp_val
    cdef bint isbase
    if isinstance(_right, (int, long)):
        _right = Integer(_right)
    if isinstance(_right, Integer):
        right = <Integer> _right
        exp_val = mpz_get_si((<Integer>right.valuation(p)).value)
    elif isinstance(_right, Rational):
        raise NotImplementedError
    ansrelprec[0] = relprec + exp_val
    if exp_val > 0 and mpz_cmp_ui(p.value, 2) == 0 and relprec == 1:
        ansrelprec[0] += 1

    return right

cdef long padic_pow_helper(celement result, celement base, long base_val, long base_relprec,
                           celement right_unit, long right_val, long right_relprec, PowComputer_ prime_pow) except -1:
    """
    INPUT:

    - ``result`` -- the result of exponentiation.

    - ``base`` -- a celement, the base of the exponentiation.

    - ``base_val`` -- a long, used to check that the base is a unit

    - ``base_relprec`` -- a positive integer: the relative precision
      of the base.

    - ``right_unit`` -- the unit part of the exponent

    - ``right_val`` -- the valuation of the exponent

    - ``right_relprec`` -- the relative precision of the exponent

    - ``prime_pow`` -- the Powcomputer for the ring.

    OUTPUT:

    the precision of the result

    EXAMPLES::

        sage: R = Zp(17,print_mode='digits')
        sage: a = R(9283732, 6); b = R(17^3*237, 7)
        sage: str(a)
        '...692AAF'
        sage: str(a^b) # indirect doctest
        '...55GA0001'
        sage: str((a // R.teichmuller(15))^b)
        '...55GA0001'
        sage: str((a.log()*b).exp())
        '...55GA0001'
    """
    if base_val != 0:
        raise ValueError("in order to raise to a p-adic exponent, base must be a unit")
    ####### NOTE:  this function needs to be updated for extension elements. #######
    cdef celement oneunit, teichdiff
    cdef long loga_val, loga_aprec, bloga_val, bloga_aprec
    cdef Integer expcheck, right
    try:
        cconstruct(oneunit, prime_pow)
        cconstruct(teichdiff, prime_pow)
        cteichmuller(oneunit, base, base_relprec, prime_pow)
        cdivunit(oneunit, base, oneunit, base_relprec, prime_pow)
        csetone(teichdiff, prime_pow)
        csub(teichdiff, oneunit, teichdiff, base_relprec, prime_pow)
        ## For extension elements in ramified extensions, the computation of the
        ## valuation and precision of log(a) is more complicated)
        loga_val = cvaluation(teichdiff, base_relprec, prime_pow)
        loga_aprec = base_relprec
        # valuation of b*log(a)
        bloga_val = loga_val + right_val
        bloga_aprec = bloga_val + min(right_relprec, loga_aprec - loga_val)
        if bloga_aprec > prime_pow.ram_prec_cap:
            bloga_aprec = prime_pow.ram_prec_cap
        expcheck = PY_NEW(Integer)
        mpz_sub_ui(expcheck.value, prime_pow.prime.value, 1)
        mpz_mul_si(expcheck.value, expcheck.value, bloga_val)
        if mpz_cmp_ui(expcheck.value, prime_pow.e) <= 0:
            raise ValueError("exponential does not converge")
        right = PY_NEW(Integer)
        try:
            cconv_mpz_t_out(right.value, right_unit, right_val, right_relprec, prime_pow)
        except ValueError:
            # Here we need to use the exp(b log(a)) definition,
            # since we can't convert the exponent to an integer
            raise NotImplementedError("exponents with negative valuation not yet supported")
        ## For extension elements in ramified extensions
        ## the following precision might need to be changed.
        cpow(result, oneunit, right.value, bloga_aprec, prime_pow)
    finally:
        cdestruct(oneunit, prime_pow)
        cdestruct(teichdiff, prime_pow)
    return bloga_aprec<|MERGE_RESOLUTION|>--- conflicted
+++ resolved
@@ -123,13 +123,6 @@
         elif isinstance(x, pAdicGenericElement):
             if not ((<pAdicGenericElement>x)._is_base_elt(self.prime_pow.prime) or x.parent() is self.parent()):
                 raise NotImplementedError("conversion between padic extensions not implemented")
-<<<<<<< HEAD
-        elif sage.rings.finite_rings.element_base.is_FiniteFieldElement(x) and x.parent() is self.parent().residue_field():
-            x = x.polynomial().list()
-            if absprec > 1:
-                absprec = 1
-        elif not isinstance(x, (Integer, Rational, pari_gen, list, tuple)) and not sage.rings.finite_rings.integer_mod.is_IntegerMod(x):
-=======
         elif sage.rings.finite_rings.integer_mod.is_IntegerMod(x):
             if not Integer(self.prime_pow.prime).divides(x.parent().order()):
                 raise TypeError("p does not divide modulus %s"%x.parent().order())
@@ -147,7 +140,6 @@
         elif sage.rings.polynomial.polynomial_element.is_Polynomial(x) and x.variable_name() == self.parent().variable_name():
             x = x.list()
         else:
->>>>>>> 8291b03d
             x = Rational(x)
         val = get_ordp(x, self.prime_pow)
         if val < 0 and self.prime_pow.in_field == 0:
@@ -452,8 +444,6 @@
         """
         return self.prime_pow
 
-<<<<<<< HEAD
-=======
     def residue(self, absprec=1):
         r"""
         Reduce this element modulo `p^\mathrm{absprec}`.
@@ -523,7 +513,6 @@
         else:
             raise NotImplementedError("reduction modulo p^n with n>1.")
 
->>>>>>> 8291b03d
 cdef Integer exact_pow_helper(long *ansrelprec, long relprec, _right, PowComputer_ prime_pow):
     """
     This function is used by exponentiation in both CR_template.pxi
