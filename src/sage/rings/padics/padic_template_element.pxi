"""
This file gives a class from which all the `p`-adic templates inherit.

This file is included in the various precision template files (such as
sage/rings/padics/CR_template.pxi).  While this choice means that routines here
do have access to the inlined functions defined in the linkage files, the
downside is that there will be multiple ``pAdicTemplateElement``
classes, one for each `p`-adic template.

AUTHORS:

- David Roe -- initial version (2012-3-1)
"""

#*****************************************************************************
#       Copyright (C) 2007-2013 David Roe <roed.math@gmail.com>
#                               William Stein <wstein@gmail.com>
#
#  Distributed under the terms of the GNU General Public License (GPL)
#  as published by the Free Software Foundation; either version 2 of
#  the License, or (at your option) any later version.
#
#                  http://www.gnu.org/licenses/
#*****************************************************************************

from cpython.tuple cimport *
from cpython.int cimport *

from sage.libs.gmp.all cimport *
import sage.rings.finite_rings.integer_mod
from sage.libs.pari.types cimport *
from sage.libs.pari.gen cimport gen as pari_gen
from sage.libs.pari.pari_instance cimport INT_to_mpz
from sage.rings.padics.common_conversion cimport get_ordp, get_preccap
from sage.rings.integer cimport Integer
from sage.rings.infinity import infinity
from sage.rings.rational import Rational
from sage.rings.padics.precision_error import PrecisionError
from sage.structure.element import canonical_coercion

cdef long maxordp = (1L << (sizeof(long) * 8 - 2)) - 1
cdef long minusmaxordp = -maxordp

cdef inline int check_ordp(long ordp) except -1:
    """
    Checks for overflow after addition or subtraction of valuations.

    There is another variant, :meth:`check_ordp_mpz`, for ``mpz_t`` input.

    If overflow is detected, raises a OverflowError.
    """
    if ordp >= maxordp or ordp <= minusmaxordp:
        raise OverflowError("valuation overflow")

cdef class pAdicTemplateElement(pAdicGenericElement):
    """
    A class for common functionality among the `p`-adic template classes.

    INPUT:

    - ``parent`` -- a local ring or field

    - ``x`` -- data defining this element.  Various types are supported,
      including ints, Integers, Rationals, PARI p-adics, integers mod `p^k`
      and other Sage p-adics.

    - ``absprec`` -- a cap on the absolute precision of this element

    - ``relprec`` -- a cap on the relative precision of this element

    EXAMPLES::

        sage: Zp(17)(17^3, 8, 4)
        17^3 + O(17^7)
    """
    def __init__(self, parent, x, absprec=infinity, relprec=infinity):
        """
        Initialization.

        .. NOTE:

            This initialization function is not called for Integers
            and Rationals since a conversion morphism has been
            implemented.  It is, however, used for python ints and longs.

        EXAMPLES::

            sage: a = Zp(5)(1/2,3); a
            3 + 2*5 + 2*5^2 + O(5^3)
            sage: type(a)
            <type 'sage.rings.padics.padic_capped_relative_element.pAdicCappedRelativeElement'>
            sage: TestSuite(a).run()
        """
        self.prime_pow = <PowComputer_?>parent.prime_pow
        pAdicGenericElement.__init__(self, parent)
        cdef long val, xprec
        cdef GEN pari_tmp
        if isinstance(x, (int, long)):
            x = Integer(x)
        elif isinstance(x, pari_gen):
            pari_tmp = (<pari_gen>x).g
            if typ(pari_tmp) == t_INT:
                x = PY_NEW(Integer)
                INT_to_mpz((<Integer>x).value, pari_tmp)
            elif typ(pari_tmp) == t_FRAC:
                x = Rational(x)
        elif isinstance(x, pAdicGenericElement):
            if not ((<pAdicGenericElement>x)._is_base_elt(self.prime_pow.prime) or x.parent() is self.parent()):
                raise NotImplementedError("conversion between padic extensions not implemented")
        elif sage.rings.finite_rings.element_base.is_FiniteFieldElement(x) and x.parent() is self.parent().residue_field():
            x = x.polynomial().list()
<<<<<<< HEAD
            if absprec > 1:
                absprec = 1
        elif isinstance(x, (list,tuple)):
          pass
        elif not (isinstance(x, Integer) or \
                  isinstance(x, Rational) or \
                  isinstance(x, pAdicGenericElement) or \
                  isinstance(x, pari_gen) or \
                  sage.rings.finite_rings.integer_mod.is_IntegerMod(x)):
=======
        elif not isinstance(x, (Integer, Rational, pari_gen, list, tuple)):
>>>>>>> 5ba4124a
            x = Rational(x)
        val = get_ordp(x, self.prime_pow)
        if val < 0 and self.prime_pow.in_field == 0:
            raise ValueError("negative valuation")
        xprec = get_preccap(x, self.prime_pow)
        self._set(x, val, xprec, absprec, relprec)

    cdef int _set(self, x, long val, long xprec, absprec, relprec) except -1:
        """
        Sets this element from given data computed in :meth:`__init__`.

        INPUT:

        - ``x`` -- an int, Integer, Rational, PARI p-adic, integer mod `p^k` or Sage p-adic

        - ``val`` -- a long, the valuation of ``x``

        - ``xprec`` -- a long, the cap on the absolute precision imposed by ``x``

        - ``absprec`` -- an integer or infinity, a bound on the absolute precision

        - ``relprec`` -- an integer or infinity, a bound on the relative precision

        """
        raise NotImplementedError

    def __lshift__(pAdicTemplateElement self, shift):
        """
        Multiplies ``self`` by ``pi^shift``.

        If ``shift`` is negative and this element does not lie in a field,
        digits may be truncated.  See ``__rshift__`` for details.

        EXAMPLES:

        We create some `p`-adic rings::

            sage: R = Zp(5, 20, 'capped-abs'); a = R(1000); a
            3*5^3 + 5^4 + O(5^20)
            sage: S = Zp(5); b = S(1000); b
            3*5^3 + 5^4 + O(5^23)

        Shifting to the right is the same as dividing by a power of
        the uniformizer `p` of the `p`-adic ring.::

            sage: a >> 1
            3*5^2 + 5^3 + O(5^19)
            sage: b >> 1
            3*5^2 + 5^3 + O(5^22)

        Shifting to the left is the same as multiplying by a power of
        `p`::

            sage: a << 2
            3*5^5 + 5^6 + O(5^20)
            sage: a*5^2
            3*5^5 + 5^6 + O(5^20)
            sage: b << 2
            3*5^5 + 5^6 + O(5^25)
            sage: b*5^2
            3*5^5 + 5^6 + O(5^25)

        Shifting by a negative integer to the left is the same as
        right shifting by the absolute value::

            sage: a << -3
            3 + 5 + O(5^17)
            sage: a >> 3
            3 + 5 + O(5^17)
            sage: b << -3
            3 + 5 + O(5^20)
            sage: b >> 3
            3 + 5 + O(5^20)
        """
        # TODO: move this up the hierarchy, perhaps this should go all the way to element?
        # The "verify that shift is an integer" part could be shared
        cdef long s
        if PyInt_Check(shift):
            s = PyInt_AS_LONG(shift)
        else:
            if not isinstance(shift, Integer):
                shift = Integer(shift)
            if mpz_fits_slong_p((<Integer>shift).value) == 0:
                raise ValueError("valuation overflow")
            s = mpz_get_si((<Integer>shift).value)
        check_ordp(s)
        return self._lshift_c(s)

    cdef pAdicTemplateElement _lshift_c(self, long shift):
        raise NotImplementedError

    def __rshift__(pAdicTemplateElement self, shift):
        """
        Divides by ``p^shift``, and truncates (if the parent is not a field).

        EXAMPLES::

            sage: R = Zp(997, 7, 'capped-abs'); a = R(123456878908); a
            964*997 + 572*997^2 + 124*997^3 + O(997^7)
            sage: S = Zp(5); K = Qp(5); b = S(17); b
            2 + 3*5 + O(5^20)

        Shifting to the right divides by a power of `p`, but drops
        terms with negative valuation::

            sage: a >> 3
            124 + O(997^4)
            sage: b >> 1
            3 + O(5^19)
            sage: b >> 40
            O(5^0)

        If the parent is a field no truncation is performed::

            sage: K(17) >> 1
            2*5^-1 + 3 + O(5^19)

        A negative shift multiplies by that power of `p`::

            sage: a >> -3
            964*997^4 + 572*997^5 + 124*997^6 + O(997^7)
            sage: K(17) >> -5
            2*5^5 + 3*5^6 + O(5^25)
        """
        cdef long s
        if PyInt_Check(shift):
            s = PyInt_AS_LONG(shift)
        else:
            if not isinstance(shift, Integer):
                shift = Integer(shift)
            if mpz_fits_slong_p((<Integer>shift).value) == 0:
                raise ValueError, "valuation overflow"
            s = mpz_get_si((<Integer>shift).value)
        check_ordp(s)
        return self._rshift_c(s)

    cdef pAdicTemplateElement _rshift_c(self, long shift):
        """
        Divides by ``p^shift`` and truncates (if the parent is not a field).
        """
        raise NotImplementedError

    cdef int check_preccap(self) except -1:
        """
        Checks that this element doesn't have precision higher than allowed by
        the precision cap.
        """
        raise NotImplementedError

    def lift_to_precision(self, absprec=None):
        """
        Returns another element of the same parent with absolute precision at
        least ``absprec``, congruent to this `p`-adic element modulo the
        precision of this element.

        INPUT:

        - ``absprec`` -- an integer or ``None`` (default: ``None``), the
          absolute precision of the result. If ``None``, lifts to the maximum
          precision allowed.

        .. NOTE::

            If setting ``absprec`` that high would violate the precision cap,
            raises a precision error.  Note that the new digits will not
            necessarily be zero.

        EXAMPLES::

            sage: R = ZpCA(17)
            sage: R(-1,2).lift_to_precision(10)
            16 + 16*17 + O(17^10)
            sage: R(1,15).lift_to_precision(10)
            1 + O(17^15)
            sage: R(1,15).lift_to_precision(30)
            Traceback (most recent call last):
            ...
            PrecisionError: Precision higher than allowed by the precision cap.
            sage: R(-1,2).lift_to_precision().precision_absolute() == R.precision_cap()
            True

            sage: R = Zp(5); c = R(17,3); c.lift_to_precision(8)
            2 + 3*5 + O(5^8)
            sage: c.lift_to_precision().precision_relative() == R.precision_cap()
            True

        Fixed modulus elements don't raise errors::

            sage: R = ZpFM(5); a = R(5); a.lift_to_precision(7)
            5 + O(5^20)
            sage: a.lift_to_precision(10000)
            5 + O(5^20)

        """
        if absprec is None:
            absprec = maxordp
        if not isinstance(absprec, Integer):
            absprec = Integer(absprec)
        if mpz_fits_slong_p((<Integer>absprec).value) == 0:
            raise PrecisionError("Precision higher than allowed by the precision cap")
        ans = self.lift_to_precision_c(mpz_get_si((<Integer>absprec).value))
        ans.check_preccap()
        return ans

    cdef pAdicTemplateElement lift_to_precision_c(self, long absprec):
        """
        Lifts this element to another with precision at least absprec.
        """
        raise NotImplementedError

    def padded_list(self, n, lift_mode = 'simple'):
        """
        Returns a list of coefficients of the uniformizer `\pi`
        starting with `\pi^0` up to `\pi^n` exclusive (padded with
        zeros if needed).

        For a field element of valuation `v`, starts at `\pi^v`
        instead.

        INPUT:

        - ``n`` - an integer

        - ``lift_mode`` - 'simple', 'smallest' or 'teichmuller'

        EXAMPLES::

            sage: R = Zp(7,4,'capped-abs'); a = R(2*7+7**2); a.padded_list(5)
            [0, 2, 1, 0, 0]
            sage: R = Zp(7,4,'fixed-mod'); a = R(2*7+7**2); a.padded_list(5)
            [0, 2, 1, 0, 0]

        For elements with positive valuation, this function will
        return a list with leading 0s if the parent is not a field::

            sage: R = Zp(7,3,'capped-rel'); a = R(2*7+7**2); a.padded_list(5)
            [0, 2, 1, 0, 0]
            sage: R = Qp(7,3); a = R(2*7+7**2); a.padded_list(5)
            [2, 1, 0, 0]
            sage: a.padded_list(3)
            [2, 1]
        """
        if lift_mode == 'simple' or lift_mode == 'smallest':
            # needs to be defined in the linkage file.
            zero = _list_zero
        elif lift_mode == 'teichmuller':
            zero = self.parent()(0,0)
        else:
            raise ValueError("%s not a recognized lift mode"%lift_mode)
        L = self.list(lift_mode)
        if self.prime_pow.in_field == 1:
            if self._is_exact_zero():
                n = 0
            else:
                n -= self.valuation()
        return L[:n] + [zero] * (n - len(L))

    def _ext_p_list(self, pos):
        if pos:
            return self.unit_part().list('simple')
        else:
            return self.unit_part().list('smallest')

    cpdef pAdicTemplateElement unit_part(self):
        """
        Returns the unit part of this element.

        This is the `p`-adic element `u` in the same ring so that this
        element is `\pi^v u`, where `\pi` is a uniformizer and `v` is
        the valuation of this element.
        """
        raise NotImplementedError

    cpdef bint _is_base_elt(self, p) except -1:
        """
        Return ``True`` if this element is an element of Zp or Qp (rather than
        an extension).

        INPUT:

        - ``p`` -- a prime, which is compared with the parent of this element.

        EXAMPLES::

            sage: a = Zp(5)(3); a._is_base_elt(5)
            True
            sage: a._is_base_elt(17)
            False

        """
        return self.prime_pow.prime == p and self.prime_pow.deg == 1

    def _prime_pow(self):
        """
        Provides access to this element's ``prime_pow``.

        EXAMPLES::

            sage: R = ZpCR(5,5)
            sage: R(1)._prime_pow()
            PowComputer for 5
        """
        return self.prime_pow

cdef Integer exact_pow_helper(long *ansrelprec, long relprec, _right, PowComputer_ prime_pow):
    """
    This function is used by exponentiation in both CR_template.pxi
    and CA_template.pxi to determine the extra precision gained from
    an exponent of positive valuation.  See __pow__ there and in
    padic_ZZ_pX_CR_element.pyx for more details on this phenomenon.

    INPUT:

    - ``ansrelprec`` -- (return value) the relative precision of the answer

    - ``relprec`` -- a positive integer: the relative precision of the base

    - ``_right`` -- the exponent, nonzero

    - ``prime_pow`` -- the Powcomputer for the ring.

    OUTPUT:

    an Integer congruent to the given exponent

    """
    ####### NOTE:  this function needs to be updated for extension elements. #######
    cdef Integer right, p = prime_pow.prime
    cdef long exp_val
    cdef bint isbase
    if isinstance(_right, (int, long)):
        _right = Integer(_right)
    if isinstance(_right, Integer):
        right = <Integer> _right
        exp_val = mpz_get_si((<Integer>right.valuation(p)).value)
    elif isinstance(_right, Rational):
        raise NotImplementedError
    ansrelprec[0] = relprec + exp_val
    if exp_val > 0 and mpz_cmp_ui(p.value, 2) == 0 and relprec == 1:
        ansrelprec[0] += 1

    return right

cdef long padic_pow_helper(celement result, celement base, long base_val, long base_relprec,
                           celement right_unit, long right_val, long right_relprec, PowComputer_ prime_pow) except -1:
    """
    INPUT:

    - ``result`` -- the result of exponentiation.

    - ``base`` -- a celement, the base of the exponentiation.

    - ``base_val`` -- a long, used to check that the base is a unit

    - ``base_relprec`` -- a positive integer: the relative precision
      of the base.

    - ``right_unit`` -- the unit part of the exponent

    - ``right_val`` -- the valuation of the exponent

    - ``right_relprec`` -- the relative precision of the exponent

    - ``prime_pow`` -- the Powcomputer for the ring.

    OUTPUT:

    the precision of the result

    EXAMPLES::

        sage: R = Zp(17,print_mode='digits')
        sage: a = R(9283732, 6); b = R(17^3*237, 7)
        sage: str(a)
        '...692AAF'
        sage: str(a^b) # indirect doctest
        '...55GA0001'
        sage: str((a // R.teichmuller(15))^b)
        '...55GA0001'
        sage: str((a.log()*b).exp())
        '...55GA0001'
    """
    if base_val != 0:
        raise ValueError("in order to raise to a p-adic exponent, base must be a unit")
    ####### NOTE:  this function needs to be updated for extension elements. #######
    cdef celement oneunit, teichdiff
    cdef long loga_val, loga_aprec, bloga_val, bloga_aprec
    cdef Integer expcheck, right
    try:
        cconstruct(oneunit, prime_pow)
        cconstruct(teichdiff, prime_pow)
        cteichmuller(oneunit, base, base_relprec, prime_pow)
        cdivunit(oneunit, base, oneunit, base_relprec, prime_pow)
        csetone(teichdiff, prime_pow)
        csub(teichdiff, oneunit, teichdiff, base_relprec, prime_pow)
        ## For extension elements in ramified extensions, the computation of the
        ## valuation and precision of log(a) is more complicated)
        loga_val = cvaluation(teichdiff, base_relprec, prime_pow)
        loga_aprec = base_relprec
        # valuation of b*log(a)
        bloga_val = loga_val + right_val
        bloga_aprec = bloga_val + min(right_relprec, loga_aprec - loga_val)
        if bloga_aprec > prime_pow.ram_prec_cap:
            bloga_aprec = prime_pow.ram_prec_cap
        expcheck = PY_NEW(Integer)
        mpz_sub_ui(expcheck.value, prime_pow.prime.value, 1)
        mpz_mul_si(expcheck.value, expcheck.value, bloga_val)
        if mpz_cmp_ui(expcheck.value, prime_pow.e) <= 0:
            raise ValueError("exponential does not converge")
        right = PY_NEW(Integer)
        try:
            cconv_mpz_t_out(right.value, right_unit, right_val, right_relprec, prime_pow)
        except ValueError:
            # Here we need to use the exp(b log(a)) definition,
            # since we can't convert the exponent to an integer
            raise NotImplementedError("exponents with negative valuation not yet supported")
        ## For extension elements in ramified extensions
        ## the following precision might need to be changed.
        cpow(result, oneunit, right.value, bloga_aprec, prime_pow)
    finally:
        cdestruct(oneunit, prime_pow)
        cdestruct(teichdiff, prime_pow)
    return bloga_aprec<|MERGE_RESOLUTION|>--- conflicted
+++ resolved
@@ -109,19 +109,9 @@
                 raise NotImplementedError("conversion between padic extensions not implemented")
         elif sage.rings.finite_rings.element_base.is_FiniteFieldElement(x) and x.parent() is self.parent().residue_field():
             x = x.polynomial().list()
-<<<<<<< HEAD
             if absprec > 1:
                 absprec = 1
-        elif isinstance(x, (list,tuple)):
-          pass
-        elif not (isinstance(x, Integer) or \
-                  isinstance(x, Rational) or \
-                  isinstance(x, pAdicGenericElement) or \
-                  isinstance(x, pari_gen) or \
-                  sage.rings.finite_rings.integer_mod.is_IntegerMod(x)):
-=======
-        elif not isinstance(x, (Integer, Rational, pari_gen, list, tuple)):
->>>>>>> 5ba4124a
+        elif not isinstance(x, (Integer, Rational, pari_gen, list, tuple)) and not sage.rings.finite_rings.integer_mod.is_IntegerMod(x):
             x = Rational(x)
         val = get_ordp(x, self.prime_pow)
         if val < 0 and self.prime_pow.in_field == 0:
