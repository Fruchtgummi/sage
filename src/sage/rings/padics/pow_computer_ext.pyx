"""
PowComputer_ext

The classes in this file are designed to be attached to p-adic parents
and elements for Cython access to properties of the parent.

In addition to storing the defining polynomial (as an NTL polynomial)
at different precisions, they also cache powers of p and data to speed
right shifting of elements.

The hierarchy of PowComputers splits first at whether it's for a base
ring (Qp or Zp) or an extension.

Among the extension classes (those in this file), they are first split
by the type of NTL polynomial (ntl_ZZ_pX or ntl_ZZ_pEX), then by the
amount and style of caching (see below).  Finally, there are
subclasses of the ntl_ZZ_pX PowComputers that cache additional
information for Eisenstein extensions.

There are three styles of caching:

    * FM: caches powers of p up to the cache_limit, only caches the
      polynomial modulus and the ntl_ZZ_pContext of precision
      prec_cap.

    * small: Requires cache_limit = prec_cap.  Caches p^k for every k
      up to the cache_limit and caches a polynomial modulus and a
      ntl_ZZ_pContext for each such power of p.

    * big: Caches as the small does up to cache_limit and caches
      prec_cap.  Also has a dictionary that caches values above the
      cache_limit when they are computed (rather than at ring creation
      time).

AUTHORS:

- David Roe  (2008-01-01) initial version
"""

#*****************************************************************************
#       Copyright (C) 2008 David Roe <roed.math@gmail.com>
#                          William Stein <wstein@gmail.com>
#
#  Distributed under the terms of the GNU General Public License (GPL)
#  as published by the Free Software Foundation; either version 2 of
#  the License, or (at your option) any later version.
#
#                  http://www.gnu.org/licenses/
#*****************************************************************************

include "sage/ext/interrupt.pxi"
include "sage/ext/stdsage.pxi"
from cpython.list cimport *
from cpython.dict cimport *

import weakref
from sage.misc.misc import cputime
from sage.rings.infinity import infinity
from sage.libs.gmp.mpz cimport *
from sage.libs.ntl.ntl_ZZ_pContext cimport ntl_ZZ_pContext_factory
from sage.libs.ntl.ntl_ZZ_pContext import ZZ_pContext_factory
from sage.libs.ntl.ntl_ZZ cimport ntl_ZZ
from sage.libs.ntl.ntl_ZZ_pX cimport ntl_ZZ_pX, ntl_ZZ_pX_Modulus
from sage.rings.integer cimport Integer

cdef int ZZ_pX_Eis_init(PowComputer_ZZ_pX prime_pow, ntl_ZZ_pX shift_seed) except -1:
    """
    Precomputes quantities for shifting right in Eisenstein extensions.

    INPUT:

    - ``prime_pow`` -- the PowComputer to be initialized
    - ``shift_seed`` -- x^e/p as a polynomial of degree at most e-1 in x.

    EXAMPLES::

        sage: A = PowComputer_ext_maker(5, 10, 10, 40, False, ntl.ZZ_pX([-5,65,125,0,1],5^10), 'small','e',ntl.ZZ_pX([1,-13,-25],5^10)) # indirect doctest
    """
    if prime_pow.deg <= 1:
        raise ValueError, "Eisenstein extension must have degree at least 2"
    cdef unsigned long D = prime_pow.deg - 1
    cdef int low_length = 0
    cdef int high_length = 0
    if sizeof(long) > 4 and D > 4294967295: # 2^32 - 1
        low_length += 32
        D = D >> 32
    if D >= 65536: # 2^16
        low_length += 16
        D = D >> 16
    if D >= 256: # 2^8
        low_length += 8
        D = D >> 8
    if D >= 16: # 2^4
        low_length += 4
        D = D >> 4
    if D >= 4: # 2^2
        low_length += 2
        D = D >> 2
    if D >= 2: # 2^1
        low_length += 1
        D = D >> 1
    low_length += 1
    # low_length is the number of elements in the list we need to store.
    # if deg = 2, low_length = 1 (store p/x)
    # if deg = 3,4, low_length = 2 (store p/x, p/x^2)
    # if deg = 5,6,7,8, low_length = 3 (store p/x, p/x^2, p/x^4)
    # if deg = 9,...,16, low_length = 4 (store p/x, p/x^2, p/x^4, p/x^8)

    # Now we do the same process for powers of p, ie storing p^(2^k)/x^(e*2^k)
    D = prime_pow.prec_cap - 1
    high_length = 0
    if sizeof(long) > 4 and D > 4294967295: # 2^32 - 1
        high_length += 32
        D = D >> 32
    if D >= 65536: # 2^16
        high_length += 16
        D = D >> 16
    if D >= 256: # 2^8
        high_length += 8
        D = D >> 8
    if D >= 16: # 2^4
        high_length += 4
        D = D >> 4
    if D >= 4: # 2^2
        high_length += 2
        D = D >> 2
    if D >= 2: # 2^1
        high_length += 1
        D = D >> 1
    high_length += 1
    # high_length is the number of elements in the list we need to store.
    # if prec_cap = 2, high_length = 1 (store p/x^e)
    # if prec_cap = 3,4, high_length = 2 (store p/x^e, p^2/x^(2e))
    # if prec_cap = 5,6,7,8, high_length = 3 (store p/x^e, p^2/x^(2e), p^4/x^(4e))
    # if prec_cap = 9,...,16, high_length = 4 (store p/x, p^2/x^(2e), p^4/x^(4e), p^8/x^(8e))

    cdef ZZ_pX_Multiplier_c* low_shifter_m
    cdef ZZ_pX_Multiplier_c* high_shifter_m
    cdef ZZ_pX_c* low_shifter_p
    cdef ZZ_pX_c* high_shifter_p
    cdef bint multiplier
    if isinstance(prime_pow, PowComputer_ZZ_pX_FM_Eis):
        multiplier = 1
        (<PowComputer_ZZ_pX_FM_Eis>prime_pow).low_length = low_length
        (<PowComputer_ZZ_pX_FM_Eis>prime_pow).high_length = high_length

        sig_on()
        (<PowComputer_ZZ_pX_FM_Eis>prime_pow).low_shifter = <ZZ_pX_Multiplier_c *>sage_malloc(sizeof(ZZ_pX_Multiplier_c) * low_length)
        (<PowComputer_ZZ_pX_FM_Eis>prime_pow).high_shifter = <ZZ_pX_Multiplier_c *>sage_malloc(sizeof(ZZ_pX_Multiplier_c) * high_length)
        sig_off()
        low_shifter_m = (<PowComputer_ZZ_pX_FM_Eis>prime_pow).low_shifter
        high_shifter_m = (<PowComputer_ZZ_pX_FM_Eis>prime_pow).high_shifter
    elif isinstance(prime_pow, PowComputer_ZZ_pX_small_Eis):
        multiplier = 0
        (<PowComputer_ZZ_pX_small_Eis>prime_pow).low_length = low_length
        (<PowComputer_ZZ_pX_small_Eis>prime_pow).high_length = high_length

        sig_on()
        (<PowComputer_ZZ_pX_small_Eis>prime_pow).low_shifter = <ZZ_pX_c *>sage_malloc(sizeof(ZZ_pX_c) * low_length)
        (<PowComputer_ZZ_pX_small_Eis>prime_pow).high_shifter = <ZZ_pX_c *>sage_malloc(sizeof(ZZ_pX_c) * high_length)
        sig_off()
        low_shifter_p = (<PowComputer_ZZ_pX_small_Eis>prime_pow).low_shifter
        high_shifter_p = (<PowComputer_ZZ_pX_small_Eis>prime_pow).high_shifter
    elif isinstance(prime_pow, PowComputer_ZZ_pX_big_Eis):
        multiplier = 0
        (<PowComputer_ZZ_pX_big_Eis>prime_pow).low_length = low_length
        (<PowComputer_ZZ_pX_big_Eis>prime_pow).high_length = high_length

        sig_on()
        (<PowComputer_ZZ_pX_big_Eis>prime_pow).low_shifter = <ZZ_pX_c *>sage_malloc(sizeof(ZZ_pX_c) * low_length)
        (<PowComputer_ZZ_pX_big_Eis>prime_pow).high_shifter = <ZZ_pX_c *>sage_malloc(sizeof(ZZ_pX_c) * high_length)
        sig_off()
        low_shifter_p = (<PowComputer_ZZ_pX_big_Eis>prime_pow).low_shifter
        high_shifter_p = (<PowComputer_ZZ_pX_big_Eis>prime_pow).high_shifter
    else:
        raise TypeError("unrecognized Eisenstein type")

    cdef long i
    cdef ZZ_pX_c tmp, modup, into_multiplier, shift_seed_inv
    cdef ZZ_c a
    # We obtain successive p/x^(2^i) by squaring and then dividing by p.  So we need one extra digit of precision.
    prime_pow.restore_top_context()
    #cdef ntl_ZZ_pContext_class cup = prime_pow.get_context(prime_pow.prec_cap + low_length)
    #cup.restore_c()
    #ZZ_pX_conv_modulus(modup, prime_pow.get_top_modulus()[0].val(), cup.x)
    #ZZ_div(a, ZZ_p_rep(ZZ_pX_ConstTerm(modup)), prime_pow.small_powers[1])
    #ZZ_InvMod(a, a, prime_pow.pow_ZZ_tmp(prime_pow.prec_cap + low_length)[0])
    #ZZ_negate(a, a)
    ##cdef ntl_ZZ_pX printer = ntl_ZZ_pX([],prime_pow.get_context(prime_pow.prec_cap))
    ##printer.x = modup
    ##print printer
    # Note that we're losing one digit of precision here.
    # This is correct because right shifting does not preserve precision.
    # a is now the negative of the inverse of the unit part of the constant of the defining polynomial (there's a mouthful)
    #ZZ_pX_RightShift(tmp, modup, 1)
    ##printer.x = modup
    ##print printer
    #ZZ_pX_mul_ZZ_p(tmp, tmp, ZZ_to_ZZ_p(a))
    # tmp is now p/x
    #ZZ_pX_conv_modulus(into_multiplier, tmp, prime_pow.get_top_context().x)
    ##printer.x = into_multiplier
    ##print printer
    #if multiplier:
    #    ZZ_pX_Multiplier_construct(low_shifter_m)
    #    ZZ_pX_Multiplier_build(low_shifter_m[0], into_multiplier, prime_pow.get_top_modulus()[0])
    #else:
    #    ZZ_pX_construct(low_shifter_p)
    #    low_shifter_p[0] = into_multiplier
    ##printer.x = (low_shifter[0]).val()
    ##print printer
    ZZ_pX_InvMod_newton_ram(shift_seed_inv, shift_seed.x, prime_pow.get_top_modulus()[0], prime_pow.get_top_context().x)
    for i in range(low_length):
        # Currently tmp = p / x^(2^(i-1)).  Squaring yields p^2 / x^(2^i)
        #ZZ_pX_SqrMod(tmp, tmp, modup)
        # Now we divide by p.
        #ZZ_pX_right_pshift(tmp, tmp, prime_pow.small_powers[1], cup.x)
        #ZZ_pX_conv_modulus(into_multiplier, tmp, prime_pow.get_top_context().x)
        ZZ_pX_PowerXMod_long_pre(into_multiplier, prime_pow.e - (1L << i), prime_pow.get_top_modulus()[0])
        ZZ_pX_MulMod_pre(into_multiplier, into_multiplier, shift_seed_inv, prime_pow.get_top_modulus()[0])
        ##printer.x = into_multiplier
        ##print printer
        if multiplier:
            ZZ_pX_Multiplier_construct(&(low_shifter_m[i]))
            ZZ_pX_Multiplier_build(low_shifter_m[i], into_multiplier, prime_pow.get_top_modulus()[0])
        else:
            ZZ_pX_construct(&(low_shifter_p[i]))
            low_shifter_p[i] = into_multiplier

    # Now we handle high_shifter.
    # We can obtain p/x^e by computing the inverse of x^e/p.
    # Note that modup is still defined from before
    ###cup.restore_c()

    ###ZZ_pX_conv_modulus(modup, prime_pow.get_top_modulus()[0].val(), cup.x)
    ###ZZ_pX_SetCoeff_long(modup, prime_pow.deg, 0)
    ###ZZ_pX_negate(modup, modup)
    ###ZZ_pX_right_pshift(into_multiplier, modup, prime_pow.small_powers[1], prime_pow.get_top_context().x)

    ###printer.x = into_multiplier
    ###print printer

    # into_multiplier now holds x^e/p
    # prime_pow.c.x should have been restored, but we make sure
    prime_pow.restore_top_context()
    ##print "shift_seed=%s"%shift_seed
    ##printer.x = prime_pow.get_top_modulus()[0].val()
    ##print "top_modulus=%s"%printer
    ##print "top_context=%s"%prime_pow.get_top_context()
    into_multiplier = shift_seed_inv
    #ZZ_pX_InvMod_newton_ram(into_multiplier, shift_seed.x, prime_pow.get_top_modulus()[0], prime_pow.get_top_context().x)
    ##printer.x = into_multiplier
    ##print "inverse = %s"%printer
    ##ZZ_pX_MulMod_pre(printer.x, into_multiplier, shift_seed.x, prime_pow.get_top_modulus()[0])
    ##print "product = %s"%printer
    if multiplier:
        ZZ_pX_Multiplier_construct(high_shifter_m)
        ZZ_pX_Multiplier_build(high_shifter_m[0], into_multiplier, prime_pow.get_top_modulus()[0])
    else:
        ZZ_pX_construct(high_shifter_p)
        high_shifter_p[0] = into_multiplier
    # Now we cache powers of p/x^e.  This is a unit, so we don't have to worry about precision issues (yay!)
    for i in range(1, high_length):
        ZZ_pX_SqrMod_pre(into_multiplier, into_multiplier, prime_pow.get_top_modulus()[0])
        if multiplier:
            ZZ_pX_Multiplier_construct(&(high_shifter_m[i]))
            ZZ_pX_Multiplier_build(high_shifter_m[i], into_multiplier, prime_pow.get_top_modulus()[0])
        else:
            ZZ_pX_construct(&(high_shifter_p[i]))
            high_shifter_p[i] = into_multiplier

def ZZ_pX_eis_shift_test(_shifter, _a, _n, _finalprec):
    """
    Shifts _a right _n x-adic digits, where x is considered modulo the polynomial in _shifter.

    EXAMPLES::

        sage: from sage.rings.padics.pow_computer_ext import ZZ_pX_eis_shift_test
        sage: A = PowComputer_ext_maker(5, 3, 10, 40, False, ntl.ZZ_pX([-5,75,15,0,1],5^10), 'big', 'e',ntl.ZZ_pX([1,-15,-3],5^10))
        sage: ZZ_pX_eis_shift_test(A, [0, 1], 1, 5)
        [1]
        sage: ZZ_pX_eis_shift_test(A, [0, 0, 1], 1, 5)
        [0 1]
        sage: ZZ_pX_eis_shift_test(A, [5], 1, 5)
        [75 15 0 1]
        sage: ZZ_pX_eis_shift_test(A, [1], 1, 5)
        []
        sage: ZZ_pX_eis_shift_test(A, [17, 91, 8, -2], 1, 5)
        [316 53 3123 3]
        sage: ZZ_pX_eis_shift_test(A, [316, 53, 3123, 3], -1, 5)
        [15 91 8 3123]
        sage: ZZ_pX_eis_shift_test(A, [15, 91, 8, 3123], 1, 5)
        [316 53 3123 3]
    """
    cdef PowComputer_ZZ_pX shifter = <PowComputer_ZZ_pX?>_shifter
    cdef ntl_ZZ_pX x = <ntl_ZZ_pX>ntl_ZZ_pX(modulus=shifter._prime()**_finalprec)
    cdef ntl_ZZ_pX a = <ntl_ZZ_pX>ntl_ZZ_pX(_a, modulus=shifter._prime()**_finalprec)
    cdef long n = _n
    cdef long finalprec = _finalprec
    ZZ_pX_eis_shift_p(shifter, &x.x, &a.x, n, finalprec)
    return x

cdef int ZZ_pX_eis_shift_p(PowComputer_ZZ_pX self, ZZ_pX_c* x, ZZ_pX_c* a, long n, long finalprec) except -1:
    """
    Eis-shifts a over by n and puts the result into x.

    Negative n corresponds to multiplying by x^-n.

    TESTS::

        sage: R.<x> = QQ[]
        sage: K = Qp(11,10)
        sage: J.<a> = K.extension(x^30-11)
        sage: M.<t> = PowerSeriesRing(J)
        sage: S.<x,y> = QQ[]
        sage: xr = O(a^152)*t + (8*a^2 + 10*a^32 + 7*a^62 + 10*a^92 + 7*a^122 + O(a^152))*t^2 + O(a^154)*t^3 + (2*a^4 + 10*a^64 + 2*a^124 + O(a^154))*t^4 + O(a^156)*t^5 + (5*a^6 + 2*a^96 + a^126 + O(a^156))*t^6 + O(a^158)*t^7 + (7*a^8 + 6*a^38 + 8*a^68 + 2*a^98 + 5*a^128 + O(a^158))*t^8 + O(a^160)*t^9 + (8*a^10 + 10*a^40 + a^70 + 5*a^130 + O(a^160))*t^10 + O(a^162)*t^11 + (9*a^12 + 7*a^42 + 8*a^72 + 6*a^102 + 9*a^132 + O(a^162))*t^12 + O(a^164)*t^13 + (2*a^14 + 5*a^44 + 3*a^74 + a^104 + 4*a^134 + O(a^164))*t^14 + O(a^166)*t^15 + (2*a^16 + 5*a^46 + 8*a^76 + 5*a^106 + 7*a^136 + O(a^166))*t^16 + O(a^168)*t^17 + (7*a^18 + 3*a^48 + 6*a^78 + 9*a^138 + O(a^168))*t^18 + O(a^172)*t^19 + (7*a^50 + 3*a^80 + 5*a^110 + 5*a^140 + 7*a^170 + O(a^172))*t^20 + O(a^172)*t^21 + (a^22 + a^52 + 3*a^82 + 3*a^112 + 2*a^142 + O(a^172))*t^22 + O(a^174)*t^23 + (4*a^24 + 7*a^54 + 9*a^84 + 4*a^114 + 7*a^144 + O(a^174))*t^24 + O(a^176)*t^25 + (3*a^26 + 8*a^56 + 8*a^116 + 5*a^146 + O(a^176))*t^26 + O(a^178)*t^27 + (2*a^28 + 2*a^58 + 6*a^88 + a^118 + 10*a^148 + O(a^178))*t^28 + O(a^180)*t^29 + (8*a^30 + 5*a^60 + 8*a^90 + 5*a^120 + 6*a^150 + O(a^180))*t^30 + O(a^184)*t^31 + (7*a^62 + 9*a^92 + 2*a^182 + O(a^184))*t^32
        sage: yr = xr^2
        sage: dtr = xr.derivative()
        sage: f_dtr = yr*dtr; f_dtr
        (a^6 + 6*a^36 + 2*a^66 + 7*a^96 + 4*a^126 + O(a^156))*t^5 + (a^8 + 2*a^38 + 8*a^68 + 3*a^98 + O(a^158))*t^7 + (8*a^40 + 10*a^100 + 5*a^130 + O(a^160))*t^9 + (2*a^12 + 5*a^42 + 3*a^72 + 7*a^102 + O(a^162))*t^11 + (8*a^14 + a^44 + 6*a^74 + 4*a^104 + 7*a^134 + O(a^164))*t^13 + (2*a^16 + 8*a^46 + 5*a^106 + 4*a^136 + O(a^166))*t^15 + (a^18 + 6*a^48 + 5*a^78 + 2*a^108 + 9*a^138 + O(a^168))*t^17 + (8*a^50 + 2*a^110 + O(a^170))*t^19 + (4*a^52 + 2*a^82 + 7*a^112 + 5*a^142 + O(a^172))*t^21 + (2*a^54 + 3*a^84 + 8*a^114 + 6*a^144 + O(a^174))*t^23 + (a^26 + 6*a^56 + 4*a^86 + 9*a^116 + 3*a^146 + O(a^176))*t^25 + (10*a^28 + 5*a^58 + 4*a^88 + 10*a^118 + 6*a^148 + O(a^178))*t^27 + (5*a^30 + 5*a^60 + 4*a^90 + 9*a^120 + 3*a^150 + O(a^180))*t^29 + (4*a^32 + 10*a^62 + 5*a^92 + 7*a^122 + 3*a^152 + O(a^182))*t^31 + (5*a^34 + 9*a^94 + 3*a^124 + 6*a^154 + O(a^184))*t^33 + (4*a^36 + 3*a^66 + 10*a^96 + 2*a^126 + 6*a^156 + O(a^186))*t^35 + (6*a^38 + 9*a^68 + 7*a^128 + 10*a^158 + O(a^188))*t^37 + (7*a^40 + 3*a^70 + 4*a^100 + 4*a^130 + 8*a^160 + O(a^190))*t^39 + (a^42 + 10*a^72 + 10*a^102 + a^132 + 7*a^162 + O(a^192))*t^41 + (8*a^74 + 8*a^104 + 9*a^134 + 7*a^164 + O(a^194))*t^43 + (10*a^136 + 2*a^166 + O(a^196))*t^45 + (7*a^48 + 10*a^78 + 5*a^108 + 8*a^138 + 3*a^168 + O(a^198))*t^47 + (6*a^50 + 5*a^80 + a^110 + 6*a^170 + O(a^200))*t^49 + (a^52 + 8*a^82 + 2*a^112 + 10*a^172 + O(a^202))*t^51 + (9*a^54 + 2*a^84 + 6*a^114 + 4*a^144 + O(a^204))*t^53 + (2*a^56 + 5*a^86 + 2*a^116 + 4*a^146 + a^176 + O(a^206))*t^55 + (3*a^58 + 3*a^88 + a^118 + 5*a^148 + 2*a^178 + O(a^208))*t^57 + (5*a^60 + 10*a^90 + 9*a^120 + a^150 + 6*a^180 + O(a^210))*t^59 + (4*a^62 + 9*a^92 + 7*a^122 + 7*a^152 + 9*a^182 + O(a^212))*t^61 + (10*a^64 + 8*a^94 + 6*a^124 + 8*a^154 + 4*a^184 + O(a^214))*t^63 + (4*a^126 + 10*a^156 + 9*a^186 + O(a^216))*t^65 + (7*a^98 + 4*a^128 + 6*a^158 + 6*a^188 + O(a^218))*t^67 + (3*a^70 + 6*a^100 + 8*a^130 + 9*a^160 + 10*a^190 + O(a^220))*t^69 + (9*a^72 + 5*a^102 + 9*a^132 + 3*a^162 + 10*a^192 + O(a^222))*t^71 + (3*a^74 + 8*a^104 + 7*a^134 + 2*a^164 + O(a^224))*t^73 + (10*a^76 + a^106 + 2*a^136 + 4*a^166 + 9*a^196 + O(a^226))*t^75 + (3*a^78 + 6*a^108 + 9*a^138 + 4*a^168 + 5*a^198 + O(a^228))*t^77 + (4*a^80 + 10*a^110 + 7*a^170 + 8*a^200 + O(a^230))*t^79 + (5*a^82 + 4*a^112 + 9*a^142 + 8*a^172 + 8*a^202 + O(a^232))*t^81 + (4*a^84 + 9*a^114 + 8*a^144 + 2*a^174 + 6*a^204 + O(a^234))*t^83 + (3*a^86 + 5*a^116 + 4*a^146 + 8*a^206 + O(a^236))*t^85 + (a^118 + 7*a^148 + 6*a^208 + O(a^238))*t^87 + (4*a^90 + 9*a^120 + 9*a^150 + 6*a^180 + 6*a^210 + O(a^240))*t^89 + (10*a^122 + 3*a^152 + 8*a^182 + 4*a^212 + 2*a^242 + O(a^244))*t^91 + (9*a^154 + 10*a^184 + 10*a^214 + 7*a^244 + 9*a^274 + O(a^276))*t^93 + (9*a^186 + 4*a^216 + 5*a^246 + a^276 + 10*a^306 + O(a^308))*t^95
    """
    ##print "starting..."
    cdef ZZ_pX_c low_part
    cdef ZZ_pX_c shifted_high_part
    cdef ZZ_pX_c powerx
    cdef ZZ_pX_c shifter
    cdef ZZ_pX_c lowshift
    cdef ZZ_pX_c highshift
    cdef ZZ_pX_c working, working2
    cdef ntl_ZZ_pContext_class c
    cdef ZZ_pX_Modulus_c* m
    cdef long pshift = n / self.e
    cdef long eis_part = n % self.e
    cdef long two_shift = 1
    cdef int i
    cdef ZZ_pX_c* high_shifter
    cdef ZZ_pX_c* low_shifter
    cdef ZZ_pX_Multiplier_c* high_shifter_fm
    cdef ZZ_pX_Multiplier_c* low_shifter_fm
    cdef bint fm
    cdef long high_length
    if isinstance(self, PowComputer_ZZ_pX_small_Eis):
        high_shifter = (<PowComputer_ZZ_pX_small_Eis>self).high_shifter
        low_shifter = (<PowComputer_ZZ_pX_small_Eis>self).low_shifter
        high_length = (<PowComputer_ZZ_pX_small_Eis>self).high_length
        fm = False
    elif isinstance(self, PowComputer_ZZ_pX_big_Eis):
        high_shifter = (<PowComputer_ZZ_pX_big_Eis>self).high_shifter
        low_shifter = (<PowComputer_ZZ_pX_big_Eis>self).low_shifter
        high_length = (<PowComputer_ZZ_pX_big_Eis>self).high_length
        fm = False
    elif isinstance(self, PowComputer_ZZ_pX_FM_Eis):
        high_shifter_fm = (<PowComputer_ZZ_pX_FM_Eis>self).high_shifter
        low_shifter_fm = (<PowComputer_ZZ_pX_FM_Eis>self).low_shifter
        high_length = (<PowComputer_ZZ_pX_FM_Eis>self).high_length
        fm = True
    else:
        raise TypeError("inconsistent type")

    cdef ntl_ZZ_pX printer
    if n < 0:
        if fm:
            c = self.get_top_context()
            m = self.get_top_modulus()
        else:
            c = self.get_context(finalprec)
            m = self.get_modulus(finalprec)
        c.restore_c()
        ##printer = ntl_ZZ_pX([],c)
        ZZ_pX_PowerXMod_long_pre(powerx, -n, m[0])
        ##printer.x = powerx
        ##print printer
        ZZ_pX_conv_modulus(x[0], a[0], c.x)
        ZZ_pX_MulMod_pre(x[0], powerx, a[0], m[0])
        ##printer.x = x[0]
        ##print printer
        return 0
    elif n == 0:
        if x != a:
            if fm:
                c = self.get_top_context()
            else:
                c = self.get_context(finalprec)
            ZZ_pX_conv_modulus(x[0], a[0], c.x)
        return 0

    ##print "eis_part: %s" %(eis_part)
    ##print "pshift: %s"%(pshift)

# The following doesn't work, sadly.  It should be possible to precompute and do better than what I replace this code with.
#    c = self.get_context(finalprec)
#    m = self.get_modulus(finalprec)[0]
#    printer = ntl_ZZ_pX([],c)
#    if pshift:
#        ZZ_pX_right_pshift(x[0], a[0], self.pow_ZZ_tmp(pshift)[0], c.x)
#    else:
#        ZZ_pX_conv_modulus(x[0], a[0], c.x)
#    ##printer.x = a[0]
#    ##print "beginning: a = %s"%(printer)
#    c.restore_c()
#    if pshift:
#        i = 0
#        # This line restores the top context
#        #ZZ_pX_right_pshift(x[0], x[0], self.pow_ZZ_tmp(pshift)[0], c.x)
#        ##printer.x = x[0]
#        ##print printer
#        if pshift >= self.prec_cap:
#            # shifter = p^(2^(high_length - 1))/x^(e*2^(high_length - 1))
#            ZZ_pX_conv_modulus(shifter, high_shifter[high_length-1], c.x)
#            ##printer.x = shifter
#            ##print printer
#            # if val = r + s * 2^(high_length - 1)
#            # then shifter = p^(s*2^(high_length - 1))/x^(e*s*2^(high_length - 1))
#            ZZ_pX_PowerMod_long_pre(shifter, shifter, (pshift / (1L << (high_length - 1))), m)
#            ##printer.x = shifter
#            ##print printer
#            ZZ_pX_MulMod_pre(x[0], x[0], shifter, m)
#            ##printer.x = shifter
#            ##print printer
#            # Now we only need to multiply self.unit by p^r/x^(e*r) where r < 2^(high_length - 1), which is tractible.
#            pshift = pshift % (1L << (high_length - 1))
#        while pshift > 0:
#            if pshift & 1:
#                ##print "pshift = %s"%pshift
#                ##printer.x = x[0]
#                ##print printer
#                ZZ_pX_conv_modulus(highshift, high_shifter[i], c.x)
#                ZZ_pX_MulMod_pre(x[0], x[0], highshift, m)
#            i += 1
#            pshift = pshift >> 1
    if fm:
        c = self.get_top_context()
        m = self.get_top_modulus()
    else:
        c = self.get_context(finalprec + pshift + 1)
    c.restore_c()
    ZZ_pX_conv_modulus(working, a[0], c.x)
    if pshift:
        while pshift > 0:
            pshift -= 1
            if fm:
                ZZ_pX_right_pshift(working, working, self.pow_ZZ_tmp(1)[0],c.x)
                ZZ_pX_MulMod_premul(working, working, high_shifter_fm[0], m[0])
            else:
                c = self.get_context(finalprec + pshift + 1)
                m = self.get_modulus(finalprec + pshift + 1)
                ZZ_pX_right_pshift(working, working, self.pow_ZZ_tmp(1)[0],c.x)
                ZZ_pX_conv_modulus(highshift, high_shifter[0], c.x)
                ZZ_pX_MulMod_pre(working, working, highshift, m[0])
    elif not fm:
        m = self.get_modulus(finalprec + 1)
    ZZ_pX_conv_modulus(working2, working, c.x)
    i = 0
    two_shift = 1
    while eis_part > 0:
        ##print "eis_part = %s"%(eis_part)
        if eis_part & 1:
            ##print "i = %s"%(i)
            ##print "two_shift = %s"%(two_shift)
            ##printer.x = working2
            ##print "working2 = %s"%(printer)
            ZZ_pX_RightShift(shifted_high_part, working2, two_shift)
            ##printer.x = shifted_high_part
            ##print "shifted_high_part = %s"%(printer)
            ZZ_pX_LeftShift(low_part, shifted_high_part, two_shift)
            ZZ_pX_sub(low_part, working2, low_part)
            ##printer.x = low_part
            ##print "low_part = %s"%(printer)
            ZZ_pX_right_pshift(low_part, low_part, self.pow_ZZ_tmp(1)[0], c.x)
            ##printer.x = low_part
            ##print "low_part = %s"%(printer)
            if fm:
                ZZ_pX_MulMod_premul(low_part, low_part, low_shifter_fm[i], m[0])
            else:
                ZZ_pX_conv_modulus(lowshift, low_shifter[i], c.x)
                ZZ_pX_MulMod_pre(low_part, low_part, lowshift, m[0])
            ##printer.x = low_part
            ##print "low_part = %s"%(printer)
            ZZ_pX_add(working2, low_part, shifted_high_part)
            ##printer.x = working2
            ##print "x = %s"%(printer)
        i += 1
        two_shift = two_shift << 1
        eis_part = eis_part >> 1
    c = self.get_context(finalprec)
    ZZ_pX_conv_modulus(x[0], working2, c.x)

cdef class PowComputer_ext(PowComputer_class):
    def __cinit__(self, Integer prime, long cache_limit, long prec_cap, long ram_prec_cap, bint in_field, poly, shift_seed=None):
        """
        Constructs the storage for powers of prime as ZZ_c's.

        EXAMPLES::

            sage: PC = PowComputer_ext_maker(5, 10, 10, 20, False, ntl.ZZ_pX([-5, 0, 1], 5^10), 'small', 'e',ntl.ZZ_pX([1],5^10)) #indirect doctest
        """
        PowComputer_class.__init__(self, prime, cache_limit, prec_cap, ram_prec_cap, in_field, poly, shift_seed)

        self._initialized = 0
        sig_on()
        self.small_powers = <ZZ_c *>sage_malloc(sizeof(ZZ_c) * (cache_limit + 1))
        sig_off()
        if self.small_powers == NULL:
            raise MemoryError, "out of memory allocating power storing"
        ZZ_construct(&self.top_power)

        cdef Py_ssize_t i
        cdef Integer x

        ZZ_construct(self.small_powers)
        ZZ_conv_from_int(self.small_powers[0], 1)

        if cache_limit > 0:
            ZZ_construct(&(self.small_powers[1]))
            mpz_to_ZZ(&(self.small_powers[1]), prime.value)

        sig_on()
        for i in range(2, cache_limit + 1):
            ZZ_construct(&(self.small_powers[i]))
            ZZ_mul(self.small_powers[i], self.small_powers[i-1], self.small_powers[1])
        mpz_to_ZZ(&self.top_power, prime.value)
        ZZ_power(self.top_power, self.top_power, prec_cap)
        sig_off()
<<<<<<< HEAD
=======
        mpz_init(self.temp_m)
>>>>>>> 9fecbdd4
        mpz_init(self.temp_m2)
        ZZ_construct(&self.temp_z)

        self._poly = poly
        self._shift_seed = shift_seed

    def __dealloc__(self):
        """
        Frees allocated memory.

        EXAMPLES::

            sage: PC = PowComputer_ext_maker(5, 5, 10, 20, False, ntl.ZZ_pX([-5,0,1],5^10), 'FM', 'e',ntl.ZZ_pX([1],5^10))
            sage: del PC # indirect doctest
        """
        if (<PowComputer_ext>self)._initialized:
            self.cleanup_ext()

    def __repr__(self):
        """
        Returns a string representation of self.

        EXAMPLES::

            sage: PC = PowComputer_ext_maker(5, 10, 10, 20, False, ntl.ZZ_pX([-5, 0, 1], 5^10), 'small', 'e',ntl.ZZ_pX([1],5^10))
            sage: PC # indirect doctest
            PowComputer_ext for 5, with polynomial [9765620 0 1]
        """
        return "PowComputer_ext for %s, with polynomial %s"%(self.prime, self.polynomial())

    def __reduce__(self):
        """
        For pickling.

        EXAMPLES::

            sage: PC = PowComputer_ext_maker(5, 10, 10, 20, False, ntl.ZZ_pX([-5, 0, 1], 5^10), 'small', 'e',ntl.ZZ_pX([1],5^10)); PC
            PowComputer_ext for 5, with polynomial [9765620 0 1]
            sage: loads(dumps(PC))
            PowComputer_ext for 5, with polynomial [9765620 0 1]
        """
        cdef Integer cache_limit, prec_cap, ram_prec_cap
        cache_limit = PY_NEW(Integer)
        mpz_set_si(cache_limit.value, self.cache_limit)
        prec_cap = PY_NEW(Integer)
        mpz_set_si(prec_cap.value, self.prec_cap)
        ram_prec_cap = PY_NEW(Integer)
        mpz_set_si(ram_prec_cap.value, self.ram_prec_cap)
        return PowComputer_ext_maker, (self.prime, cache_limit, prec_cap, ram_prec_cap, self.in_field, self._poly, self._prec_type, self._ext_type, self._shift_seed)

    cdef void cleanup_ext(self):
        """
        Frees memory allocated in PowComputer_ext.

        EXAMPLES::

            sage: PC = PowComputer_ext_maker(5, 5, 10, 20, False, ntl.ZZ_pX([-5,0,1],5^10), 'FM', 'e',ntl.ZZ_pX([1],5^10))
            sage: del PC # indirect doctest
        """
        cdef Py_ssize_t i
        for i in range(self.cache_limit + 1):
            ZZ_destruct(&(self.small_powers[i]))
        sage_free(self.small_powers)
        ZZ_destruct(&self.top_power)
        mpz_clear(self.temp_m)
        mpz_clear(self.temp_m2)
        ZZ_destruct(&self.temp_z)

    cdef mpz_srcptr pow_mpz_t_tmp(self, unsigned long n):
        """
        Provides fast access to an mpz_t* pointing to self.prime^n.

        The location pointed to depends on the underlying
        representation.  In no circumstances should you mpz_clear the
        result.  The value pointed to may be an internal temporary
        variable for the class.  In particular, you should not try to
        refer to the results of two pow_mpz_t_tmp calls at the same
        time, because the second call may overwrite the memory pointed
        to by the first.

        In the case of PowComputer_exts, the mpz_t pointed to will
        always be a temporary variable.

        See pow_mpz_t_tmp_demo for an example of this phenomenon.

        EXAMPLES::

            sage: PC = PowComputer_ext_maker(5, 10, 10, 20, False, ntl.ZZ_pX([-5, 0, 1], 5^10), 'small', 'e',ntl.ZZ_pX([1],5^10))
            sage: PC._pow_mpz_t_tmp_test(4) #indirect doctest
            625
        """
        # READ THE DOCSTRING
        if n < 0:
            # Exception will be ignored by Cython
            raise ValueError("n must be positive")
        if n <= self.cache_limit:
            ZZ_to_mpz(self.temp_m, &(self.small_powers[n]))
        elif n == self.prec_cap:
            ZZ_to_mpz(self.temp_m, &self.top_power)
        else:
            mpz_pow_ui(self.temp_m, self.prime.value, n)
        return self.temp_m

    cdef ZZ_c* pow_ZZ_tmp(self, long n):
        """
        Provides fast access to a ZZ_c* pointing to self.prime^n.

        The location pointed to depends on the underlying
        representation.  In no circumstances should you ZZ_destruct
        the result.  The value pointed to may be an internal temporary
        variable for the class.  In particular, you should not try to
        refer to the results of two pow_ZZ_tmp calls at the same time,
        because the second call may overwrite the memory pointed to by
        the first.

        See pow_ZZ_tmp_demo for an example of this phenomenon.

        EXAMPLES::

            sage: PC = PowComputer_ext_maker(5, 10, 10, 20, False, ntl.ZZ_pX([-5, 0, 1], 5^10), 'small', 'e',ntl.ZZ_pX([1],5^10))
            sage: PC._pow_mpz_t_tmp_test(4) #indirect doctest
            625
        """
        if n < 0:
            # Exception will be ignored by Cython
            raise ValueError("n must be positive")
        if n <= self.cache_limit:
            return &(self.small_powers[n])
        if n == self.prec_cap:
            return &self.top_power
        ZZ_power(self.temp_z, self.small_powers[1], n)
        return &self.temp_z

    def _pow_ZZ_tmp_test(self, n):
        """
        Tests the pow_ZZ_tmp function

        EXAMPLES::

            sage: PC = PowComputer_ext_maker(5, 6, 6, 12, False, ntl.ZZ_pX([-5,0,1],5^6),'small', 'e',ntl.ZZ_pX([1],5^6))
            sage: PC._pow_ZZ_tmp_test(4)
            625
            sage: PC._pow_ZZ_tmp_test(7)
            78125
        """
        cdef Integer _n = Integer(n)
        if _n < 0: raise ValueError
        cdef ntl_ZZ ans = ntl_ZZ.__new__(ntl_ZZ)
        ans.x = self.pow_ZZ_tmp(mpz_get_ui(_n.value))[0]
        return ans

    def _pow_ZZ_tmp_demo(self, m, n):
        """
        This function demonstrates a danger in using pow_ZZ_tmp.

        EXAMPLES::

            sage: PC = PowComputer_ext_maker(5, 5, 10, 20, False, ntl.ZZ_pX([-5,0,1],5^10), 'big', 'e',ntl.ZZ_pX([1],5^10))

            When you cal pow_ZZ_tmp with an input that is not stored
            (ie n > self.cache_limit and n != self.prec_cap),
            it stores the result in self.temp_z and returns a pointer
            to that ZZ_c.  So if you try to use the results of two
            calls at once, things will break.
            sage: PC._pow_ZZ_tmp_demo(6, 8)  # 244140625 on some architectures and 152587890625 on others: random
            244140625
            sage: 5^6*5^8
            6103515625
            sage: 5^6*5^6
            244140625

            Note that this does not occur if you try a stored value,
            because the result of one of the calls points to that
            stored value.
            sage: PC._pow_ZZ_tmp_demo(6, 10)
            152587890625
            sage: 5^6*5^10
            152587890625
        """
        m = Integer(m)
        n = Integer(n)
        if m < 0 or n < 0:
            raise ValueError, "m, n must be non-negative"
        cdef ntl_ZZ ans = ntl_ZZ.__new__(ntl_ZZ)
        ZZ_mul(ans.x, self.pow_ZZ_tmp(mpz_get_ui((<Integer>m).value))[0], self.pow_ZZ_tmp(mpz_get_ui((<Integer>n).value))[0])
        return ans


    cdef mpz_srcptr pow_mpz_t_top(self):
        """
        Returns self.prime^self.prec_cap as an ``mpz_srcptr``.

        EXAMPLES::

            sage: PC = PowComputer_ext_maker(5, 6, 6, 12, False, ntl.ZZ_pX([-5,0,1],5^6),'small', 'e',ntl.ZZ_pX([1],5^6))
            sage: PC._pow_mpz_t_top_test() #indirect doctest
            15625
        """
        ZZ_to_mpz(self.temp_m, &self.top_power)
        return self.temp_m

    cdef ZZ_c* pow_ZZ_top(self):
        """
        Returns self.prime^self.prec_cap as a ZZ_c.

        EXAMPLES::

            sage: PC = PowComputer_ext_maker(5, 6, 6, 12, False, ntl.ZZ_pX([-5,0,1],5^6),'small', 'e',ntl.ZZ_pX([1],5^6))
            sage: PC._pow_ZZ_top_test() #indirect doctest
            15625
        """
        return &self.top_power

    def _pow_ZZ_top_test(self):
        """
        Tests the pow_ZZ_top function.

        EXAMPLES::

            sage: PC = PowComputer_ext_maker(5, 6, 6, 12, False, ntl.ZZ_pX([-5,0,1],5^6),'small', 'e',ntl.ZZ_pX([1],5^6))
            sage: PC._pow_ZZ_top_test()
            15625
        """
        cdef ntl_ZZ ans = ntl_ZZ.__new__(ntl_ZZ)
        ans.x = self.pow_ZZ_top()[0]
        return ans

    def _ram_prec_cap(self):
        """
        Returns the precision cap of self, considered as a power of the uniformizer.

        EXAMPLES::

            sage: PC = PowComputer_ext_maker(5, 6, 6, 12, False, ntl.ZZ_pX([-5,0,1],5^5),'small', 'e',ntl.ZZ_pX([1],5^5))
            sage: PC._ram_prec_cap()
            12
        """
        return self.ram_prec_cap

cdef class PowComputer_ZZ_pX(PowComputer_ext):
    def __cinit__(self, Integer prime, long cache_limit, long prec_cap, long ram_prec_cap, bint in_field, poly, shift_seed = None):
        """
        Initialization.

        For input types see :func:`PowComputer_ext_maker`

        TESTS::

            sage: PC = PowComputer_ext_maker(5, 5, 10, 20, False, ntl.ZZ_pX([-5,0,1],5^10), 'FM', 'e',ntl.ZZ_pX([1],5^10))
            sage: TestSuite(PC).run()
        """
        if not isinstance(poly, ntl_ZZ_pX):
            raise TypeError
        self.deg = ZZ_pX_deg((<ntl_ZZ_pX>poly).x)

    def polynomial(self):
        """
        Returns the polynomial (with coefficient precision prec_cap) associated to this PowComputer.

        The polynomial is output as an ntl_ZZ_pX.

        EXAMPLES::

            sage: PC = PowComputer_ext_maker(5, 5, 10, 20, False, ntl.ZZ_pX([-5,0,1],5^10), 'FM', 'e',ntl.ZZ_pX([1],5^10))
            sage: PC.polynomial()
            [9765620 0 1]
        """
        cdef ZZ_pX_Modulus_c* tmp
        tmp.val()
        self.restore_top_context()
        cdef ntl_ZZ_pX r = ntl_ZZ_pX.__new__(ntl_ZZ_pX)
        r.c = self.get_top_context()
        r.x = (self.get_top_modulus()[0]).val()
        return r

    cdef ntl_ZZ_pContext_class get_context(self, long n):
        """
        Returns a ZZ_pContext for self.prime^(abs(n)).

        EXAMPLES::

            sage: PC = PowComputer_ext_maker(5, 10, 10, 20, False, ntl.ZZ_pX([-5, 0, 1], 5^10), 'FM', 'e',ntl.ZZ_pX([1],5^10))
            sage: PC._get_context_test(15) #indirect doctest
            NTL modulus 30517578125
        """
        cdef ntl_ZZ pn = ntl_ZZ.__new__(ntl_ZZ)
        if n < 0:
            n = -n
        elif n == 0:
            # Exception will be ignored by Cython
            raise ValueError("n must be nonzero")
        pn.x = self.pow_ZZ_tmp(n)[0]
        cdef ntl_ZZ_pContext_class context = (<ntl_ZZ_pContext_factory>ZZ_pContext_factory).make_c(pn)
        return context

    def _get_context_test(self, n):
        """
        Returns a ZZ_pContext for self.prime^n.

        EXAMPLES::

            sage: PC = PowComputer_ext_maker(5, 10, 10, 20, False, ntl.ZZ_pX([-5, 0, 1], 5^10), 'FM', 'e',ntl.ZZ_pX([1],5^10))
            sage: PC._get_context_test(15)
            NTL modulus 30517578125
        """
        cdef Integer _n = Integer(n)
        return self.get_context(mpz_get_si(_n.value))

    cdef ntl_ZZ_pContext_class get_context_capdiv(self, long n):
        """
        Returns a ZZ_pContext for self.prime^((n-1) // self.e + 1)

        For Eisenstein extensions this gives the context used for an
        element of relative precision n.

        EXAMPLES::

            sage: PC = PowComputer_ext_maker(5, 10, 10, 20, False, ntl.ZZ_pX([-5, 0, 1], 5^10), 'FM', 'e',ntl.ZZ_pX([1],5^10))
            sage: PC._get_context_capdiv_test(30) #indirect doctest
            NTL modulus 30517578125
        """
        return self.get_context(self.capdiv(n))

    def _get_context_capdiv_test(self, n):
        """
        Returns a ZZ_pContext for self.prime^((n-1) // self.e + 1)

        For Eisenstein extensions this gives the context used for an
        element of relative precision n.

        EXAMPLES::

            sage: PC = PowComputer_ext_maker(5, 10, 10, 20, False, ntl.ZZ_pX([-5, 0, 1], 5^10), 'FM', 'e',ntl.ZZ_pX([1],5^10))
            sage: PC._get_context_capdiv_test(29)
            NTL modulus 30517578125
        """
        cdef Integer _n = Integer(n)
        return self.get_context_capdiv(mpz_get_si(_n.value))

    def speed_test(self, n, runs):
        """
        Runs a speed test.

        INPUT:

        - ``n`` -- input to a function to be tested (the function needs to be set in the source code).
        - ``runs`` -- The number of runs of that function

        OUTPUT:

        - The time in seconds that it takes to call the function on ``n``,
          ``runs`` times.

        EXAMPLES::

            sage: PC = PowComputer_ext_maker(5, 10, 10, 20, False, ntl.ZZ_pX([-5, 0, 1], 5^10), 'small', 'e',ntl.ZZ_pX([1],5^10))
            sage: PC.speed_test(10, 10^6) # random
            0.0090679999999991878
        """
        cdef Py_ssize_t i, end, _n
        end = mpz_get_ui((<Integer>Integer(runs)).value)
        _n = mpz_get_ui((<Integer>Integer(n)).value)
        t = cputime()
        for i in range(end):
            # Put the function you want speed tested here.
            self.get_modulus(_n)
        return cputime(t)

    cdef ntl_ZZ_pContext_class get_top_context(self):
        """
        Returns a ZZ_pContext for self.prime^self.prec_cap

        TESTS::

            sage: PC = PowComputer_ext_maker(5, 5, 10, 20, False, ntl.ZZ_pX([-5,0,1],5^10), 'FM', 'e',ntl.ZZ_pX([1],5^10))
            sage: PC._get_top_context_test() #indirect doctest
            NTL modulus 9765625
        """
        return self.get_context(self.prec_cap)

    def _get_top_context_test(self):
        """
        Returns a ZZ_pContext for self.prime^self.prec_cap

        TESTS::

            sage: PC = PowComputer_ext_maker(5, 5, 10, 20, False, ntl.ZZ_pX([-5,0,1],5^10), 'FM', 'e',ntl.ZZ_pX([1],5^10))
            sage: PC._get_top_context_test()
            NTL modulus 9765625
        """
        return self.get_top_context()

    cdef restore_context(self, long n):
        """
        Restores the contest corresponding to self.prime^n

        EXAMPLES::

            sage: PC = PowComputer_ext_maker(5, 5, 10, 20, False, ntl.ZZ_pX([-5,0,1],5^10), 'FM', 'e',ntl.ZZ_pX([1],5^10))
            sage: PC._restore_context_test(4) #indirect doctest
        """
        self.get_context(n).restore_c()

    def _restore_context_test(self, n):
        """
        Restores the contest corresponding to self.prime^n

        EXAMPLES::

            sage: PC = PowComputer_ext_maker(5, 5, 10, 20, False, ntl.ZZ_pX([-5,0,1],5^10), 'FM', 'e',ntl.ZZ_pX([1],5^10))
            sage: PC._restore_context_test(4)
        """
        cdef Integer _n = Integer(n)
        self.restore_context(mpz_get_si(_n.value))

    cdef restore_context_capdiv(self, long n):
        """
        Restores the context for self.prime^((n-1) // self.e + 1)

        EXAMPLES::

            sage: PC = PowComputer_ext_maker(5, 5, 10, 20, False, ntl.ZZ_pX([-5,0,1],5^10), 'FM', 'e',ntl.ZZ_pX([1],5^10))
            sage: PC._restore_context_capdiv_test(4) #indirect doctest
        """
        self.restore_context(self.capdiv(n))

    def _restore_context_capdiv_test(self, n):
        """
        Restores the context for self.prime^((n-1) // self.e + 1)

        EXAMPLES::

            sage: PC = PowComputer_ext_maker(5, 5, 10, 20, False, ntl.ZZ_pX([-5,0,1],5^10), 'FM', 'e',ntl.ZZ_pX([1],5^10))
            sage: PC._restore_context_capdiv_test(8) #indirect doctest
        """
        cdef Integer _n = Integer(n)
        self.restore_context_capdiv(mpz_get_si(_n.value))

    cdef void restore_top_context(self):
        """
        Restores the context corresponding to self.prime^self.prec_cap

        EXAMPLES::

            sage: PC = PowComputer_ext_maker(5, 5, 10, 20, False, ntl.ZZ_pX([-5,0,1],5^10), 'FM', 'e',ntl.ZZ_pX([1],5^10))
            sage: PC._restore_top_context_test()
        """
        (<ntl_ZZ_pContext_class>self.get_top_context()).restore_c()

    def _restore_top_context_test(self):
        """
        Restores the context corresponding to self.prime^self.prec_cap

        EXAMPLES::

            sage: PC = PowComputer_ext_maker(5, 5, 10, 20, False, ntl.ZZ_pX([-5,0,1],5^10), 'FM', 'e',ntl.ZZ_pX([1],5^10))
            sage: PC._restore_top_context_test()
        """
        self.restore_top_context()

    cdef ZZ_pX_Modulus_c* get_modulus(self, long n):
        """
        Returns the modulus corresponding to self.polynomial() (mod self.prime^n)

        EXAMPLES::

            sage: A = PowComputer_ext_maker(5, 10, 1000, 2000, False, ntl.ZZ_pX([-5,0,1],5^1000), 'big', 'e',ntl.ZZ_pX([1],5^1000))
            sage: a = ntl.ZZ_pX([4,2],5^2)
            sage: b = ntl.ZZ_pX([6,3],5^2)
            sage: A._get_modulus_test(a, b, 2) # indirect doctest
            [4 24]
        """
        # Exception will be ignored by Cython
        raise NotImplementedError

    def _get_modulus_test(self, ntl_ZZ_pX a, ntl_ZZ_pX b, Integer n):
        """
        Multiplies a and b modulo the modulus corresponding to self.polynomial() (mod self.prime^n).

        EXAMPLES::

            sage: A = PowComputer_ext_maker(5, 10, 1000, 2000, False, ntl.ZZ_pX([-5,0,1],5^1000), 'big', 'e',ntl.ZZ_pX([1],5^1000))
            sage: a = ntl.ZZ_pX([4,2],5^2)
            sage: b = ntl.ZZ_pX([6,3],5^2)
            sage: A._get_modulus_test(a, b, 2)
            [4 24]
            sage: a * b
            [24 24 6]
            sage: mod(6 * 5 + 24, 25)
            4
        """
        if self.pow_Integer(mpz_get_si(n.value)) != Integer(a.c.p):
            #print self.pow_Integer(mpz_get_si(n.value))
            #print a.c.p
            raise ValueError, "a context mismatch"
        if self.pow_Integer(mpz_get_si(n.value)) != Integer(b.c.p):
            #print self.pow_Integer(mpz_get_si(n.value))
            #print b.c.p
            raise ValueError, "b context mismatch"
        cdef ntl_ZZ_pX r = (<ntl_ZZ_pX>a)._new()
        cdef ntl_ZZ_pX aa = (<ntl_ZZ_pX>a)._new()
        cdef ntl_ZZ_pX bb = (<ntl_ZZ_pX>b)._new()
        ZZ_pX_rem(aa.x, a.x, self.get_modulus(mpz_get_si(n.value))[0].val())
        ZZ_pX_rem(bb.x, b.x, self.get_modulus(mpz_get_si(n.value))[0].val())
        ZZ_pX_MulMod_pre(r.x, aa.x, bb.x, self.get_modulus(mpz_get_si(n.value))[0])
        return r

    cdef ZZ_pX_Modulus_c* get_modulus_capdiv(self, long n):
        """
        Returns the modulus corresponding to self.polynomial() (mod
        self.prime^((n-1) // self.e + 1)
        """
        return self.get_modulus(self.capdiv(n))

    cdef ZZ_pX_Modulus_c* get_top_modulus(self):
        """
        Returns the modulus corresponding to self.polynomial() (mod
        self.prime^self.prec_cap)

        EXAMPLES::

            sage: A = PowComputer_ext_maker(5, 3, 10, 20, False, ntl.ZZ_pX([-5,0,1],5^10), 'FM', 'e',ntl.ZZ_pX([1],5^10))
            sage: a = ntl.ZZ_pX([129223,1231],5^10)
            sage: b = ntl.ZZ_pX([289741,323],5^10)
            sage: A._get_top_modulus_test(a, b) #indirect doctest
            [1783058 7785200]
        """
        # Exception will be ignored by Cython
        raise NotImplementedError

    def _get_top_modulus_test(self, ntl_ZZ_pX a, ntl_ZZ_pX b):
        """
        Multiplies a and b modulo the modulus corresponding to
        self.polynomial() (mod self.prime^self.prec_cap)

        EXAMPLES::

            sage: A = PowComputer_ext_maker(5, 3, 10, 20, False, ntl.ZZ_pX([-5,0,1],5^10), 'FM', 'e',ntl.ZZ_pX([1],5^10))
            sage: a = ntl.ZZ_pX([129223,1231],5^10)
            sage: b = ntl.ZZ_pX([289741,323],5^10)
            sage: A._get_top_modulus_test(a, b)
            [1783058 7785200]
            sage: a*b
            [9560618 7785200 397613]
            sage: mod(397613 * 5 + 9560618, 5^10)
            1783058
        """
        cdef ntl_ZZ_pX ans = a._new()
        ZZ_pX_MulMod_pre(ans.x, a.x, b.x, self.get_top_modulus()[0])
        return ans

    cdef long capdiv(self, long n):
        """
        If n >= 0 returns ceil(n / self.e)

        If n < 0 returns ceil(-n / self.e)

        EXAMPLES::

            sage: PC = PowComputer_ext_maker(5, 3, 10, 20, False, ntl.ZZ_pX([-5,0,1],5^10), 'FM', 'e',ntl.ZZ_pX([1],5^10))
            sage: PC._capdiv_test(15)
            8
            sage: PC._capdiv_test(-7)
            4
        """
        if self.e == 1:
            return n
        if n > 0:
            return (n-1) / self.e + 1
        elif n < 0:
            return (-1-n) / self.e + 1
        else:
            return 0

    def _capdiv_test(self, n):
        """
        If n >= 0 returns ceil(n / self.e)

        If n < 0 returns ceil(-n / self.e)

        EXAMPLES::

            sage: PC = PowComputer_ext_maker(5, 3, 10, 20, False, ntl.ZZ_pX([-5,0,1],5^10), 'FM', 'e',ntl.ZZ_pX([1],5^10))
            sage: PC._capdiv_test(15)
            8
            sage: PC._capdiv_test(-7)
            4
        """
        cdef Integer _n = Integer(n)
        cdef Integer ans = PY_NEW(Integer)
        mpz_set_si(ans.value, self.capdiv(mpz_get_si(_n.value)))
        return ans

    cdef int eis_shift(self, ZZ_pX_c* x, ZZ_pX_c* a, long n, long finalprec) except -1:
        raise NotImplementedError

    cdef int eis_shift_capdiv(self, ZZ_pX_c* x, ZZ_pX_c* a, long n, long finalprec) except -1:
        return self.eis_shift(x, a, n, self.capdiv(finalprec))

    cdef int teichmuller_set_c (self, ZZ_pX_c* x, ZZ_pX_c* a, long absprec) except -1:
        r"""
        Sets x to the Teichmuller lift congruent to a modulo the
        uniformizer, ie such that `x = a \mod \pi` and
        `x^q = x \mod \pi^{\mbox{absprec}}`.

        If `a = 0 \mod \pi` this function does nothing and returns 1.
        Otherwise returns 0.

        x should be created with context p^absprec.

        Does not affect self.

        INPUT:

        - ``x`` -- The ``ZZ_pX_c`` to be set

        - ``a`` -- A ``ZZ_pX_c`` ``currently holding an approximation to the
          Teichmuller representative (this approximation can be any
          integer).  It will be set to the actual Teichmuller lift

        - ``absprec`` -- the desired precision of the Teichmuller lift

        OUTPUT:

        - 1 -- x should be set to zero (or usually, ZZ_pX_destruct'd)
        - 0 -- normal

        EXAMPLES::

            sage: R = Zp(17,5)
            sage: S.<x> = R[]
            sage: f = x^5 + 34*x^3 - 17*x^2 +289*x - 17
            sage: W.<w> = R.ext(f)
            sage: y = W.teichmuller(3,10); y
            3 + 13*w^5 + 4*w^7 + 9*w^8 + 13*w^9 + O(w^10)

            sage: y^17 == y
            True
            sage: g = x^3 + 9*x^2 + 1
            sage: A.<a> = R.ext(g)
            sage: b = A.teichmuller(1 + 2*a - a^2, 3); b
            (16*a^2 + 2*a + 1) + (4*a^2 + 5*a + 3)*17 + (10*a^2 + 15*a + 11)*17^2 + O(17^3)
            sage: b^(17^3) == b
            True
        """
        cdef mpz_t u, xnew, value
        cdef ZZ_c tmp, q, u_q
        cdef ZZ_pX_c xnew_q
        cdef ntl_ZZ_pContext_class c
        cdef long mini, minval
        if absprec == 0:
            return 1
        if absprec < 0:
            absprec = -absprec
        if self.e != 1:
            mpz_init(value)
            tmp = ZZ_p_rep(ZZ_pX_ConstTerm(a[0]))
            ZZ_to_mpz(value, &tmp)
            if mpz_divisible_p(value, self.prime.value) != 0:
                mpz_clear(value)
                return 1
            self.pow_mpz_t_tmp(self.capdiv(absprec)) # sets self.temp_m
            if mpz_sgn(value) < 0 or mpz_cmp(value, self.temp_m) >= 0:
                mpz_mod(value, value, self.temp_m)
            mpz_init(u)
            mpz_init(xnew)
            # u = 1 / Mod(1 - p, self.temp_m)
            mpz_sub(u, self.temp_m, self.prime.value)
            mpz_add_ui(u, u, 1)
            mpz_invert(u, u, self.temp_m)
            # Consider x as Mod(self.value, self.temp_m)
            # xnew = x + u*(x^p - x)
            mpz_powm(xnew, value, self.prime.value, self.temp_m)
            mpz_sub(xnew, xnew, value)
            mpz_mul(xnew, xnew, u)
            mpz_add(xnew, xnew, value)
            mpz_mod(xnew, xnew, self.temp_m)
            # while x != xnew:
            #     x = xnew
            #     xnew = x + u*(x^p - x)
            while mpz_cmp(value, xnew) != 0:
                mpz_set(value, xnew)
                mpz_powm(xnew, value, self.prime.value, self.temp_m)
                mpz_sub(xnew, xnew, value)
                mpz_mul(xnew, xnew, u)
                mpz_add(xnew, xnew, value)
                mpz_mod(xnew, xnew, self.temp_m)
            mpz_clear(u)
            mpz_clear(xnew)
            mpz_to_ZZ(&tmp, value)
            self.restore_context_capdiv(absprec)
            if ZZ_pX_IsZero(x[0]): # shortcut for the case x = 0
                ZZ_pX_SetCoeff(x[0], 0, ZZ_to_ZZ_p(tmp))
            else:
                ZZ_pX_SetX(x[0])
                ZZ_pX_SetCoeff(x[0], 0, ZZ_to_ZZ_p(tmp))
                ZZ_pX_SetCoeff_long(x[0], 1, 0)
            mpz_clear(value)
        else:
            c = self.get_context(absprec)
            c.restore_c()
            q = self.pow_ZZ_tmp(self.f)[0]
            ZZ_pX_min_val_coeff(minval, mini, a[0], self.pow_ZZ_tmp(1)[0])
            if mini == -1 or minval > 0:
                return 1
            ZZ_pX_conv_modulus(x[0], a[0], c.x)
            # u = 1 / Mod(1 - q, p^absprec)
            ZZ_conv_from_long(u_q, 1)
            ZZ_sub(u_q, u_q, q)
            ZZ_rem(u_q, u_q, (<ntl_ZZ>c.p).x)
            ZZ_InvMod(u_q, u_q, (<ntl_ZZ>c.p).x)
            # xnew = x + u*(x^q - x)
            ZZ_pX_PowerMod_pre(xnew_q, x[0], q, self.get_modulus(absprec)[0])
            ZZ_pX_sub(xnew_q, xnew_q, x[0])
            ZZ_pX_mul_ZZ_p(xnew_q, xnew_q, ZZ_to_ZZ_p(u_q))
            ZZ_pX_add(xnew_q, xnew_q, x[0])
            # while x != xnew:
            #     x = xnew
            #     xnew = x + u*(x^q - x)
            while not ZZ_pX_equal(x[0], xnew_q):
                x[0] = xnew_q
                ZZ_pX_PowerMod_pre(xnew_q, x[0], q, self.get_modulus(absprec)[0])
                ZZ_pX_sub(xnew_q, xnew_q, x[0])
                ZZ_pX_mul_ZZ_p(xnew_q, xnew_q, ZZ_to_ZZ_p(u_q))
                ZZ_pX_add(xnew_q, xnew_q, x[0])
        return 0

cdef class PowComputer_ZZ_pX_FM(PowComputer_ZZ_pX):
    """
    This class only caches a context and modulus for p^prec_cap.

    Designed for use with fixed modulus p-adic rings, in Eisenstein
    and unramified extensions of `\ZZ_p`.
    """

    def __cinit__(self, Integer prime, long cache_limit, long prec_cap, long ram_prec_cap, bint in_field, poly, shift_seed = None):
        """
        Caches a context and modulus for prime^prec_cap

        EXAMPLES::

            sage: A = PowComputer_ext_maker(5, 3, 10, 20, False, ntl.ZZ_pX([-5,0,1],5^10), 'FM', 'e',ntl.ZZ_pX([1],5^10)) #indirect doctest
            sage: A
            PowComputer_ext for 5, with polynomial [9765620 0 1]
        """

        # The __new__ method for PowComputer_ext has already run, so we have access to small_powers, top_power.

        # We use ntl_ZZ_pContexts so that contexts are cached centrally.

        self._prec_type = 'FM'
        self._ext_type = 'u'
        self.c = self.get_context(prec_cap)
        self.c.restore_c()
        # For now, we don't do anything complicated with poly
        if isinstance(poly, ntl_ZZ_pX) and (<ntl_ZZ_pX>poly).c is self.c:
            ZZ_pX_Modulus_construct(&self.mod)
            ZZ_pX_Modulus_build(self.mod, (<ntl_ZZ_pX>poly).x)
            if prec_cap == ram_prec_cap:
                self.e = 1
                self.f = ZZ_pX_deg((<ntl_ZZ_pX>poly).x)
            else:
                self.e = ZZ_pX_deg((<ntl_ZZ_pX>poly).x)
                self.f = 1
            self.ram_prec_cap = ram_prec_cap
        else:
            raise NotImplementedError, "NOT IMPLEMENTED IN PowComputer_ZZ_pX_FM"


    def __dealloc__(self):
        """
        Cleans up the memory for self.mod

        EXAMPLES::

            sage: A = PowComputer_ext_maker(5, 3, 10, 20, False, ntl.ZZ_pX([-5,0,1],5^10), 'FM', 'e',ntl.ZZ_pX([1],5^10))
            sage: del A # indirect doctest
        """
        if self._initialized:
            self.cleanup_ZZ_pX_FM()

    cdef void cleanup_ZZ_pX_FM(self):
        """
        Cleans up the memory for self.mod

        EXAMPLES::

            sage: A = PowComputer_ext_maker(5, 3, 10, 20, False, ntl.ZZ_pX([-5,0,1],5^10), 'FM', 'e',ntl.ZZ_pX([1],5^10)) #indirect doctest
            sage: del A # indirect doctest
        """
        ZZ_pX_Modulus_destruct(&self.mod)

    cdef ntl_ZZ_pContext_class get_top_context(self):
        """
        Returns a ZZ_pContext for self.prime^self.prec_cap

        EXAMPLES::

            sage: PC = PowComputer_ext_maker(5, 5, 10, 20, False, ntl.ZZ_pX([-5,0,1],5^10), 'FM', 'e',ntl.ZZ_pX([1],5^10))
            sage: PC._get_top_context_test() # indirect doctest
            NTL modulus 9765625
        """
        return self.c

    cdef void restore_top_context(self):
        """
        Restores the context corresponding to self.prime^self.prec_cap

        EXAMPLES::

            sage: PC = PowComputer_ext_maker(5, 5, 10, 20, False, ntl.ZZ_pX([-5,0,1],5^10), 'FM', 'e',ntl.ZZ_pX([1],5^10))
            sage: PC._restore_top_context_test() #indirect doctest
        """
        self.c.restore_c()

    cdef ZZ_pX_Modulus_c* get_top_modulus(self):
        """
        Returns the modulus corresponding to self.polynomial() (mod self.prime^self.prec_cap)

        EXAMPLES::

            sage: A = PowComputer_ext_maker(5, 3, 10, 20, False, ntl.ZZ_pX([-5,0,1],5^10), 'FM', 'e',ntl.ZZ_pX([1],5^10))
            sage: a = ntl.ZZ_pX([129223,1231],5^10)
            sage: b = ntl.ZZ_pX([289741,323],5^10)
            sage: A._get_top_modulus_test(a, b) #indirect doctest
            [1783058 7785200]
        """
        return &self.mod

    cdef ZZ_pX_Modulus_c* get_modulus(self, long n):
        """
        Duplicates functionality of get_top_modulus if n == self.prec_cap.

        If not, raise an exception (which will be ignored by Cython).

        EXAMPLES::

            sage: A = PowComputer_ext_maker(5, 3, 10, 20, False, ntl.ZZ_pX([-5,0,1],5^10), 'FM', 'e',ntl.ZZ_pX([1],5^10))
            sage: a = ntl.ZZ_pX([129223,1231],5^10)
            sage: b = ntl.ZZ_pX([289741,323],5^10)
            sage: A._get_modulus_test(a, b, 10) #indirect doctest
            [1783058 7785200]
        """
        if n == self.prec_cap:
            return &self.mod
        else:
            # Exception will be ignored by Cython
            raise ValueError("fixed modulus PowComputers only store top modulus")

cdef class PowComputer_ZZ_pX_FM_Eis(PowComputer_ZZ_pX_FM):
    """
    This class computes and stores low_shifter and high_shifter, which aid in right shifting elements.
    """

    def __cinit__(self, Integer prime, long cache_limit, long prec_cap, long ram_prec_cap, bint in_field, poly, shift_seed = None):
        """
        Calls Eis_init, which initializes high_shifter and low_shifter.

        TESTS::

            sage: A = PowComputer_ext_maker(5, 3, 10, 20, False, ntl.ZZ_pX([-5,0,1],5^10), 'FM', 'e',ntl.ZZ_pX([1],5^10)) #indirect doctest
        """
        # The __new__ method for PowComputer_ZZ_pX_FM has already run, so we have access to self.mod
        self._ext_type = 'e'
        if not isinstance(shift_seed, ntl_ZZ_pX):
            raise TypeError, "shift_seed must be an ntl_ZZ_pX"
        ZZ_pX_Eis_init(self, <ntl_ZZ_pX>shift_seed)

    def _low_shifter(self, i):
        """
        Accessor function for low_shifter, which are the polynomials used to shift right.

        If low_length is the number of low_shifters, then:
            * if deg = 2, low_length = 1 (store p/x)
            * if deg = 3,4, low_length = 2 (store p/x, p/x^2)
            * if deg = 5,6,7,8, low_length = 3 (store p/x, p/x^2, p/x^4)
            * if deg = 9,...,16, low_length = 4 (store p/x, p/x^2, p/x^4, p/x^8)

        These polynomials are used to shift by amounts less than the degree of the defining polynomial.

        EXAMPLES::

            sage: A = PowComputer_ext_maker(5, 3, 10, 40, False, ntl.ZZ_pX([-5,75,15,0,1],5^10), 'FM', 'e',ntl.ZZ_pX([1,-15,-3],5^10))
            sage: A._low_shifter(0)
            [75 15 0 1]

            Note that if we multiply this by x and reduce using the relation that x^4 = 5 - 75x - 15x^2, we just get 5.

            sage: A._low_shifter(1)
            [1140 225 1 15]

            This one's a bit less obvious, but if we multiply by x^2, we get 5 (modulo x^4 = 5 - 75x - 15x^2).
        """
        cdef long _i = i
        cdef ntl_ZZ_pX ans
        if _i >= 0 and _i < self.low_length:
            ans = ntl_ZZ_pX([], self.get_top_context())
            ans.x = self.low_shifter[i].val()
            return ans
        else:
            raise IndexError

    def _high_shifter(self, i):
        """
        Accessor function for high_shifter, which are the polynomials used to shift right.

        If high_length is the number of high_shifters, then:
            * if prec_cap = 2, high_length = 1 (store p/x^e)
            * if prec_cap = 3,4, high_length = 2 (store p/x^e, p^2/x^(2e))
            * if prec_cap = 5,6,7,8, high_length = 3 (store p/x^e, p^2/x^(2e), p^4/x^(4e))
            * if prec_cap = 9,...,16, high_length = 4 (store p/x, p^2/x^(2e), p^4/x^(4e), p^8/x^(8e))

        These polynomials are used to shift by amounts greater than the degree of the defining polynomial, but less than e*prec_cap.

        EXAMPLES::

            sage: A = PowComputer_ext_maker(5, 3, 10, 40, False, ntl.ZZ_pX([-5,75,15,0,1],5^10), 'FM', 'e',ntl.ZZ_pX([1,-15,-3],5^10))
            sage: A._high_shifter(0)
            [263296 51990 228 3465]

            If we take this and multiply by x^4, and reduce modulo x^4 + 15*x^2 + 75*x - 5, we should get 5.
            sage: R.<x> = ZZ[]
            sage: f = 263296 + 51990*x + 228*x^2 + 3465*x^3
            sage: g = x^4 + 15*x^2 + 75*x - 5
            sage: f*x^4 % g
            5

            sage: A._high_shifter(1)
            [1420786 9298230 2217816 6212495]

            Similarly:
            sage: f = 1420786 + 9298230*x + 2217816*x^2 + 6212495*x^3
            sage: h = f*x^8 % g; h
            -1328125000000*x^3 + 2962646484375*x^2 + 22094970703125*x - 1466308593725

            Here, we need to remember that we're working modulo 5^10:
            sage: h[0].valuation(5), h[1].valuation(5), h[2].valuation(5), h[3].valuation(5)
            (2, 12, 13, 13)
            sage: (h[0] - 25).valuation(5)
            12
        """
        cdef long _i = i
        cdef ntl_ZZ_pX ans
        if _i >= 0 and _i < self.high_length:
            ans = ntl_ZZ_pX([], self.get_top_context())
            ans.x = self.high_shifter[i].val()
            return ans
        else:
            raise IndexError

    def __dealloc__(self):
        """
        Deallocates low_shifter and high_shifter.

        TESTS::

            sage: A = PowComputer_ext_maker(5, 3, 10, 20, False, ntl.ZZ_pX([-5,0,1],5^10), 'FM', 'e',ntl.ZZ_pX([1],5^10))
            sage: del A # indirect doctest
        """
        if self._initialized:
            self.cleanup_ZZ_pX_FM_Eis()

    cdef void cleanup_ZZ_pX_FM_Eis(self):
        """
        Does the actual work of deallocating low_shifter and
        high_shifter.

        TESTS::

            sage: A = PowComputer_ext_maker(5, 3, 10, 20, False, ntl.ZZ_pX([-5,0,1],5^10), 'FM', 'e',ntl.ZZ_pX([1],5^10))
            sage: del A # indirect doctest
        """
        cdef int i # yes, an int is good enough
        for i in range(self.low_length):
            ZZ_pX_Multiplier_destruct(&(self.low_shifter[i]))
        sage_free(self.low_shifter)
        for i in range(self.high_length):
            ZZ_pX_Multiplier_destruct(&(self.high_shifter[i]))
        sage_free(self.high_shifter)

    cdef int eis_shift(self, ZZ_pX_c* x, ZZ_pX_c* a, long n, long finalprec) except -1:
        """
        Shifts a right n pi-adic digits, where pi is considered modulo the polynomial in self.

        Puts the result in x.

        EXAMPLES::

            sage: from sage.rings.padics.pow_computer_ext import ZZ_pX_eis_shift_test
            sage: A = PowComputer_ext_maker(5, 3, 10, 40, False, ntl.ZZ_pX([-5,75,15,0,1],5^10), 'FM', 'e',ntl.ZZ_pX([1,-15,-3],5^10))
            sage: ZZ_pX_eis_shift_test(A, [0, 1], 1, 5) #indirect doctest
            [1]
            sage: ZZ_pX_eis_shift_test(A, [0, 0, 1], 1, 5)
            [0 1]
            sage: ZZ_pX_eis_shift_test(A, [5], 1, 5)
            [75 15 0 1]
            sage: ZZ_pX_eis_shift_test(A, [1], 1, 5)
            []
            sage: ZZ_pX_eis_shift_test(A, [17, 91, 8, -2], 1, 5)
            [316 53 3123 3]
            sage: ZZ_pX_eis_shift_test(A, [316, 53, 3123, 3], -1, 5)
            [15 91 8 3123]
            sage: ZZ_pX_eis_shift_test(A, [15, 91, 8, 3123], 1, 5)
            [316 53 3123 3]
        """
        return ZZ_pX_eis_shift_p(self, x, a, n, finalprec)

#         ##print "starting..."
#         cdef ZZ_pX_c low_part
#         cdef ZZ_pX_c shifted_high_part
#         cdef ZZ_pX_c high_shifter

#         ##cdef ntl_ZZ_pX printer
#         if n < 0:
#             self.restore_top_context()
#             ##printer = ntl_ZZ_pX([],self.get_top_context())
#             ZZ_pX_PowerXMod_long_pre(high_shifter, -n, self.get_top_modulus()[0])
#             ##printer.x = high_shifter
#             ##print printer
#             ZZ_pX_MulMod_pre(x[0],high_shifter,a[0],self.get_top_modulus()[0])
#             ##printer.x = x[0]
#             ##print printer
#             return 0
#         elif n == 0:
#             if x != a:
#                 x[0] = a[0]
#             return 0
#         cdef long pshift = n / self.e
#         cdef long eis_part = n % self.e
#         cdef long two_shift = 1
#         cdef int i

#         ##printer = ntl_ZZ_pX([],self.get_top_context())
#         ##print "eis_part: %s" %(eis_part)
#         ##print "pshift: %s"%(pshift)
#         if x != a:
#             ##print "copying"
#             x[0] = a[0]
#         ##printer.x = a[0]
#         ##print "beginning: a = %s"%(printer)
#         if pshift:
#             i = 0
#             # This line restores the top context
#             ZZ_pX_right_pshift(x[0], x[0], self.pow_ZZ_tmp(pshift)[0], self.get_top_context().x)
#             ##printer.x = x[0]
#             ##print printer
#             if pshift >= self.prec_cap:
#                 # high_shifter = p^(2^(high_length - 1))/x^(e*2^(high_length - 1))
#                 # if val = r + s * 2^(high_length - 1)
#                 # then high_shifter = p^(s*2^(high_length - 1))/x^(e*s*2^(high_length - 1))
#                 ZZ_pX_PowerMod_long_pre(high_shifter, self.high_shifter[self.high_length-1].val(), (pshift / (1L << (self.high_length - 1))), self.get_top_modulus()[0])
#                 ##printer.x = high_shifter
#                 ##print printer
#                 ZZ_pX_MulMod_pre(x[0], x[0], high_shifter, self.get_top_modulus()[0])
#                 ##printer.x = high_shifter
#                 ##print printer
#                 # Now we only need to multiply self.unit by p^r/x^(e*r) where r < 2^(high_length - 1), which is tractible.
#                 pshift = pshift % (1L << (self.high_length - 1))
#             while pshift > 0:
#                 if pshift & 1:
#                     ##print "pshift = %s"%pshift
#                     ##printer.x = x[0]
#                     ##print printer
#                     ZZ_pX_MulMod_premul(x[0], x[0], self.high_shifter[i], self.get_top_modulus()[0])
#                 i += 1
#                 pshift = pshift >> 1
#         else:
#             self.restore_top_context()
#         i = 0
#         two_shift = 1
#         while eis_part > 0:
#             ##print "eis_part = %s"%(eis_part)
#             if eis_part & 1:
#                 ##print "i = %s"%(i)
#                 ##print "two_shift = %s"%(two_shift)
#                 ZZ_pX_RightShift(shifted_high_part, x[0], two_shift)
#                 ##printer.x = shifted_high_part
#                 ##print "shifted_high_part = %s"%(printer)
#                 ZZ_pX_LeftShift(low_part, shifted_high_part, two_shift)
#                 ZZ_pX_sub(low_part, x[0], low_part)
#                 ##printer.x = low_part
#                 ##print "low_part = %s"%(printer)
#                 ZZ_pX_right_pshift(low_part, low_part, self.pow_ZZ_tmp(1)[0], self.get_top_context().x)
#                 ##printer.x = low_part
#                 ##print "low_part = %s"%(printer)
#                 ZZ_pX_MulMod_premul(low_part, low_part, self.low_shifter[i], self.get_top_modulus()[0])
#                 ##printer.x = low_part
#                 ##print "low_part = %s"%(printer)
#                 ZZ_pX_add(x[0], low_part, shifted_high_part)
#                 ##printer.x = x[0]
#                 ##print "x = %s"%(printer)
#             i += 1
#             two_shift = two_shift << 1
#             eis_part = eis_part >> 1

cdef class PowComputer_ZZ_pX_small(PowComputer_ZZ_pX):
    """
    This class caches contexts and moduli densely between 1 and cache_limit.  It requires cache_limit == prec_cap.

    It is intended for use with capped relative and capped absolute rings and fields, in Eisenstein and unramified
    extensions of the base p-adic fields.
    """

    def __cinit__(self, Integer prime, long cache_limit, long prec_cap, long ram_prec_cap, bint in_field, poly, shift_seed = None):
        """
        Caches contexts and moduli densely between 1 and cache_limit.

        EXAMPLES::

            sage: A = PowComputer_ext_maker(5, 10, 10, 20, False, ntl.ZZ_pX([-5,0,1],5^10), 'small', 'e',ntl.ZZ_pX([1],5^10)) # indirect doctest
            sage: A
            PowComputer_ext for 5, with polynomial [9765620 0 1]
        """
        # The __new__ method for PowComputer_ext has already run, so we have access to small_powers, top_power.

        # We use ntl_ZZ_pContexts so that contexts are cached centrally.

        self._prec_type = 'small'
        self._ext_type = 'u'
        if not isinstance(poly, ntl_ZZ_pX):
            self.cleanup_ext()
            raise TypeError

        if cache_limit != prec_cap:
            self.cleanup_ext()
            raise ValueError, "prec_cap and cache_limit must be equal in the small case"

        self.c = []
        # We cache from 0 to cache_limit inclusive, and provide one extra slot to return moduli above the cache_limit
        sig_on()
        self.mod = <ZZ_pX_Modulus_c *>sage_malloc(sizeof(ZZ_pX_Modulus_c) * (cache_limit + 2))
        sig_off()
        if self.mod == NULL:
            self.cleanup_ext()
            raise MemoryError, "out of memory allocating moduli"

        cdef ntl_ZZ_pX printer
        cdef Py_ssize_t i
        cdef ZZ_pX_c tmp, pol
        if isinstance(poly, ntl_ZZ_pX):
            pol = (<ntl_ZZ_pX>poly).x
            self.c.append(None)
            for i in range(1, cache_limit + 1):
                self.c.append(PowComputer_ZZ_pX.get_context(self,i))

            # create a temporary polynomial with the highest modulus to
            # ensure all mod[i]'s will fit into it
            (<ntl_ZZ_pContext_class>self.c[cache_limit]).restore_c()
            tmp = (<ntl_ZZ_pX>poly).x

            for i in range(1, cache_limit + 1):
                (<ntl_ZZ_pContext_class>self.c[i]).restore_c()
                ZZ_pX_Modulus_construct(&(self.mod[i]))
                ZZ_pX_conv_modulus(tmp, pol, (<ntl_ZZ_pContext_class>self.c[i]).x)
                ZZ_pX_Modulus_build(self.mod[i], tmp)
            ZZ_pX_Modulus_construct(&(self.mod[cache_limit+1]))
            if prec_cap == ram_prec_cap:
                self.e = 1
                self.f = ZZ_pX_deg((<ntl_ZZ_pX>poly).x)
            else:
                self.e = ZZ_pX_deg((<ntl_ZZ_pX>poly).x)
                self.f = 1
            self.ram_prec_cap = ram_prec_cap
        else:
            raise NotImplementedError, "NOT IMPLEMENTED IN PowComputer_ZZ_pX_FM"

    def __dealloc__(self):
        """
        Deallocates cache of contexts, moduli.

        EXAMPLES::

            sage: A = PowComputer_ext_maker(5, 10, 10, 20, False, ntl.ZZ_pX([-5,0,1],5^10), 'small','e',ntl.ZZ_pX([1],5^10))
            sage: del A # indirect doctest
        """
        if self._initialized:
            self.cleanup_ZZ_pX_small()

    cdef void cleanup_ZZ_pX_small(self):
        """
        Deallocates cache of contexts, moduli.

        EXAMPLES::

            sage: A = PowComputer_ext_maker(5, 10, 10, 20, False, ntl.ZZ_pX([-5,0,1],5^10), 'small','e',ntl.ZZ_pX([1],5^10))
            sage: del A # indirect doctest
        """
        cdef Py_ssize_t i
        for i in range(1, self.cache_limit + 1):
            ZZ_pX_Modulus_destruct(&(self.mod[i]))
        sage_free(self.mod)

    cdef ntl_ZZ_pContext_class get_context(self, long n):
        """
        Return the context for p^n.  This will use the cache if
        ``abs(n) <= self.cache_limit``.

        INPUT:

        - ``n`` -- A nonzero long

        OUTPUT:

        - A context for p^n

        EXAMPLES::

            sage: A = PowComputer_ext_maker(5, 10, 10, 20, False, ntl.ZZ_pX([-5,0,1],5^10), 'small','e',ntl.ZZ_pX([1],5^10))
            sage: A._get_context_test(4) #indirect doctest
            NTL modulus 625
        """
        if n < 0:
            n = -n
        try:
            return self.c[n]
        except IndexError:
            return PowComputer_ZZ_pX.get_context(self, n)

    cdef restore_context(self, long n):
        """
        Restore the context for p^n.  This will use the cache if
        ``abs(n) <= self.cache_limit``.

        INPUT:

        - ``n`` -- A nonzero long

        EXAMPLES::

            sage: A = PowComputer_ext_maker(5, 10, 10, 20, False, ntl.ZZ_pX([-5,0,1],5^10), 'small','e',ntl.ZZ_pX([1],5^10))
            sage: A._restore_context_test(4) #indirect doctest
        """
        if n < 0:
            n = -n
        try:
            (<ntl_ZZ_pContext_class>self.c[n]).restore_c()
        except IndexError:
            (<ntl_ZZ_pContext_class>PowComputer_ZZ_pX.get_context(self, n)).restore_c()

    cdef ntl_ZZ_pContext_class get_top_context(self):
        """
        Returns a ZZ_pContext for self.prime^self.prec_cap

        EXAMPLES::

            sage: PC = PowComputer_ext_maker(5, 10, 10, 20, False, ntl.ZZ_pX([-5,0,1],5^10), 'small','e',ntl.ZZ_pX([1],5^10))
            sage: PC._get_top_context_test() # indirect doctest
            NTL modulus 9765625
        """
        return self.c[self.prec_cap]

    cdef void restore_top_context(self):
        """
        Restores the context corresponding to self.prime^self.prec_cap

        EXAMPLES::

            sage: PC = PowComputer_ext_maker(5, 10, 10, 20, False, ntl.ZZ_pX([-5,0,1],5^10), 'small','e',ntl.ZZ_pX([1],5^10))
            sage: PC._restore_top_context_test() #indirect doctest
        """
        (<ntl_ZZ_pContext_class>self.c[self.prec_cap]).restore_c()

    cdef ZZ_pX_Modulus_c* get_modulus(self, long n):
        """
        Returns the modulus corresponding to self.polynomial() (mod self.prime^n).

        INPUT:

        - ``n`` -- A long between 1 and ``self.cache_limit``, inclusive.
          If `n` is larger, this function will return ``self.mod[prec_cap]``
          lifted to that precision.

        EXAMPLES::

            sage: A = PowComputer_ext_maker(5, 10, 10, 20, False, ntl.ZZ_pX([-5,0,1],5^10), 'small','e',ntl.ZZ_pX([1],5^10))
            sage: a = ntl.ZZ_pX([4,2],5^2)
            sage: b = ntl.ZZ_pX([6,3],5^2)
            sage: A._get_modulus_test(a, b, 2)
            [4 24]
        """
        cdef ZZ_pX_c tmp
        if n < 0:
            n = -n
        if n <= self.prec_cap:
            return &(self.mod[n])
        else:
            ZZ_pX_conv_modulus(tmp, self.mod[self.prec_cap].val(), (<ntl_ZZ_pContext_class>self.get_context(n)).x)
            ZZ_pX_Modulus_build(self.mod[self.prec_cap+1], tmp)
            return &(self.mod[self.prec_cap+1])

    cdef ZZ_pX_Modulus_c* get_top_modulus(self):
        """
        Returns the modulus corresponding to self.polynomial() (mod self.prime^self.prec_cap)

        EXAMPLES::

            sage: A = PowComputer_ext_maker(5, 10, 10, 20, False, ntl.ZZ_pX([-5,0,1],5^10), 'small','e',ntl.ZZ_pX([1],5^10))
            sage: a = ntl.ZZ_pX([129223,1231],5^10)
            sage: b = ntl.ZZ_pX([289741,323],5^10)
            sage: A._get_top_modulus_test(a, b) #indirect doctest
            [1783058 7785200]
        """
        return &(self.mod[self.prec_cap])

cdef class PowComputer_ZZ_pX_small_Eis(PowComputer_ZZ_pX_small):
    """
    This class computes and stores low_shifter and high_shifter, which aid in right shifting elements.
    These are only stored at maximal precision: in order to get lower precision versions just reduce mod p^n.
    """
    def __cinit__(self, Integer prime, long cache_limit, long prec_cap, long ram_prec_cap, bint in_field, poly, shift_seed = None):
        """
        Initialization.

        For input types see :func:`PowComputer_ext_maker`

        TESTS::

            sage: A = PowComputer_ext_maker(5, 10, 10, 40, False, ntl.ZZ_pX([-5,75,15,0,1],5^10), 'small', 'e',ntl.ZZ_pX([1,-15,-3],5^10))
            sage: type(A)
            <type 'sage.rings.padics.pow_computer_ext.PowComputer_ZZ_pX_small_Eis'>
            sage: TestSuite(A).run()
        """
        self._ext_type = 'e'
        if not isinstance(shift_seed, ntl_ZZ_pX):
            raise TypeError, "shift_seed must be an ntl_ZZ_pX"
        ZZ_pX_Eis_init(self, <ntl_ZZ_pX>shift_seed)

    def _low_shifter(self, i):
        """
        Accessor function for low_shifter, which are the polynomials used to shift right.

        If low_length is the number of low_shifters, then:
            * if deg = 2, low_length = 1 (store p/x)
            * if deg = 3,4, low_length = 2 (store p/x, p/x^2)
            * if deg = 5,6,7,8, low_length = 3 (store p/x, p/x^2, p/x^4)
            * if deg = 9,...,16, low_length = 4 (store p/x, p/x^2, p/x^4, p/x^8)

        These polynomials are used to shift by amounts less than the degree of the defining polynomial.

        EXAMPLES::

            sage: A = PowComputer_ext_maker(5, 10, 10, 40, False, ntl.ZZ_pX([-5,75,15,0,1],5^10), 'small', 'e',ntl.ZZ_pX([1,-15,-3],5^10))
            sage: A._low_shifter(0)
            [75 15 0 1]

            Note that if we multiply this by x and reduce using the relation that x^4 = 5 - 75x - 15x^2, we just get 5.

            sage: A._low_shifter(1)
            [1140 225 1 15]

            This one's a bit less obvious, but if we multiply by x^2, we get 5 (modulo x^4 = 5 - 75x - 15x^2).
        """
        cdef long _i = i
        cdef ntl_ZZ_pX ans
        if _i >= 0 and _i < self.low_length:
            ans = ntl_ZZ_pX([], self.get_top_context())
            ans.x = self.low_shifter[i]
            return ans
        else:
            raise IndexError

    def _high_shifter(self, i):
        """
        Accessor function for high_shifter, which are the polynomials used to shift right.

        If high_length is the number of high_shifters, then:
            * if prec_cap = 2, high_length = 1 (store p/x^e)
            * if prec_cap = 3,4, high_length = 2 (store p/x^e, p^2/x^(2e))
            * if prec_cap = 5,6,7,8, high_length = 3 (store p/x^e, p^2/x^(2e), p^4/x^(4e))
            * if prec_cap = 9,...,16, high_length = 4 (store p/x, p^2/x^(2e), p^4/x^(4e), p^8/x^(8e))

        These polynomials are used to shift by amounts greater than the degree of the defining polynomial, but less than e*prec_cap.

        EXAMPLES::

            sage: A = PowComputer_ext_maker(5, 10, 10, 40, False, ntl.ZZ_pX([-5,75,15,0,1],5^10), 'small', 'e',ntl.ZZ_pX([1,-15,-3],5^10))
            sage: A._high_shifter(0)
            [263296 51990 228 3465]

            If we take this and multiply by x^4, and reduce modulo x^4 + 15*x^2 + 75*x - 5, we should get 5.
            sage: R.<x> = ZZ[]
            sage: f = 263296 + 51990*x + 228*x^2 + 3465*x^3
            sage: g = x^4 + 15*x^2 + 75*x - 5
            sage: f*x^4 % g
            5

            sage: A._high_shifter(1)
            [1420786 9298230 2217816 6212495]

            Similarly:
            sage: f = 1420786 + 9298230*x + 2217816*x^2 + 6212495*x^3
            sage: h = f*x^8 % g; h
            -1328125000000*x^3 + 2962646484375*x^2 + 22094970703125*x - 1466308593725

            Here, we need to remember that we're working modulo 5^10:
            sage: h[0].valuation(5), h[1].valuation(5), h[2].valuation(5), h[3].valuation(5)
            (2, 12, 13, 13)
            sage: (h[0] - 25).valuation(5)
            12
        """
        cdef long _i = i
        cdef ntl_ZZ_pX ans
        if _i >= 0 and _i < self.high_length:
            ans = ntl_ZZ_pX([], self.get_top_context())
            ans.x = self.high_shifter[i]
            return ans
        else:
            raise IndexError


    def __dealloc__(self):
        """
        Deallocates low_shifter and high_shifter.

        TESTS::

            sage: A = PowComputer_ext_maker(5, 10, 10, 20, False, ntl.ZZ_pX([-5,0,1],5^10), 'small', 'e',ntl.ZZ_pX([1],5^10))
            sage: del A # indirect doctest
        """
        if self._initialized:
            self.cleanup_ZZ_pX_small_Eis()

    cdef void cleanup_ZZ_pX_small_Eis(self):
        """
        Does the actual work of deallocating low_shifter and
        high_shifter.

        TESTS::

            sage: A = PowComputer_ext_maker(5, 3, 10, 20, False, ntl.ZZ_pX([-5,0,1],5^10), 'FM', 'e',ntl.ZZ_pX([1],5^10))
            sage: del A # indirect doctest
        """
        cdef int i # yes, an int is good enough
        for i in range(self.low_length):
            ZZ_pX_destruct(&(self.low_shifter[i]))
        sage_free(self.low_shifter)
        for i in range(self.high_length):
            ZZ_pX_destruct(&(self.high_shifter[i]))
        sage_free(self.high_shifter)

    cdef int eis_shift(self, ZZ_pX_c* x, ZZ_pX_c* a, long n, long finalprec) except -1:
        """
        Shifts a right n pi-adic digits, where pi is considered modulo the polynomial in self.

        Puts the result in x.

        EXAMPLES::

            sage: from sage.rings.padics.pow_computer_ext import ZZ_pX_eis_shift_test
            sage: A = PowComputer_ext_maker(5, 10, 10, 40, False, ntl.ZZ_pX([-5,75,15,0,1],5^10), 'small', 'e',ntl.ZZ_pX([1,-15,-3],5^10))
            sage: ZZ_pX_eis_shift_test(A, [0, 1], 1, 5) #indirect doctest
            [1]
            sage: ZZ_pX_eis_shift_test(A, [0, 0, 1], 1, 5)
            [0 1]
            sage: ZZ_pX_eis_shift_test(A, [5], 1, 5)
            [75 15 0 1]
            sage: ZZ_pX_eis_shift_test(A, [1], 1, 5)
            []
            sage: ZZ_pX_eis_shift_test(A, [17, 91, 8, -2], 1, 5)
            [316 53 3123 3]
            sage: ZZ_pX_eis_shift_test(A, [316, 53, 3123, 3], -1, 5)
            [15 91 8 3123]
            sage: ZZ_pX_eis_shift_test(A, [15, 91, 8, 3123], 1, 5)
            [316 53 3123 3]
        """
        return ZZ_pX_eis_shift_p(self, x, a, n, finalprec)

cdef class PowComputer_ZZ_pX_big(PowComputer_ZZ_pX):
    """
    This class caches all contexts and moduli between 1 and cache_limit, and also caches for prec_cap.  In addition, it stores
    a dictionary of contexts and moduli of
    """

    def __cinit__(self, Integer prime, long cache_limit, long prec_cap, long ram_prec_cap, bint in_field, poly, shift_seed = None):
        """
        Caches contexts and moduli densely between 1 and cache_limit.  Caches a context and modulus for prec_cap.
        Also creates the dictionaries.

        EXAMPLES::

            sage: A = PowComputer_ext_maker(5, 6, 10, 20, False, ntl.ZZ_pX([-5,0,1],5^10), 'big','e',ntl.ZZ_pX([1],5^10)) # indirect doctest
            sage: A
            PowComputer_ext for 5, with polynomial [9765620 0 1]
        """
        # The __new__ method for PowComputer_ext has already run, so we have access to small_powers, top_power.

        # We use ntl_ZZ_pContexts so that contexts are cached centrally.

        self._prec_type = 'big'
        self._ext_type = 'u'
        if not isinstance(poly, ntl_ZZ_pX):
            self.cleanup_ext()
            raise TypeError

        self.context_list = []
        #if self.c == NULL:
        #    self.cleanup_ext()
        #    raise MemoryError, "out of memory allocating contexts"
        sig_on()
        self.modulus_list = <ZZ_pX_Modulus_c *>sage_malloc(sizeof(ZZ_pX_Modulus_c) * (cache_limit + 1))
        sig_off()
        if self.modulus_list == NULL:
            self.cleanup_ext()
            raise MemoryError, "out of memory allocating moduli"

        cdef Py_ssize_t i
        cdef ZZ_pX_c tmp, pol
        if isinstance(poly, ntl_ZZ_pX):
            pol = (<ntl_ZZ_pX>poly).x
            self.context_list.append(None)
            for i in range(1, cache_limit + 1):
                self.context_list.append(PowComputer_ZZ_pX.get_context(self,i))

            # create a temporary polynomial with the highest modulus to
            # ensure all mod[i]'s will fit into it
            self.top_context = PowComputer_ZZ_pX.get_context(self, prec_cap)
            (<ntl_ZZ_pContext_class>self.top_context).restore_c()
            tmp = (<ntl_ZZ_pX>poly).x

            for i in range(1, cache_limit + 1):
                (<ntl_ZZ_pContext_class>self.context_list[i]).restore_c()
                ZZ_pX_Modulus_construct(&(self.modulus_list[i]))
                ZZ_pX_conv_modulus(tmp, pol, (<ntl_ZZ_pContext_class>self.context_list[i]).x)
                ZZ_pX_Modulus_build(self.modulus_list[i], tmp)
            (<ntl_ZZ_pContext_class>self.top_context).restore_c()
            ZZ_pX_Modulus_construct(&(self.top_mod))
            ZZ_pX_conv_modulus(tmp, pol, self.top_context.x)
            ZZ_pX_Modulus_build(self.top_mod, tmp)
            self.context_dict = {}
            self.modulus_dict = {}
            if prec_cap == ram_prec_cap:
                self.e = 1
                self.f = ZZ_pX_deg((<ntl_ZZ_pX>poly).x)
            else:
                self.e = ZZ_pX_deg((<ntl_ZZ_pX>poly).x)
                self.f = 1
            self.ram_prec_cap = ram_prec_cap
        else:
            raise NotImplementedError, "NOT IMPLEMENTED IN PowComputer_ZZ_pX_FM"

    def __dealloc__(self):
        """
        Deallocates the stored moduli and contexts.

        EXAMPLES::

            sage: A = PowComputer_ext_maker(5, 6, 10, 20, False, ntl.ZZ_pX([-5,0,1],5^10), 'big','e',ntl.ZZ_pX([1],5^10))
            sage: del A # indirect doctest
        """
        if self._initialized:
            self.cleanup_ZZ_pX_big()

    cdef void cleanup_ZZ_pX_big(self):
        """
        Deallocates the stored moduli and contexts.

        EXAMPLES::

            sage: A = PowComputer_ext_maker(5, 6, 10, 20, False, ntl.ZZ_pX([-5,0,1],5^10), 'big','e',ntl.ZZ_pX([1],5^10))
            sage: del A # indirect doctest
        """
        #pass
        ## These cause a segfault.  I don't know why.
        cdef Py_ssize_t i
        for i in range(1, self.cache_limit + 1):
            ZZ_pX_Modulus_destruct(&(self.modulus_list[i]))
        sage_free(self.modulus_list)
        ZZ_pX_Modulus_destruct(&self.top_mod)

    def reset_dictionaries(self):
        """
        Resets the dictionaries.  Note that if there are elements
        lying around that need access to these dictionaries, calling
        this function and then doing arithmetic with those elements
        could cause trouble (if the context object gets garbage
        collected for example.  The bugs introduced could be very
        subtle, because NTL will generate a new context object and use
        it, but there's the potential for the object to be
        incompatible with the different context object).

        EXAMPLES::

            sage: A = PowComputer_ext_maker(5, 6, 10, 20, False, ntl.ZZ_pX([-5,0,1],5^10), 'big','e',ntl.ZZ_pX([1],5^10))
            sage: P = A._get_context_test(8)
            sage: A._context_dict()
            {8: NTL modulus 390625}
            sage: A.reset_dictionaries()
            sage: A._context_dict()
            {}
        """
        self.context_dict = {}
        self.modulus_dict = {}

    def _context_dict(self):
        """
        Returns the context dictionary.

        EXAMPLES::

            sage: A = PowComputer_ext_maker(5, 6, 10, 20, False, ntl.ZZ_pX([-5,0,1],5^10), 'big','e',ntl.ZZ_pX([1],5^10))
            sage: P = A._get_context_test(8)
            sage: A._context_dict()
            {8: NTL modulus 390625}
        """
        return self.context_dict

    def _modulus_dict(self):
        """
        Returns the context dictionary.

        EXAMPLES::

            sage: A = PowComputer_ext_maker(5, 6, 10, 20, False, ntl.ZZ_pX([-5,0,1],5^10), 'big','e',ntl.ZZ_pX([1],5^10))
            sage: P = A._get_context_test(8)
            sage: A._modulus_dict()
            {}
            sage: a = ntl.ZZ_pX([4,2],5^8)
            sage: b = ntl.ZZ_pX([6,3],5^8)
            sage: A._get_modulus_test(a, b, 8)
            [54 24]
            sage: A._modulus_dict()
            {8: NTL ZZ_pXModulus [390620 0 1] (mod 390625)}
        """
        return self.modulus_dict

    cdef ntl_ZZ_pContext_class get_context(self, long n):
        """
        Returns the context for p^n.

        INPUT:

        - ``n`` -- A nonzero long

        OUTPUT:

        - A context for p^n

        EXAMPLES::

            sage: A = PowComputer_ext_maker(5, 6, 10, 20, False, ntl.ZZ_pX([-5,0,1],5^10), 'big')
            sage: A._get_context_test(4) #indirect doctest
            NTL modulus 625
            sage: A._get_context_test(8) #indirect doctest
            NTL modulus 390625
        """
        if n == 0:
            # Exception will be ignored by Cython
            raise ValueError("n must be nonzero")
        if n < 0:
            n = -n
        if n <= self.cache_limit:
            return self.context_list[n]
        elif n == self.prec_cap:
            return self.top_context
        else:
            try:
                return self.context_dict[n]
            except KeyError:
                self.context_dict[n] = PowComputer_ZZ_pX.get_context(self, n)
                return self.context_dict[n]

    cdef ntl_ZZ_pContext_class get_top_context(self):
        """
        Returns a ZZ_pContext for self.prime^self.prec_cap

        EXAMPLES::

            sage: PC = PowComputer_ext_maker(5, 5, 10, 20, False, ntl.ZZ_pX([-5,0,1],5^10), 'big','e',ntl.ZZ_pX([1],5^10))
            sage: PC._get_top_context_test() # indirect doctest
            NTL modulus 9765625
        """
        return self.top_context

    cdef void restore_top_context(self):
        """
        Restores the context corresponding to self.prime^self.prec_cap

        EXAMPLES::

            sage: PC = PowComputer_ext_maker(5, 5, 10, 20, False, ntl.ZZ_pX([-5,0,1],5^10), 'big','e',ntl.ZZ_pX([1],5^10))
            sage: PC._restore_top_context_test() #indirect doctest
        """
        self.top_context.restore_c()

    cdef ZZ_pX_Modulus_c* get_modulus(self, long n):
        """
        Returns the modulus corresponding to self.polynomial() (mod self.prime^n).

        INPUT:

        - ``n`` -- A nonzero long

        EXAMPLES::

            sage: A = PowComputer_ext_maker(5, 3, 10, 20, False, ntl.ZZ_pX([-5,0,1],5^10), 'big','e',ntl.ZZ_pX([1],5^10))
            sage: a = ntl.ZZ_pX([4,2],5^2)
            sage: b = ntl.ZZ_pX([6,3],5^2)
            sage: A._get_modulus_test(a, b, 2) # indirect doctest
            [4 24]
            sage: a = ntl.ZZ_pX([4,2],5^6)
            sage: b = ntl.ZZ_pX([6,3],5^6)
            sage: A._get_modulus_test(a, b, 6) # indirect doctest
            [54 24]
            sage: A._get_modulus_test(a, b, 6) # indirect doctest
            [54 24]
        """
        cdef ntl_ZZ_pX tmp
        cdef ntl_ZZ_pX_Modulus holder
        cdef ntl_ZZ_pContext_class c
        if n == 0:
            # Exception will be ignored by Cython
            raise ValueError("n must be nonzero")
        if n < 0:
            n = -n
        elif n <= self.cache_limit:
            return &(self.modulus_list[n])
        elif n == self.prec_cap:
            return &self.top_mod
        else:
            if n in self.modulus_dict:
                return &((<ntl_ZZ_pX_Modulus>self.modulus_dict[n]).x)
            else:
                c = self.get_context(n)
                c.restore_c()
                tmp = ntl_ZZ_pX.__new__(ntl_ZZ_pX)
                tmp.c = c
                ZZ_pX_conv_modulus(tmp.x, self.top_mod.val(), c.x)
                holder = ntl_ZZ_pX_Modulus(tmp)
                self.modulus_dict[n] = holder
                return &(holder.x)

    cdef ZZ_pX_Modulus_c* get_top_modulus(self):
        """
        Returns the modulus corresponding to self.polynomial() (mod self.prime^self.prec_cap)

        EXAMPLES::

            sage: A = PowComputer_ext_maker(5, 5, 10, 20, False, ntl.ZZ_pX([-5,0,1],5^10), 'big','e',ntl.ZZ_pX([1],5^10))
            sage: a = ntl.ZZ_pX([129223,1231],5^10)
            sage: b = ntl.ZZ_pX([289741,323],5^10)
            sage: A._get_top_modulus_test(a, b) #indirect doctest
            [1783058 7785200]
        """
        return &self.top_mod

cdef class PowComputer_ZZ_pX_big_Eis(PowComputer_ZZ_pX_big):
    """
    This class computes and stores low_shifter and high_shifter, which aid in right shifting elements.
    These are only stored at maximal precision: in order to get lower precision versions just reduce mod p^n.
    """
    def __cinit__(self, Integer prime, long cache_limit, long prec_cap, long ram_prec_cap, bint in_field, poly, shift_seed = None):
        """
        Initialization.

        For input types see :func:`PowComputer_ext_maker`

        TESTS::

            sage: A = PowComputer_ext_maker(5, 3, 10, 40, False, ntl.ZZ_pX([-5,75,15,0,1],5^10), 'big', 'e',ntl.ZZ_pX([1,-15,-3],5^10))
            sage: type(A)
            <type 'sage.rings.padics.pow_computer_ext.PowComputer_ZZ_pX_big_Eis'>
            sage: TestSuite(A).run()
        """
        self._ext_type = 'e'
        if not isinstance(shift_seed, ntl_ZZ_pX):
            raise TypeError, "shift_seed must be an ntl_ZZ_pX"
        ZZ_pX_Eis_init(self, <ntl_ZZ_pX>shift_seed)

    def _low_shifter(self, i):
        """
        Accessor function for low_shifter, which are the polynomials used to shift right.

        If low_length is the number of low_shifters, then:
            * if deg = 2, low_length = 1 (store p/x)
            * if deg = 3,4, low_length = 2 (store p/x, p/x^2)
            * if deg = 5,6,7,8, low_length = 3 (store p/x, p/x^2, p/x^4)
            * if deg = 9,...,16, low_length = 4 (store p/x, p/x^2, p/x^4, p/x^8)

        These polynomials are used to shift by amounts less than the degree of the defining polynomial.

        EXAMPLES::

            sage: A = PowComputer_ext_maker(5, 3, 10, 40, False, ntl.ZZ_pX([-5,75,15,0,1],5^10), 'big', 'e',ntl.ZZ_pX([1,-15,-3],5^10))
            sage: A._low_shifter(0)
            [75 15 0 1]

            Note that if we multiply this by x and reduce using the relation that x^4 = 5 - 75x - 15x^2, we just get 5.

            sage: A._low_shifter(1)
            [1140 225 1 15]

            This one's a bit less obvious, but if we multiply by x^2, we get 5 (modulo x^4 = 5 - 75x - 15x^2).
        """
        cdef long _i = i
        cdef ntl_ZZ_pX ans
        if _i >= 0 and _i < self.low_length:
            ans = ntl_ZZ_pX([], self.get_top_context())
            ans.x = self.low_shifter[i]
            return ans
        else:
            raise IndexError

    def _high_shifter(self, i):
        """
        Accessor function for high_shifter, which are the polynomials used to shift right.

        If high_length is the number of high_shifters, then:
            * if prec_cap = 2, high_length = 1 (store p/x^e)
            * if prec_cap = 3,4, high_length = 2 (store p/x^e, p^2/x^(2e))
            * if prec_cap = 5,6,7,8, high_length = 3 (store p/x^e, p^2/x^(2e), p^4/x^(4e))
            * if prec_cap = 9,...,16, high_length = 4 (store p/x, p^2/x^(2e), p^4/x^(4e), p^8/x^(8e))

        These polynomials are used to shift by amounts greater than the degree of the defining polynomial, but less than e*prec_cap.

        EXAMPLES::

            sage: A = PowComputer_ext_maker(5, 3, 10, 40, False, ntl.ZZ_pX([-5,75,15,0,1],5^10), 'big', 'e',ntl.ZZ_pX([1,-15,-3],5^10))
            sage: A._high_shifter(0)
            [263296 51990 228 3465]

            If we take this and multiply by x^4, and reduce modulo x^4 + 15*x^2 + 75*x - 5, we should get 5.
            sage: R.<x> = ZZ[]
            sage: f = 263296 + 51990*x + 228*x^2 + 3465*x^3
            sage: g = x^4 + 15*x^2 + 75*x - 5
            sage: f*x^4 % g
            5

            sage: A._high_shifter(1)
            [1420786 9298230 2217816 6212495]

            Similarly:
            sage: f = 1420786 + 9298230*x + 2217816*x^2 + 6212495*x^3
            sage: h = f*x^8 % g; h
            -1328125000000*x^3 + 2962646484375*x^2 + 22094970703125*x - 1466308593725

            Here, we need to remember that we're working modulo 5^10:
            sage: h[0].valuation(5), h[1].valuation(5), h[2].valuation(5), h[3].valuation(5)
            (2, 12, 13, 13)
            sage: (h[0] - 25).valuation(5)
            12
        """
        cdef long _i = i
        cdef ntl_ZZ_pX ans
        if _i >= 0 and _i < self.high_length:
            ans = ntl_ZZ_pX([], self.get_top_context())
            ans.x = self.high_shifter[i]
            return ans
        else:
            raise IndexError


    def __dealloc__(self):
        """
        Deallocates low_shifter and high_shifter.

        TESTS::

            sage: A = PowComputer_ext_maker(5, 10, 10, 20, False, ntl.ZZ_pX([-5,0,1],5^10), 'big', 'e',ntl.ZZ_pX([1],5^10))
            sage: del A # indirect doctest
        """
        if self._initialized:
            self.cleanup_ZZ_pX_big_Eis()

    cdef void cleanup_ZZ_pX_big_Eis(self):
        """
        Does the actual work of deallocating low_shifter and
        high_shifter.

        TESTS::

            sage: A = PowComputer_ext_maker(5, 3, 10, 20, False, ntl.ZZ_pX([-5,0,1],5^10), 'FM', 'e',ntl.ZZ_pX([1],5^10))
            sage: del A # indirect doctest
        """
        cdef int i # yes, an int is good enough
        for i in range(self.low_length):
            ZZ_pX_destruct(&(self.low_shifter[i]))
        sage_free(self.low_shifter)
        for i in range(self.high_length):
            ZZ_pX_destruct(&(self.high_shifter[i]))
        sage_free(self.high_shifter)

    cdef int eis_shift(self, ZZ_pX_c* x, ZZ_pX_c* a, long n, long finalprec) except -1:
        """
        Shifts a right n pi-adic digits, where pi is considered modulo the polynomial in self.

        Puts the result in x.

        EXAMPLES::

            sage: from sage.rings.padics.pow_computer_ext import ZZ_pX_eis_shift_test
            sage: A = PowComputer_ext_maker(5, 10, 10, 40, False, ntl.ZZ_pX([-5,75,15,0,1],5^10), 'big', 'e',ntl.ZZ_pX([1,-15,-3],5^10))
            sage: ZZ_pX_eis_shift_test(A, [0, 1], 1, 5) #indirect doctest
            [1]
            sage: ZZ_pX_eis_shift_test(A, [0, 0, 1], 1, 5)
            [0 1]
            sage: ZZ_pX_eis_shift_test(A, [5], 1, 5)
            [75 15 0 1]
            sage: ZZ_pX_eis_shift_test(A, [1], 1, 5)
            []
            sage: ZZ_pX_eis_shift_test(A, [17, 91, 8, -2], 1, 5)
            [316 53 3123 3]
            sage: ZZ_pX_eis_shift_test(A, [316, 53, 3123, 3], -1, 5)
            [15 91 8 3123]
            sage: ZZ_pX_eis_shift_test(A, [15, 91, 8, 3123], 1, 5)
            [316 53 3123 3]
        """
        return ZZ_pX_eis_shift_p(self, x, a, n, finalprec)

def PowComputer_ext_maker(prime, cache_limit, prec_cap, ram_prec_cap, in_field, poly, prec_type = "small", ext_type = "u", shift_seed = None):
    r"""
    Returns a PowComputer that caches the values `1, p, p^2, \ldots, p^C`,
    where `C` is ``cache_limit``.

    Once you create a PowComputer, merely call it to get values out.
    You can input any integer, even if it's outside of the precomputed range.

    INPUT:

    - ``prime`` -- An integer, the base that you want to exponentiate.

    - ``cache_limit`` -- A positive integer that you want to cache
      powers up to.

    - ``prec_cap`` -- The cap on precisions of elements.  For ramified
      extensions, p^((prec_cap - 1) // e) will be the largest
      power of p distinguishable from zero

    - ``in_field`` -- Boolean indicating whether this PowComputer is
      attached to a field or not.

    - ``poly`` -- An ``ntl_ZZ_pX`` or ``ntl_ZZ_pEX`` defining the extension.
      It should be defined modulo p^((prec_cap - 1) // e + 1)

    - ``prec_type`` -- 'FM', 'small', or 'big', defining how caching
      is done.

    - ``ext_type`` -- 'u' = unramified, 'e' = Eisenstein, 't' =
      two-step

    - ``shift_seed`` -- (required only for Eisenstein and two-step)
      For Eisenstein and two-step extensions, if f = a_n x^n - p
      a_{n-1} x^{n-1} - ... - p a_0 with a_n a unit, then
      shift_seed should be 1/a_n (a_{n-1} x^{n-1} + ... + a_0)

    EXAMPLES::

        sage: PC = PowComputer_ext_maker(5, 10, 10, 20, False, ntl.ZZ_pX([-5, 0, 1], 5^10), 'small','e',ntl.ZZ_pX([1],5^10))
        sage: PC
        PowComputer_ext for 5, with polynomial [9765620 0 1]
    """
    cdef Integer _prime = <Integer>Integer(prime)
    cdef long _cache_limit = mpz_get_si((<Integer>Integer(cache_limit)).value)
    cdef long _prec_cap = mpz_get_si((<Integer>Integer(prec_cap)).value)
    cdef long _ram_prec_cap = mpz_get_si((<Integer>Integer(ram_prec_cap)).value)
    cdef bint inf = in_field
    if ext_type != "u" and shift_seed is None:
        raise ValueError("must provide shift seed")
    if prec_type == "small" and ext_type == "u":
        return PowComputer_ZZ_pX_small(_prime, _cache_limit, _prec_cap, _ram_prec_cap, inf, poly, None)
    elif prec_type == "small" and ext_type == "e":
        return PowComputer_ZZ_pX_small_Eis(_prime, _cache_limit, _prec_cap, _ram_prec_cap, inf, poly, shift_seed)
    elif prec_type == "big" and ext_type == "u":
        return PowComputer_ZZ_pX_big(_prime, _cache_limit, _prec_cap, _ram_prec_cap, inf, poly, None)
    elif prec_type == "big" and ext_type == "e":
        return PowComputer_ZZ_pX_big_Eis(_prime, _cache_limit, _prec_cap, _ram_prec_cap, inf, poly, shift_seed)
    elif prec_type == "FM" and ext_type == "u":
        return PowComputer_ZZ_pX_FM(_prime, _cache_limit, _prec_cap, _ram_prec_cap, inf, poly, None)
    elif prec_type == "FM" and ext_type == "e":
        return PowComputer_ZZ_pX_FM_Eis(_prime, _cache_limit, _prec_cap, _ram_prec_cap, inf, poly, shift_seed)
    else:
        raise ValueError("prec_type must be one of 'small', 'big' or 'FM' and ext_type must be one of 'u' or 'e' or 't'")
<|MERGE_RESOLUTION|>--- conflicted
+++ resolved
@@ -520,10 +520,7 @@
         mpz_to_ZZ(&self.top_power, prime.value)
         ZZ_power(self.top_power, self.top_power, prec_cap)
         sig_off()
-<<<<<<< HEAD
-=======
         mpz_init(self.temp_m)
->>>>>>> 9fecbdd4
         mpz_init(self.temp_m2)
         ZZ_construct(&self.temp_z)
 
