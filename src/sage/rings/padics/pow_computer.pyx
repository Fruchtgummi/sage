--- conflicted
+++ resolved
@@ -432,15 +432,9 @@
 
         sig_on()
         try:
-<<<<<<< HEAD
-            self.small_powers = <mpz_t *>sage_malloc(sizeof(mpz_t) * (cache_limit + 1))
-            if self.small_powers == NULL:
-                raise MemoryError, "out of memory allocating power storing"
-=======
             self.small_powers = <mpz_t *>sig_malloc(sizeof(mpz_t) * (cache_limit + 1))
             if self.small_powers == NULL:
                 raise MemoryError("out of memory allocating power storing")
->>>>>>> db5b361a
             try:
                 mpz_init(self.top_power)
                 try:
@@ -456,11 +450,7 @@
                     mpz_clear(self.top_power)
                     raise
             except BaseException:
-<<<<<<< HEAD
-                sage_free(self.small_powers)
-=======
                 sig_free(self.small_powers)
->>>>>>> db5b361a
                 raise
         finally:
             sig_off()
@@ -487,7 +477,6 @@
         if cache_limit > 0:
             mpz_set(self.small_powers[1], prime.value)
         for i in range(2, cache_limit + 1):
-<<<<<<< HEAD
             mpz_mul(self.small_powers[i], self.small_powers[i - 1], prime.value)
         mpz_pow_ui(self.top_power, prime.value, prec_cap)
         self.deg = 1
@@ -515,8 +504,6 @@
         if cache_limit > 0:
             mpz_set(self.small_powers[1], prime.value)
         for i from 2 <= i <= cache_limit:
-=======
->>>>>>> db5b361a
             mpz_mul(self.small_powers[i], self.small_powers[i - 1], prime.value)
         mpz_pow_ui(self.top_power, prime.value, prec_cap)
         self.deg = 1
@@ -542,11 +529,7 @@
                 mpz_clear(self.small_powers[i])
             mpz_clear(self.top_power)
             mpz_clear(self.temp_m)
-<<<<<<< HEAD
-            sage_free(self.small_powers)
-=======
             sig_free(self.small_powers)
->>>>>>> db5b361a
 
     def __reduce__(self):
         """
