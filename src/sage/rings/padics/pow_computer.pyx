"""
PowComputer

A class for computing and caching powers of the same integer.

This class is designed to be used as a field of p-adic rings and
fields.  Since elements of p-adic rings and fields need to use powers
of p over and over, this class precomputes and stores powers of p.
There is no reason that the base has to be prime however.

EXAMPLES::

    sage: X = PowComputer(3, 4, 10)
    sage: X(3)
    27
    sage: X(10) == 3^10
    True

AUTHORS:

- David Roe
"""

#*****************************************************************************
#       Copyright (C) 2007-2013 David Roe <roed.math@gmail.com>
#                               William Stein <wstein@gmail.com>
#
#  Distributed under the terms of the GNU General Public License (GPL)
#  as published by the Free Software Foundation; either version 2 of
#  the License, or (at your option) any later version.
#
#                  http://www.gnu.org/licenses/
#*****************************************************************************

import weakref
from sage.rings.infinity import infinity
from sage.libs.gmp.mpz cimport *

include "sage/ext/interrupt.pxi"
include "sage/ext/stdsage.pxi"

cdef long maxpreccap = (1L << (sizeof(long) * 8 - 2)) - 1

cdef class PowComputer_class(SageObject):
    def __cinit__(self, Integer prime, long cache_limit, long prec_cap, long ram_prec_cap, bint in_field, poly=None, shift_seed=None):
        """
        Memory allocation.

        EXAMPLES::

            sage: PC = PowComputer(3, 5, 10)
            sage: PC.pow_Integer_Integer(2)
            9
        """
        sig_on()
        mpz_init(self.temp_m)
        sig_off()
        self.__allocated = 1

    def __init__(self, Integer prime, long cache_limit, long prec_cap, long ram_prec_cap, bint in_field, poly=None, shift_seed=None):
        """
        Initializes self.

        INPUT:

            * prime -- the prime that is the base of the exponentials
              stored in this pow_computer.

            * cache_limit -- how high to cache powers of prime.

            * prec_cap -- data stored for p-adic elements using this
              pow_computer (so they have C-level access to fields
              common to all elements of the same parent).

            * ram_prec_cap -- prec_cap * e

            * in_field -- same idea as prec_cap

            * poly -- same idea as prec_cap

            * shift_seed -- same idea as prec_cap

        EXAMPLES::

            sage: PC = PowComputer(3, 5, 10)
            sage: PC.pow_Integer_Integer(2)
            9
        """
        self.prime = prime
        self.in_field = in_field
        self.cache_limit = cache_limit
        self.prec_cap = prec_cap
        self.ram_prec_cap = ram_prec_cap

    def __cmp__(self, other):
        """
        Compares self to other

        EXAMPLES::

            sage: P = PowComputer(3, 4, 9)
            sage: P == 7
            False
            sage: Q = PowComputer(3, 6, 9)
            sage: P == Q
            False
            sage: Q = PowComputer(3, 4, 9)
            sage: P == Q
            True
            sage: P is Q
            True
        """
        a = cmp(type(self), type(other))
        cdef PowComputer_class o
        if a == 0:
            o = <PowComputer_class>other
            if self.prime < o.prime:
                return -1
            elif self.prime > o.prime:
                return 1
            elif self.prec_cap < o.prec_cap:
                return -1
            elif self.prec_cap > o.prec_cap:
                return 1
            elif self.cache_limit < o.cache_limit:
                return -1
            elif self.cache_limit > o.cache_limit:
                return 1
            elif self.in_field < o.in_field:
                return -1
            elif self.in_field > o.in_field:
                return 1
            else:
                return 0
        else:
            return cmp(type(self), type(other))

    cdef Integer pow_Integer(self, long n):
        """
        Returns self.prime^n

        EXAMPLES::

            sage: PC = PowComputer(3, 5, 10)
            sage: PC.pow_Integer_Integer(2) #indirect doctest
            9
        """
        cdef Integer ans = PY_NEW(Integer)
        mpz_set(ans.value, self.pow_mpz_t_tmp(n))
        return ans

    def pow_Integer_Integer(self, n):
        """
        Tests the pow_Integer function.

        EXAMPLES::

            sage: PC = PowComputer(3, 5, 10)
            sage: PC.pow_Integer_Integer(4)
            81
            sage: PC.pow_Integer_Integer(6)
            729
            sage: PC.pow_Integer_Integer(0)
            1
            sage: PC.pow_Integer_Integer(10)
            59049
            sage: PC = PowComputer_ext_maker(3, 5, 10, 20, False, ntl.ZZ_pX([-3,0,1], 3^10), 'big','e',ntl.ZZ_pX([1],3^10))
            sage: PC.pow_Integer_Integer(4)
            81
            sage: PC.pow_Integer_Integer(6)
            729
            sage: PC.pow_Integer_Integer(0)
            1
            sage: PC.pow_Integer_Integer(10)
            59049
        """
        cdef Integer _n = Integer(n)
        cdef Integer ans
        if _n < 0:
            if mpz_fits_ulong_p((<Integer>-_n).value) == 0:
                raise ValueError, "result too big"
            return ~self.pow_Integer(mpz_get_ui((<Integer>-_n).value))
        else:
            if mpz_fits_ulong_p(_n.value) == 0:
                raise ValueError, "result too big"
            return self.pow_Integer(mpz_get_ui(_n.value))

    cdef mpz_srcptr pow_mpz_t_tmp(self, unsigned long n):
        """
        Provides fast access to an ``mpz_srcptr`` pointing to self.prime^n.

        The location pointed to depends on the underlying
        representation.  In no circumstances should you mpz_clear the
        result.  The value pointed to may be an internal temporary
        variable for the class.  In particular, you should not try to
        refer to the results of two pow_mpz_t_tmp calls at the same
        time, because the second call may overwrite the memory pointed
        to by the first.

        See pow_mpz_t_tmp_demo for an example of this phenomenon.
        """
        ## READ THE DOCSTRING
        raise NotImplementedError

    def _pow_mpz_t_tmp_demo(self, m, n):
        """
        This function demonstrates a danger in using pow_mpz_t_tmp.

        EXAMPLES::

            sage: PC = PowComputer(5, 5, 10)

            When you cal pow_mpz_t_tmp with an input that is not stored
            (ie n > self.cache_limit and n != self.prec_cap),
            it stores the result in self.temp_m and returns a pointer
            to that mpz_t.  So if you try to use the results of two
            calls at once, things will break.
            sage: PC._pow_mpz_t_tmp_demo(6, 8) # 244140625 on some architectures and 152587890625 on others: random
            244140625
            sage: 5^6*5^8
            6103515625
            sage: 5^6*5^6
            244140625

            Note that this does not occur if you try a stored value,
            because the result of one of the calls points to that
            stored value.
            sage: PC._pow_mpz_t_tmp_demo(6, 10)
            152587890625
            sage: 5^6*5^10
            152587890625
        """
        m = Integer(m)
        n = Integer(n)
        if m < 0 or n < 0:
            raise ValueError, "m, n must be non-negative"
        cdef Integer ans = PY_NEW(Integer)
        mpz_mul(ans.value, self.pow_mpz_t_tmp(mpz_get_ui((<Integer>m).value)), self.pow_mpz_t_tmp(mpz_get_ui((<Integer>n).value)))
        return ans

    def _pow_mpz_t_tmp_test(self, n):
        """
        Tests the pow_mpz_t_tmp function.

        EXAMPLES::

            sage: PC = PowComputer(3, 5, 10)
            sage: PC._pow_mpz_t_tmp_test(4)
            81
            sage: PC._pow_mpz_t_tmp_test(6)
            729
            sage: PC._pow_mpz_t_tmp_test(0)
            1
            sage: PC._pow_mpz_t_tmp_test(10)
            59049
            sage: PC = PowComputer_ext_maker(3, 5, 10, 20, False, ntl.ZZ_pX([-3,0,1], 3^10), 'big','e',ntl.ZZ_pX([1],3^10))
            sage: PC._pow_mpz_t_tmp_test(4)
            81
            sage: PC._pow_mpz_t_tmp_test(6)
            729
            sage: PC._pow_mpz_t_tmp_test(0)
            1
            sage: PC._pow_mpz_t_tmp_test(10)
            59049
        """
        cdef Integer _n = Integer(n)
        cdef Integer ans = PY_NEW(Integer)
        mpz_set(ans.value, self.pow_mpz_t_tmp(mpz_get_ui(_n.value)))
        return ans

    cdef mpz_srcptr pow_mpz_t_top(self):
        """
        Returns a pointer to self.prime^self.prec_cap as an ``mpz_srcptr``.

        EXAMPLES::

            sage: PC = PowComputer(3, 5, 10)
            sage: PC._pow_mpz_t_top_test() #indirect doctest
            59049
        """
        raise NotImplementedError

    def _pow_mpz_t_top_test(self):
        """
        Tests the pow_mpz_t_top function.

        EXAMPLES::

            sage: PC = PowComputer(3, 5, 10)
            sage: PC._pow_mpz_t_top_test()
            59049
            sage: PC = PowComputer_ext_maker(3, 5, 10, 20, False, ntl.ZZ_pX([-3,0,1], 3^10), 'big','e',ntl.ZZ_pX([1],3^10))
            sage: PC._pow_mpz_t_top_test()
            59049
        """
        cdef Integer ans = PY_NEW(Integer)
        mpz_set(ans.value, self.pow_mpz_t_top())
        return ans

    def _repr_(self):
        """
        Returns a string representation of self.

        EXAMPLES::

            sage: PC = PowComputer(3, 5, 10); PC
            PowComputer for 3
        """
        return "PowComputer for %s"%(self.prime)

    def _prime(self):
        """
        Returns the base that the PowComputer is exponentiating.

        EXAMPLES::

            sage: P = PowComputer(6, 10, 15)
            sage: P._prime()
            6
        """
        return self.prime

    def _in_field(self):
        """
        Returns whether or not self is attached to a field.

        EXAMPLES::

            sage: P = PowComputer(3, 5, 10)
            sage: P._in_field()
            False
        """
        return self.in_field

    def _cache_limit(self):
        """
        Returns the limit to which powers of prime are computed.

        EXAMPLES::

            sage: P = PowComputer(3, 5, 10)
            sage: P._cache_limit()
            5
        """
        cdef Integer ans
        ans = PY_NEW(Integer)
        mpz_set_ui(ans.value, self.cache_limit)
        return ans

    def _prec_cap(self):
        """
        Returns prec_cap, a single value that for which
        ``self._prime()^prec_cap`` is stored

        EXAMPLES::

            sage: P = PowComputer(3, 5, 10)
            sage: P._prec_cap()
            10
        """
        cdef Integer ans
        ans = PY_NEW(Integer)
        mpz_set_ui(ans.value, self.prec_cap)
        return ans

    def _top_power(self):
        """
        Returns ``self._prime()^self._prec_cap()``

        EXAMPLES::

            sage: P = PowComputer(3, 4, 6)
            sage: P._top_power()
            729
        """
        cdef Integer ans
        ans = PY_NEW(Integer)
        mpz_set(ans.value, self.pow_mpz_t_top())
        return ans

    def __call__(self, n):
        """
        Returns ``self.prime^n``.

        EXAMPLES::

            sage: P = PowComputer(3, 4, 6)
            sage: P(3)
            27
            sage: P(6)
            729
            sage: P(5)
            243
            sage: P(7)
            2187
            sage: P(0)
            1
            sage: P(-2)
            1/9
        """
        cdef Integer z, _n
        cdef mpz_t tmp
        if n is infinity:
            return Integer(0)
        if not isinstance(n, Integer):
            _n = Integer(n)
        else:
            _n = <Integer>n
        if mpz_fits_slong_p(_n.value) == 0:
            raise ValueError, "n too big"
        if _n < 0:
            return ~self.pow_Integer(-mpz_get_si(_n.value))
        else:
            return self.pow_Integer(mpz_get_ui(_n.value))

cdef class PowComputer_base(PowComputer_class):
    def __cinit__(self, Integer prime, long cache_limit, long prec_cap, long ram_prec_cap, bint in_field, poly=None, shift_seed=None):
        """
        Allocates a PowComputer_base.

        EXAMPLES::

            sage: PC = PowComputer(5, 7, 10)
            sage: PC(3)
            125

        """
        cdef Py_ssize_t i

        sig_on()
        try:
            self.small_powers = <mpz_t *>sage_malloc(sizeof(mpz_t) * (cache_limit + 1))
            if self.small_powers == NULL:
                raise MemoryError, "out of memory allocating power storing"
            try:
                mpz_init(self.top_power)
                try:
                    for i in range(cache_limit + 1):
                        try:
                            mpz_init(self.small_powers[i])
                        except BaseException:
                            while i:
                                i-=1
                                mpz_clear(self.small_powers[i])
                            raise
                except BaseException:
                    mpz_clear(self.top_power)
                    raise
            except BaseException:
                sage_free(self.small_powers)
                raise
        finally:
            sig_off()

        self.__allocated = 2

    def __init__(self, Integer prime, long cache_limit, long prec_cap, long ram_prec_cap, bint in_field, poly=None, shift_seed=None):
        """
        Initialization.

        TESTS::

            sage: PC = PowComputer(5, 7, 10)
            sage: PC(3)
            125

        """
        PowComputer_class.__init__(self, prime, cache_limit, prec_cap, ram_prec_cap, in_field, poly, shift_seed)

        cdef Py_ssize_t i
        cdef Integer x

        mpz_set_ui(self.small_powers[0], 1)
        if cache_limit > 0:
            mpz_set(self.small_powers[1], prime.value)
        for i in range(2, cache_limit + 1):
<<<<<<< HEAD
            mpz_mul(self.small_powers[i], self.small_powers[i - 1], prime.value)
        mpz_pow_ui(self.top_power, prime.value, prec_cap)
        self.deg = 1
        self.e = 1
        self.f = 1
        self.ram_prec_cap = prec_cap

    def __init__(self, Integer prime, long cache_limit, long prec_cap, long ram_prec_cap, bint in_field, poly=None, shift_seed=None):
        """
        Initialization.

        TESTS::

            sage: PC = PowComputer(5, 7, 10)
            sage: PC(3)
            125

        """
        PowComputer_class.__init__(self, prime, cache_limit, prec_cap, ram_prec_cap, in_field, poly, shift_seed)

        cdef Py_ssize_t i
        cdef Integer x

        mpz_set_ui(self.small_powers[0], 1)
        if cache_limit > 0:
            mpz_set(self.small_powers[1], prime.value)
        for i from 2 <= i <= cache_limit:
=======
>>>>>>> 8291b03d
            mpz_mul(self.small_powers[i], self.small_powers[i - 1], prime.value)
        mpz_pow_ui(self.top_power, prime.value, prec_cap)
        self.deg = 1
        self.e = 1
        self.f = 1
        self.ram_prec_cap = prec_cap

    def __dealloc__(self):
        """
        Deletion.

        EXAMPLES::

            sage: P = PowComputer(5, 7, 10)
            sage: del P
            sage: PowComputer(5, 7, 10)
            PowComputer for 5
        """
        cdef Py_ssize_t i

        if self.__allocated >= 2:
            for i in range(self.cache_limit + 1):
                mpz_clear(self.small_powers[i])
            mpz_clear(self.top_power)
            mpz_clear(self.temp_m)
            sage_free(self.small_powers)

    def __reduce__(self):
        """
        Pickling.

        EXAMPLES::

            sage: P = PowComputer(5, 7, 10)
            sage: R = loads(dumps(P))
            sage: P == R
            True
        """
        return PowComputer, (self.prime, self.cache_limit, self.prec_cap, self.in_field)

    cdef mpz_srcptr pow_mpz_t_top(self):
        """
        Returns a pointer to self.prime^self.prec_cap as an ``mpz_srcptr``.

        EXAMPLES::

            sage: PC = PowComputer(3, 5, 10)
            sage: PC._pow_mpz_t_top_test() #indirect doctest
            59049
        """
        return self.top_power

    cdef mpz_srcptr pow_mpz_t_tmp(self, unsigned long n):
        """
        Computes self.prime^n.

        EXAMPLES::

            sage: PC = PowComputer(3, 5, 10)
            sage: PC._pow_mpz_t_tmp_test(4)
            81
        """
        if n <= self.cache_limit:
            return self.small_powers[n]
        if n == self.prec_cap:
            return self.top_power
        mpz_pow_ui(self.temp_m, self.prime.value, n)
        return self.temp_m

pow_comp_cache = {}
cdef PowComputer_base PowComputer_c(Integer m, Integer cache_limit, Integer prec_cap, in_field, prec_type=None):
    """
    Returns a PowComputer.

    EXAMPLES::

        sage: PC = PowComputer(3, 5, 10) # indirect doctest
        sage: PC(4)
        81
    """
    if cache_limit < 0:
        raise ValueError, "cache_limit must be non-negative."
    if prec_cap < 0:
        raise ValueError, "prec_cap must be non-negative."
    if mpz_cmp_si((<Integer>prec_cap).value, maxpreccap) >= 0:
        raise ValueError, "cannot create p-adic parents with precision cap larger than (1 << (sizeof(long)*8 - 2))"

    key = (m, cache_limit, prec_cap, in_field, prec_type)
    if key in pow_comp_cache:
        PC = pow_comp_cache[key]()
        if PC is not None:
            return PC
    if prec_type == 'capped-rel':
        from padic_capped_relative_element import PowComputer_ as PC_class
    elif prec_type == 'capped-abs':
        from padic_capped_absolute_element import PowComputer_ as PC_class
    elif prec_type == 'fixed-mod':
        from padic_fixed_mod_element import PowComputer_ as PC_class
    else:
        PC_class = PowComputer_base
    PC = PC_class(m, mpz_get_ui(cache_limit.value), mpz_get_ui(prec_cap.value), mpz_get_ui(prec_cap.value), in_field)
    pow_comp_cache[key] = weakref.ref(PC)
    return PC

# To speed up the creation of PowComputers with the same m, we might eventually want to copy over data from an existing PowComputer.

def PowComputer(m, cache_limit, prec_cap, in_field = False, prec_type=None):
    r"""
    Returns a PowComputer that caches the values `1, m, m^2, \ldots, m^{C}`,
    where `C` is ``cache_limit``.

    Once you create a PowComputer, merely call it to get values out.

    You can input any integer, even if it's outside of the precomputed
    range.

    INPUT:

        * m -- An integer, the base that you want to exponentiate.
        * cache_limit -- A positive integer that you want to cache powers up to.

    EXAMPLES::

        sage: PC = PowComputer(3, 5, 10)
        sage: PC
        PowComputer for 3
        sage: PC(4)
        81
        sage: PC(6)
        729
        sage: PC(-1)
        1/3
    """
    if not isinstance(m, Integer):
        m = Integer(m)
    if not isinstance(cache_limit, Integer):
        cache_limit = Integer(cache_limit)
    if not isinstance(prec_cap, Integer):
        prec_cap = Integer(prec_cap)
    return PowComputer_c(m, cache_limit, prec_cap, in_field, prec_type)<|MERGE_RESOLUTION|>--- conflicted
+++ resolved
@@ -474,7 +474,6 @@
         if cache_limit > 0:
             mpz_set(self.small_powers[1], prime.value)
         for i in range(2, cache_limit + 1):
-<<<<<<< HEAD
             mpz_mul(self.small_powers[i], self.small_powers[i - 1], prime.value)
         mpz_pow_ui(self.top_power, prime.value, prec_cap)
         self.deg = 1
@@ -502,8 +501,6 @@
         if cache_limit > 0:
             mpz_set(self.small_powers[1], prime.value)
         for i from 2 <= i <= cache_limit:
-=======
->>>>>>> 8291b03d
             mpz_mul(self.small_powers[i], self.small_powers[i - 1], prime.value)
         mpz_pow_ui(self.top_power, prime.value, prec_cap)
         self.deg = 1
