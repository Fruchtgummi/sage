"""
PowComputer

A class for computing and caching powers of the same integer.

This class is designed to be used as a field of p-adic rings and
fields.  Since elements of p-adic rings and fields need to use powers
of p over and over, this class precomputes and stores powers of p.
There is no reason that the base has to be prime however.

EXAMPLES::

    sage: X = PowComputer(3, 4, 10)
    sage: X(3)
    27
    sage: X(10) == 3^10
    True

AUTHORS:

- David Roe
"""

#*****************************************************************************
#       Copyright (C) 2007-2013 David Roe <roed.math@gmail.com>
#                               William Stein <wstein@gmail.com>
#
#  Distributed under the terms of the GNU General Public License (GPL)
#  as published by the Free Software Foundation; either version 2 of
#  the License, or (at your option) any later version.
#
#                  http://www.gnu.org/licenses/
#*****************************************************************************

import weakref
from sage.rings.infinity import infinity
from sage.libs.gmp.mpz cimport *

include "sage/ext/interrupt.pxi"
include "sage/ext/stdsage.pxi"

cdef long maxpreccap = (1L << (sizeof(long) * 8 - 2)) - 1

cdef class PowComputer_class(SageObject):
    def __cinit__(self, Integer prime, long cache_limit, long prec_cap, long ram_prec_cap, bint in_field, poly=None, shift_seed=None):
        """
        Memory allocation.

        EXAMPLES::

            sage: PC = PowComputer(3, 5, 10)
            sage: PC.pow_Integer_Integer(2)
            9
        """
        sig_on()
        mpz_init(self.temp_m)
        sig_off()
        self.__allocated = 1

    def __init__(self, Integer prime, long cache_limit, long prec_cap, long ram_prec_cap, bint in_field, poly=None, shift_seed=None):
        """
        Initializes self.

        INPUT:

            * prime -- the prime that is the base of the exponentials
              stored in this pow_computer.

            * cache_limit -- how high to cache powers of prime.

            * prec_cap -- data stored for p-adic elements using this
              pow_computer (so they have C-level access to fields
              common to all elements of the same parent).

            * ram_prec_cap -- prec_cap * e

            * in_field -- same idea as prec_cap

            * poly -- same idea as prec_cap

            * shift_seed -- same idea as prec_cap

        EXAMPLES::

            sage: PC = PowComputer(3, 5, 10)
            sage: PC.pow_Integer_Integer(2)
            9
        """
        self.prime = prime
        self.in_field = in_field
        self.cache_limit = cache_limit
        self.prec_cap = prec_cap
        self.ram_prec_cap = ram_prec_cap

    def __cmp__(self, other):
        """
        Compares self to other

        EXAMPLES::

            sage: P = PowComputer(3, 4, 9)
            sage: P == 7
            False
            sage: Q = PowComputer(3, 6, 9)
            sage: P == Q
            False
            sage: Q = PowComputer(3, 4, 9)
            sage: P == Q
            True
            sage: P is Q
            True
        """
        a = cmp(type(self), type(other))
        cdef PowComputer_class o
        if a == 0:
            o = <PowComputer_class>other
            if self.prime < o.prime:
                return -1
            elif self.prime > o.prime:
                return 1
            elif self.prec_cap < o.prec_cap:
                return -1
            elif self.prec_cap > o.prec_cap:
                return 1
            elif self.cache_limit < o.cache_limit:
                return -1
            elif self.cache_limit > o.cache_limit:
                return 1
            elif self.in_field < o.in_field:
                return -1
            elif self.in_field > o.in_field:
                return 1
            else:
                return 0
        else:
            return cmp(type(self), type(other))

    cdef Integer pow_Integer(self, long n):
        """
        Returns self.prime^n

        EXAMPLES::

            sage: PC = PowComputer(3, 5, 10)
            sage: PC.pow_Integer_Integer(2) #indirect doctest
            9
        """
        cdef Integer ans = PY_NEW(Integer)
        mpz_set(ans.value, self.pow_mpz_t_tmp(n))
        return ans

    def pow_Integer_Integer(self, n):
        """
        Tests the pow_Integer function.

        EXAMPLES::

            sage: PC = PowComputer(3, 5, 10)
            sage: PC.pow_Integer_Integer(4)
            81
            sage: PC.pow_Integer_Integer(6)
            729
            sage: PC.pow_Integer_Integer(0)
            1
            sage: PC.pow_Integer_Integer(10)
            59049
            sage: PC = PowComputer_ext_maker(3, 5, 10, 20, False, ntl.ZZ_pX([-3,0,1], 3^10), 'big','e',ntl.ZZ_pX([1],3^10))
            sage: PC.pow_Integer_Integer(4)
            81
            sage: PC.pow_Integer_Integer(6)
            729
            sage: PC.pow_Integer_Integer(0)
            1
            sage: PC.pow_Integer_Integer(10)
            59049
        """
        cdef Integer _n = Integer(n)
        cdef Integer ans
        if _n < 0:
            if mpz_fits_ulong_p((<Integer>-_n).value) == 0:
                raise ValueError, "result too big"
            return ~self.pow_Integer(mpz_get_ui((<Integer>-_n).value))
        else:
            if mpz_fits_ulong_p(_n.value) == 0:
                raise ValueError, "result too big"
            return self.pow_Integer(mpz_get_ui(_n.value))

    cdef mpz_srcptr pow_mpz_t_tmp(self, unsigned long n):
        """
        Provides fast access to an ``mpz_srcptr`` pointing to self.prime^n.

        The location pointed to depends on the underlying
        representation.  In no circumstances should you mpz_clear the
        result.  The value pointed to may be an internal temporary
        variable for the class.  In particular, you should not try to
        refer to the results of two pow_mpz_t_tmp calls at the same
        time, because the second call may overwrite the memory pointed
        to by the first.

        See pow_mpz_t_tmp_demo for an example of this phenomenon.
        """
        ## READ THE DOCSTRING
        raise NotImplementedError

    def _pow_mpz_t_tmp_demo(self, m, n):
        """
        This function demonstrates a danger in using pow_mpz_t_tmp.

        EXAMPLES::

            sage: PC = PowComputer(5, 5, 10)

            When you cal pow_mpz_t_tmp with an input that is not stored
            (ie n > self.cache_limit and n != self.prec_cap),
            it stores the result in self.temp_m and returns a pointer
            to that mpz_t.  So if you try to use the results of two
            calls at once, things will break.
            sage: PC._pow_mpz_t_tmp_demo(6, 8) # 244140625 on some architectures and 152587890625 on others: random
            244140625
            sage: 5^6*5^8
            6103515625
            sage: 5^6*5^6
            244140625

            Note that this does not occur if you try a stored value,
            because the result of one of the calls points to that
            stored value.
            sage: PC._pow_mpz_t_tmp_demo(6, 10)
            152587890625
            sage: 5^6*5^10
            152587890625
        """
        m = Integer(m)
        n = Integer(n)
        if m < 0 or n < 0:
            raise ValueError, "m, n must be non-negative"
        cdef Integer ans = PY_NEW(Integer)
        mpz_mul(ans.value, self.pow_mpz_t_tmp(mpz_get_ui((<Integer>m).value)), self.pow_mpz_t_tmp(mpz_get_ui((<Integer>n).value)))
        return ans

    def _pow_mpz_t_tmp_test(self, n):
        """
        Tests the pow_mpz_t_tmp function.

        EXAMPLES::

            sage: PC = PowComputer(3, 5, 10)
            sage: PC._pow_mpz_t_tmp_test(4)
            81
            sage: PC._pow_mpz_t_tmp_test(6)
            729
            sage: PC._pow_mpz_t_tmp_test(0)
            1
            sage: PC._pow_mpz_t_tmp_test(10)
            59049
            sage: PC = PowComputer_ext_maker(3, 5, 10, 20, False, ntl.ZZ_pX([-3,0,1], 3^10), 'big','e',ntl.ZZ_pX([1],3^10))
            sage: PC._pow_mpz_t_tmp_test(4)
            81
            sage: PC._pow_mpz_t_tmp_test(6)
            729
            sage: PC._pow_mpz_t_tmp_test(0)
            1
            sage: PC._pow_mpz_t_tmp_test(10)
            59049
        """
        cdef Integer _n = Integer(n)
        cdef Integer ans = PY_NEW(Integer)
        mpz_set(ans.value, self.pow_mpz_t_tmp(mpz_get_ui(_n.value)))
        return ans

    cdef mpz_srcptr pow_mpz_t_top(self):
        """
        Returns a pointer to self.prime^self.prec_cap as an ``mpz_srcptr``.

        EXAMPLES::

            sage: PC = PowComputer(3, 5, 10)
            sage: PC._pow_mpz_t_top_test() #indirect doctest
            59049
        """
        raise NotImplementedError

    def _pow_mpz_t_top_test(self):
        """
        Tests the pow_mpz_t_top function.

        EXAMPLES::

            sage: PC = PowComputer(3, 5, 10)
            sage: PC._pow_mpz_t_top_test()
            59049
            sage: PC = PowComputer_ext_maker(3, 5, 10, 20, False, ntl.ZZ_pX([-3,0,1], 3^10), 'big','e',ntl.ZZ_pX([1],3^10))
            sage: PC._pow_mpz_t_top_test()
            59049
        """
        cdef Integer ans = PY_NEW(Integer)
        mpz_set(ans.value, self.pow_mpz_t_top())
        return ans

    def _repr_(self):
        """
        Returns a string representation of self.

        EXAMPLES::

            sage: PC = PowComputer(3, 5, 10); PC
            PowComputer for 3
        """
        return "PowComputer for %s"%(self.prime)

    def _prime(self):
        """
        Returns the base that the PowComputer is exponentiating.

        EXAMPLES::

            sage: P = PowComputer(6, 10, 15)
            sage: P._prime()
            6
        """
        return self.prime

    def _in_field(self):
        """
        Returns whether or not self is attached to a field.

        EXAMPLES::

            sage: P = PowComputer(3, 5, 10)
            sage: P._in_field()
            False
        """
        return self.in_field

    def _cache_limit(self):
        """
        Returns the limit to which powers of prime are computed.

        EXAMPLES::

            sage: P = PowComputer(3, 5, 10)
            sage: P._cache_limit()
            5
        """
        cdef Integer ans
        ans = PY_NEW(Integer)
        mpz_set_ui(ans.value, self.cache_limit)
        return ans

    def _prec_cap(self):
        """
        Returns prec_cap, a single value that for which
        ``self._prime()^prec_cap`` is stored

        EXAMPLES::

            sage: P = PowComputer(3, 5, 10)
            sage: P._prec_cap()
            10
        """
        cdef Integer ans
        ans = PY_NEW(Integer)
        mpz_set_ui(ans.value, self.prec_cap)
        return ans

    def _top_power(self):
        """
        Returns ``self._prime()^self._prec_cap()``

        EXAMPLES::

            sage: P = PowComputer(3, 4, 6)
            sage: P._top_power()
            729
        """
        cdef Integer ans
        ans = PY_NEW(Integer)
        mpz_set(ans.value, self.pow_mpz_t_top())
        return ans

    def __call__(self, n):
        """
        Returns ``self.prime^n``.

        EXAMPLES::

            sage: P = PowComputer(3, 4, 6)
            sage: P(3)
            27
            sage: P(6)
            729
            sage: P(5)
            243
            sage: P(7)
            2187
            sage: P(0)
            1
            sage: P(-2)
            1/9
        """
        cdef Integer z, _n
        cdef mpz_t tmp
        if n is infinity:
            return Integer(0)
        if not isinstance(n, Integer):
            _n = Integer(n)
        else:
            _n = <Integer>n
        if mpz_fits_slong_p(_n.value) == 0:
            raise ValueError, "n too big"
        if _n < 0:
            return ~self.pow_Integer(-mpz_get_si(_n.value))
        else:
            return self.pow_Integer(mpz_get_ui(_n.value))

cdef class PowComputer_base(PowComputer_class):
    def __cinit__(self, Integer prime, long cache_limit, long prec_cap, long ram_prec_cap, bint in_field, poly=None, shift_seed=None):
        """
        Allocates a PowComputer_base.

        EXAMPLES::

            sage: PC = PowComputer(5, 7, 10)
            sage: PC(3)
            125

        """
        cdef Py_ssize_t i

        sig_on()
        try:
            self.small_powers = <mpz_t *>sage_malloc(sizeof(mpz_t) * (cache_limit + 1))
            if self.small_powers == NULL:
                raise MemoryError, "out of memory allocating power storing"
            try:
                mpz_init(self.top_power)
                try:
                    for i in range(cache_limit + 1):
                        try:
                            mpz_init(self.small_powers[i])
                        except BaseException:
                            while i:
                                i-=1
                                mpz_clear(self.small_powers[i])
                            raise
                except BaseException:
                    mpz_clear(self.top_power)
                    raise
            except BaseException:
                sage_free(self.small_powers)
                raise
        finally:
            sig_off()

        self.__allocated = 2

    def __init__(self, Integer prime, long cache_limit, long prec_cap, long ram_prec_cap, bint in_field, poly=None, shift_seed=None):
        """
        Initialization.

        TESTS::

            sage: PC = PowComputer(5, 7, 10)
            sage: PC(3)
            125

        """
        PowComputer_class.__init__(self, prime, cache_limit, prec_cap, ram_prec_cap, in_field, poly, shift_seed)

        cdef Py_ssize_t i
        cdef Integer x

        mpz_set_ui(self.small_powers[0], 1)
        if cache_limit > 0:
            mpz_set(self.small_powers[1], prime.value)
        for i in range(2, cache_limit + 1):
            mpz_mul(self.small_powers[i], self.small_powers[i - 1], prime.value)
        mpz_pow_ui(self.top_power, prime.value, prec_cap)
        self.deg = 1
        self.e = 1
        self.f = 1
        self.ram_prec_cap = prec_cap

    def __init__(self, Integer prime, long cache_limit, long prec_cap, long ram_prec_cap, bint in_field, poly=None, shift_seed=None):
        """
        Initialization.

        TESTS::

            sage: PC = PowComputer(5, 7, 10)
            sage: PC(3)
            125

        """
        PowComputer_class.__init__(self, prime, cache_limit, prec_cap, ram_prec_cap, in_field, poly, shift_seed)

        cdef Py_ssize_t i
        cdef Integer x

        mpz_set_ui(self.small_powers[0], 1)
        if cache_limit > 0:
            mpz_set(self.small_powers[1], prime.value)
        for i from 2 <= i <= cache_limit:
            mpz_mul(self.small_powers[i], self.small_powers[i - 1], prime.value)
        mpz_pow_ui(self.top_power, prime.value, prec_cap)
        self.deg = 1
        self.e = 1
        self.f = 1
        self.ram_prec_cap = prec_cap

    def __dealloc__(self):
        """
        Deletion.

        EXAMPLES::

            sage: P = PowComputer(5, 7, 10)
            sage: del P
            sage: PowComputer(5, 7, 10)
            PowComputer for 5
        """
        cdef Py_ssize_t i

        if self.__allocated >= 2:
            for i in range(self.cache_limit + 1):
                mpz_clear(self.small_powers[i])
            mpz_clear(self.top_power)
            mpz_clear(self.temp_m)
            sage_free(self.small_powers)

    def __reduce__(self):
        """
        Pickling.

        EXAMPLES::

            sage: P = PowComputer(5, 7, 10)
            sage: R = loads(dumps(P))
            sage: P == R
            True
        """
        return PowComputer, (self.prime, self.cache_limit, self.prec_cap, self.in_field)

    cdef mpz_srcptr pow_mpz_t_top(self):
        """
        Returns a pointer to self.prime^self.prec_cap as an ``mpz_srcptr``.

        EXAMPLES::

            sage: PC = PowComputer(3, 5, 10)
            sage: PC._pow_mpz_t_top_test() #indirect doctest
            59049
        """
        return self.top_power

    cdef mpz_srcptr pow_mpz_t_tmp(self, unsigned long n):
        """
        Computes self.prime^n.

        EXAMPLES::

            sage: PC = PowComputer(3, 5, 10)
            sage: PC._pow_mpz_t_tmp_test(4)
            81
        """
        if n <= self.cache_limit:
            return self.small_powers[n]
        if n == self.prec_cap:
            return self.top_power
        mpz_pow_ui(self.temp_m, self.prime.value, n)
        return self.temp_m

pow_comp_cache = {}
cdef PowComputer_base PowComputer_c(Integer m, Integer cache_limit, Integer prec_cap, in_field, prec_type=None):
    """
    Returns a PowComputer.

    EXAMPLES::

        sage: PC = PowComputer(3, 5, 10) # indirect doctest
        sage: PC(4)
        81
    """
    if cache_limit < 0:
        raise ValueError, "cache_limit must be non-negative."
    if prec_cap < 0:
        raise ValueError, "prec_cap must be non-negative."
    if mpz_cmp_si((<Integer>prec_cap).value, maxpreccap) >= 0:
        raise ValueError, "cannot create p-adic parents with precision cap larger than (1 << (sizeof(long)*8 - 2))"

    key = (m, cache_limit, prec_cap, in_field, prec_type)
    if key in pow_comp_cache:
        PC = pow_comp_cache[key]()
        if PC is not None:
            return PC
    if prec_type == 'capped-rel':
        from padic_capped_relative_element import PowComputer_ as PC_class
    elif prec_type == 'capped-abs':
        from padic_capped_absolute_element import PowComputer_ as PC_class
    elif prec_type == 'fixed-mod':
        from padic_fixed_mod_element import PowComputer_ as PC_class
    else:
        PC_class = PowComputer_base
    PC = PC_class(m, mpz_get_ui(cache_limit.value), mpz_get_ui(prec_cap.value), mpz_get_ui(prec_cap.value), in_field)
    pow_comp_cache[key] = weakref.ref(PC)
    return PC

# To speed up the creation of PowComputers with the same m, we might eventually want to copy over data from an existing PowComputer.

def PowComputer(m, cache_limit, prec_cap, in_field = False, prec_type=None):
    r"""
    Returns a PowComputer that caches the values `1, m, m^2, \ldots, m^{C}`,
    where `C` is ``cache_limit``.

    Once you create a PowComputer, merely call it to get values out.

    You can input any integer, even if it's outside of the precomputed
    range.

    INPUT:

        * m -- An integer, the base that you want to exponentiate.
        * cache_limit -- A positive integer that you want to cache powers up to.

    EXAMPLES::

        sage: PC = PowComputer(3, 5, 10)
        sage: PC
        PowComputer for 3
        sage: PC(4)
        81
        sage: PC(6)
        729
        sage: PC(-1)
        1/3
    """
    if not isinstance(m, Integer):
        m = Integer(m)
    if not isinstance(cache_limit, Integer):
        cache_limit = Integer(cache_limit)
    if not isinstance(prec_cap, Integer):
        prec_cap = Integer(prec_cap)
<<<<<<< HEAD
    return PowComputer_c(m, cache_limit, prec_cap, in_field, prec_type)
=======
    return PowComputer_c(m, cache_limit, prec_cap, in_field)
>>>>>>> 22584a34
<|MERGE_RESOLUTION|>--- conflicted
+++ resolved
@@ -640,8 +640,4 @@
         cache_limit = Integer(cache_limit)
     if not isinstance(prec_cap, Integer):
         prec_cap = Integer(prec_cap)
-<<<<<<< HEAD
-    return PowComputer_c(m, cache_limit, prec_cap, in_field, prec_type)
-=======
-    return PowComputer_c(m, cache_limit, prec_cap, in_field)
->>>>>>> 22584a34
+    return PowComputer_c(m, cache_limit, prec_cap, in_field)