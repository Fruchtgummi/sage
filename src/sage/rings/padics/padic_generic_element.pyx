"""
p-Adic Generic Element

Elements of `p`-Adic Rings and Fields

AUTHORS:

- David Roe

- Genya Zaytman: documentation

- David Harvey: doctests

- Julian Rueth: fixes for exp() and log(), implemented gcd, xgcd

"""

#*****************************************************************************
#       Copyright (C) 2007-2013 David Roe <roed@math.harvard.edu>
#                     2007      William Stein <wstein@gmail.com>
#                     2013-2014 Julian Rueth <julian.rueth@gmail.com>
#
#  Distributed under the terms of the GNU General Public License (GPL)
#  as published by the Free Software Foundation; either version 2 of
#  the License, or (at your option) any later version.
#
#                  http://www.gnu.org/licenses/
#*****************************************************************************

include "sage/ext/interrupt.pxi"
include "sage/ext/stdsage.pxi"

cimport sage.rings.padics.local_generic_element
from sage.libs.gmp.mpz cimport mpz_set_si
from sage.rings.padics.local_generic_element cimport LocalGenericElement
from sage.rings.padics.precision_error import PrecisionError
from sage.rings.rational cimport Rational
from sage.rings.integer cimport Integer
from sage.rings.infinity import infinity
from sage.structure.element import coerce_binop

cdef long maxordp = (1L << (sizeof(long) * 8 - 2)) - 1

cdef class pAdicGenericElement(LocalGenericElement):
<<<<<<< HEAD
    def vector(self, base = None):
        if base is None:
            base = self.parent().base()
        if base is self.parent():
            return [self]
        else:
            ret = self._vector_impl()
            from sage.misc.flatten import flatten
            return flatten([c.vector(base) for c in ret])

    def polynomial(self):
        from sage.rings.all import PolynomialRing
        base = self.parent().base_ring()
        return PolynomialRing(base,names=(self.parent().variable_name(),))(self.vector(base))

    def _vector_impl(self):
        raise NotImplementedError("not implemented for `%s` which is a `%s` in `%s`"%(self,type(self),self.parent()))

=======
>>>>>>> 22584a34
    cpdef int _cmp_(left, Element right) except -2:
        """
        First compare valuations, then compare normalized
        residue of unit part.

        EXAMPLES::

            sage: R = Zp(19, 5,'capped-rel','series'); K = Qp(19, 5, 'capped-rel', 'series')
            sage: a = R(2); a
            2 + O(19^5)
            sage: b = R(3); b
            3 + O(19^5)
            sage: a < b
            True
            sage: a = K(2); a
            2 + O(19^5)
            sage: b = K(3); b
            3 + O(19^5)
            sage: a < b
            True

        ::

            sage: R = Zp(5); a = R(5, 6); b = R(5 + 5^6, 8)
            sage: a == b #indirect doctest
            True

        ::

            sage: R = Zp(5)
            sage: a = R(17)
            sage: b = R(21)
            sage: a == b
            False
            sage: a < b
            True

        ::

            sage: R = ZpCA(5)
            sage: a = R(17)
            sage: b = R(21)
            sage: a == b
            False
            sage: a < b
            True

        ::

            sage: R = ZpFM(5)
            sage: a = R(17)
            sage: b = R(21)
            sage: a == b
            False
            sage: a < b
            True
        """
        m = min(left.precision_absolute(), right.precision_absolute())
        x_ordp = left.valuation()
        if x_ordp >= m :
            x_ordp = infinity
        y_ordp = right.valuation()
        if y_ordp >= m :
            y_ordp = infinity
        if x_ordp < y_ordp:
            return -1
        elif x_ordp > y_ordp:
            return 1
        else:  # equal ordp
            if x_ordp is infinity:
                return 0 # since both are zero
            else:
                return (<pAdicGenericElement>left.unit_part())._cmp_units(right.unit_part())

    cdef int _cmp_units(left, pAdicGenericElement right) except -2:
        raise NotImplementedError

    cdef int _set_from_Integer(self, Integer x, absprec, relprec) except -1:
        raise NotImplementedError
    cdef int _set_from_mpz(self, mpz_t x) except -1:
        raise NotImplementedError
    cdef int _set_from_mpz_rel(self, mpz_t x, long relprec) except -1:
        raise NotImplementedError
    cdef int _set_from_mpz_abs(self, mpz_t value, long absprec) except -1:
        raise NotImplementedError
    cdef int _set_from_mpz_both(self, mpz_t x, long absprec, long relprec) except -1:
        raise NotImplementedError

    cdef int _set_from_Rational(self, Rational x, absprec, relprec) except -1:
        raise NotImplementedError
    cdef int _set_from_mpq(self, mpq_t x) except -1:
        raise NotImplementedError
    cdef int _set_from_mpq_rel(self, mpq_t x, long relprec) except -1:
        raise NotImplementedError
    cdef int _set_from_mpq_abs(self, mpq_t value, long absprec) except -1:
        raise NotImplementedError
    cdef int _set_from_mpq_both(self, mpq_t x, long absprec, long relprec) except -1:
        raise NotImplementedError

    cdef int _pshift_self(self, long shift) except -1:
        raise NotImplementedError

    cdef int _set_inexact_zero(self, long absprec) except -1:
        raise NotImplementedError
    cdef int _set_exact_zero(self) except -1:
        raise TypeError, "this type of p-adic does not support exact zeros"

    cpdef bint _is_exact_zero(self) except -1:
        """
        Returns True if self is exactly zero.  Since
        non-capped-relative elements cannot be exact, this function
        always returns False.

        EXAMPLES::

            sage: ZpCA(17)(0)._is_exact_zero()
            False
        """
        return False

    cpdef bint _is_inexact_zero(self) except -1:
        """
        Returns True if self is indistinguishable from zero, but not
        exactly zero.

        EXAMPLES::

            sage: Zp(5)(0,5)._is_inexact_zero()
            True
        """
        raise NotImplementedError

    cpdef bint _is_zero_rep(self) except -1:
        """
        Returns True is self is indistinguishable from zero.

        EXAMPLES::

            sage: ZpCA(17)(0,15)._is_zero_rep()
            True
        """
        return self._is_inexact_zero() or self._is_exact_zero()

    cdef bint _set_prec_abs(self, long absprec) except -1:
        self._set_prec_both(absprec, (<PowComputer_class>self.parent().prime_pow).prec_cap)

    cdef bint _set_prec_rel(self, long relprec) except -1:
        self._set_prec_both((<PowComputer_class>self.parent().prime_pow).prec_cap, relprec)

    cdef bint _set_prec_both(self, long absprec, long relprec) except -1:
        return 0

    def residue(self, absprec = 1):
        if absprec < 0:
            raise ValueError("cannot reduce modulo a negative power of the uniformizer.")
        if absprec > self.precision_absolute():
            from precision_error import PrecisionError
            raise PrecisionError("not enough precision known in order to compute residue.")
        if self.valuation() < 0:
            raise ValueError("element must have non-negative valuation in order to compute residue.")

        if absprec == 0:
            from sage.rings.finite_rings.integer_mod import Mod
            return Mod(0,1)
        elif absprec == 1:
            return self.parent().residue_field()(self[0])
        else:
            raise NotImplementedError("residue() not implemented in for absprec larger than one.")

    #def _pari_(self):
    #    """
    #    Returns a pari version of this element.

    #    EXAMPLES::

    #        sage: R = Zp(5)
    #        sage: pari(R(1777))
    #        2 + 5^2 + 4*5^3 + 2*5^4 + O(5^20)
    #    """
    #    return pari(self._pari_init_())

    def __floordiv__(self, right):
        """
        Divides self by right and throws away the nonintegral part if
        self.parent() is not a field.

        There are a number of reasonable definitions for floor
        division.  Any definition should satisfy the following
        identity:

        (1) a = (a // b) * b + a % b

        If a and b lie in a field, then setting a % b = 0 and a // b =
        a / b provides a canonical way of satisfying this equation.

        However, for elements of integer rings, there are many choices
        of definitions for a // b and a % b that satisfy this
        equation.  Since p-adic rings in Sage come equipped with a
        uniformizer pi, we can use the choice of uniformizer in our
        definitions.  Here are some other criteria we might ask for:

        (2) If b = pi^k, the series expansion (in terms of pi) of a //
        b is just the series expansion of a, shifted over by k terms.

        (2') The series expansion of a % pi^k has no terms above
        pi^(k-1).

        The conditions (2) and (2') are equivalent.  But when we
        generalize these conditions to arbitrary b they diverge.

        (3) For general b, the series expansion of a // b is just the
        series expansion of a / b, truncating terms with negative
        exponents of pi.

        (4) For general b, the series expansion of a % b has no terms
        above b.valuation() - 1.

        In order to satisfy (3), one defines

        a // b = (a / b.unit_part()) >> b.valuation()
        a % b = a - (a // b) * b

        In order to satisfy (4), one defines

        a % b = a.lift() % pi.lift()^b.valuation()
        a // b = ((a - a % b) >> b.valuation()) / b.unit_part()


        In Sage we choose option (3), mainly because it is more easily
        defined in terms of shifting and thus generalizes more easily
        to extension rings.

        EXAMPLES::

            sage: R = ZpCA(5); a = R(129378); b = R(2398125)
            sage: a // b #indirect doctest
            3 + 3*5 + 4*5^2 + 2*5^4 + 2*5^6 + 4*5^7 + 5^9 + 5^10 + 5^11 + O(5^12)
            sage: a / b
            4*5^-4 + 3*5^-3 + 2*5^-2 + 5^-1 + 3 + 3*5 + 4*5^2 + 2*5^4 + 2*5^6 + 4*5^7 + 5^9 + 5^10 + 5^11 + O(5^12)
            sage: a % b
            3 + 5^4 + 3*5^5 + 2*5^6 + 4*5^7 + 5^8 + O(5^16)
            sage: (a // b) * b + a % b
            3 + 2*5^4 + 5^5 + 3*5^6 + 5^7 + O(5^16)

            The alternative definition:

            sage: a
            3 + 2*5^4 + 5^5 + 3*5^6 + 5^7 + O(5^20)
            sage: c = ((a - 3)>>4)/b.unit_part(); c
            1 + 2*5 + 2*5^3 + 4*5^4 + 5^6 + 5^7 + 5^8 + 4*5^9 + 2*5^10 + 4*5^11 + 4*5^12 + 2*5^13 + 3*5^14 + O(5^16)
            sage: c*b + 3
            3 + 2*5^4 + 5^5 + 3*5^6 + 5^7 + O(5^20)
        """
        P = self.parent()
        if P.is_field():
            return self / right
        else:
            right = P(right)
            if right._is_inexact_zero():
                raise PrecisionError("cannot divide by something indistinguishable from zero")
            elif right._is_exact_zero():
                raise ZeroDivisionError("cannot divide by zero")
            return self._floordiv_(right)

    cpdef RingElement _floordiv_(self, RingElement right):
        """
        Implements floor division.

        EXAMPLES::

            sage: R = Zp(5, 5); a = R(77)
            sage: a // 15 # indirect doctest
            1 + 4*5 + 5^2 + 3*5^3 + O(5^4)
        """
        v, u = right.val_unit()
        return self.parent()(self / u) >> v

    def __getitem__(self, n):
        r"""
        Returns the coefficient of `p^n` in the series expansion of this
        element, as an integer in the range `0` to `p-1`.

        EXAMPLES::

            sage: R = Zp(7,4,'capped-rel','series'); a = R(1/3); a
            5 + 4*7 + 4*7^2 + 4*7^3 + O(7^4)
            sage: a[0] #indirect doctest
            5
            sage: a[1]
            4

        Negative indices do not have the special meaning they have for regular
        python lists. In the following example, ``a[-1]`` is simply the
        coefficient of `7^{-1}`::

            sage: K = Qp(7,4,'capped-rel')
            sage: b = K(1/7 + 7); b
            7^-1 + 7 + O(7^3)
            sage: b[-2]
            0
            sage: b[-1]
            1
            sage: b[0]
            0
            sage: b[1]
            1
            sage: b[2]
            0

        It is an error to access coefficients which are beyond the precision
        bound::

            sage: b[3]
            Traceback (most recent call last):
            ...
            IndexError: list index out of range
            sage: b[-2]
            0

        Slices also work::

            sage: a[0:2]
            5 + 4*7 + O(7^2)
            sage: a[-1:3:2]
            5 + 4*7^2 + O(7^3)
            sage: b[0:2]
            7 + O(7^2)
            sage: b[-1:3:2]
            7^-1 + 7 + O(7^3)

        If the slice includes coefficients which are beyond the precision
        bound, they are ignored. This is similar to the behaviour of slices of
        python lists::

            sage: a[3:7]
            4*7^3 + O(7^4)
            sage: b[3:7]
            O(7^3)

        For extension elements, "zeros" match the behavior of
        ``list``::

            sage: S.<a> = Qq(125)
            sage: a[-2]
            []

        .. SEEALSO::

            :meth:`sage.rings.padics.local_generic_element.LocalGenericElement.slice`
        """
        if isinstance(n, slice):
            return self.slice(n.start, n.stop, n.step)
        if self.parent().f() == 1:
            zero = Integer(0)
        else:
            zero = []
        if n < self.valuation():
            return zero
        if n >= self.precision_absolute():
            raise IndexError("list index out of range")

        if self.parent().is_field():
            n -= self.valuation()

        # trailing coefficients which are zero are not stored in self.list() -
        # we catch an IndexError to check for this.
        try:
            return self.list()[n]
        except IndexError:
            return zero

    def __invert__(self):
        r"""
        Returns the multiplicative inverse of self.

        EXAMPLE::

            sage: R = Zp(7,4,'capped-rel','series'); a = R(3); a
            3 + O(7^4)
            sage: ~a #indirect doctest
            5 + 4*7 + 4*7^2 + 4*7^3 + O(7^4)

        .. NOTE::

            The element returned is an element of the fraction field.
        """
        return ~self.parent().fraction_field()(self, relprec = self.precision_relative())

    def __mod__(self, right):
        """
        If self is in a field, returns 0.  If in a ring, returns a
        p-adic integer such that

        (1) a = (a // b) * b + a % b

        holds.

        WARNING: The series expansion of a % b continues above the
        valuation of b.

        The definitions of a // b and a % b are intertwined by
        equation (1).  If a and b lie in a field, then setting a % b =
        0 and a // b = a / b provides a canonical way of satisfying
        this equation.

        However, for elements of integer rings, there are many choices
        of definitions for a // b and a % b that satisfy this
        equation.  Since p-adic rings in Sage come equipped with a
        uniformizer pi, we can use the choice of uniformizer in our
        definitions.  Here are some other criteria we might ask for:

        (2) If b = pi^k, the series expansion (in terms of pi) of a //
        b is just the series expansion of a, shifted over by k terms.

        (2') The series expansion of a % pi^k has no terms above
        pi^(k-1).

        The conditions (2) and (2') are equivalent.  But when we
        generalize these conditions to arbitrary b they diverge.

        (3) For general b, the series expansion of a // b is just the
        series expansion of a / b, truncating terms with negative
        exponents of pi.

        (4) For general b, the series expansion of a % b has no terms
        above b.valuation() - 1.

        In order to satisfy (3), one defines

        a // b = (a / b.unit_part()) >> b.valuation()
        a % b = a - (a // b) * b

        In order to satisfy (4), one defines

        a % b = a.lift() % pi.lift()^b.valuation()
        a // b = ((a - a % b) >> b.valuation()) / b.unit_part()


        In Sage we choose option (3), mainly because it is more easily
        defined in terms of shifting and thus generalizes more easily
        to extension rings.

        EXAMPLES::

            sage: R = ZpCA(5); a = R(129378); b = R(2398125)
            sage: a // b
            3 + 3*5 + 4*5^2 + 2*5^4 + 2*5^6 + 4*5^7 + 5^9 + 5^10 + 5^11 + O(5^12)
            sage: a / b
            4*5^-4 + 3*5^-3 + 2*5^-2 + 5^-1 + 3 + 3*5 + 4*5^2 + 2*5^4 + 2*5^6 + 4*5^7 + 5^9 + 5^10 + 5^11 + O(5^12)
            sage: a % b #indirect doctest
            3 + 5^4 + 3*5^5 + 2*5^6 + 4*5^7 + 5^8 + O(5^16)

            The alternative definition:

            sage: a
            3 + 2*5^4 + 5^5 + 3*5^6 + 5^7 + O(5^20)
            sage: c = ((a - 3)>>4)/b.unit_part(); c
            1 + 2*5 + 2*5^3 + 4*5^4 + 5^6 + 5^7 + 5^8 + 4*5^9 + 2*5^10 + 4*5^11 + 4*5^12 + 2*5^13 + 3*5^14 + O(5^16)
            sage: c*b + 3
            3 + 2*5^4 + 5^5 + 3*5^6 + 5^7 + O(5^20)
        """
        if right == 0:
            raise ZeroDivisionError
        if self.parent().is_field():
            return self.parent()(0)
        else:
            return self - (self // right) * right

    #def _is_exact_zero(self):
    #    return False

    #def _is_inexact_zero(self):
    #    return self.is_zero() and not self._is_exact_zero()

    def str(self, mode=None):
        """
        Returns a string representation of self.

        EXAMPLES::

            sage: Zp(5,5,print_mode='bars')(1/3).str()[3:]
            '1|3|1|3|2'
        """
        return self._repr_(mode=mode)

    def _repr_(self, mode=None, do_latex=False):
        """
        Returns a string representation of self.

        INPUT:

        - ``mode`` -- allows one to override the default print mode of
          the parent (default: ``None``).

        - ``do_latex`` -- whether to return a latex representation or
          a normal one.

        EXAMPLES::

            sage: Zp(5,5)(1/3) # indirect doctest
            2 + 3*5 + 5^2 + 3*5^3 + 5^4 + O(5^5)
        """
        return self.parent()._printer.repr_gen(self, do_latex, mode=mode)

    def additive_order(self, prec):
        r"""
        Returns the additive order of self, where self is considered
        to be zero if it is zero modulo `p^{\mbox{prec}}`.

        INPUT:

        - ``self`` -- a p-adic element
        - ``prec`` -- an integer

        OUTPUT:

        integer -- the additive order of self

        EXAMPLES::

            sage: R = Zp(7, 4, 'capped-rel', 'series'); a = R(7^3); a.additive_order(3)
            1
            sage: a.additive_order(4)
            +Infinity
            sage: R = Zp(7, 4, 'fixed-mod', 'series'); a = R(7^5); a.additive_order(6)
            1
        """
        if self.is_zero(prec):
            return Integer(1)
        else:
            return infinity

    def minimal_polynomial(self, name):
        """
        Returns a minimal polynomial of this `p`-adic element, i.e., ``x - self``

        INPUT:

        - ``self`` -- a `p`-adic element

        - ``name`` -- string: the name of the variable

        EXAMPLES::

            sage: Zp(5,5)(1/3).minimal_polynomial('x')
            (1 + O(5^5))*x + 3 + 5 + 3*5^2 + 5^3 + 3*5^4 + O(5^5)
        """
        R = self.parent()[name]
        return R.gen() - R(self)

    def norm(self, ground=None):
        """
        Returns the norm of this `p`-adic element over the ground ring.

        .. WARNING::

            This is not the `p`-adic absolute value.  This is a field
            theoretic norm down to a ground ring.  If you want the
            `p`-adic absolute value, use the ``abs()`` function
            instead.

        INPUT:

        - ``ground`` -- a subring of the parent (default: base ring)

        EXAMPLES::

            sage: Zp(5)(5).norm()
            5 + O(5^21)
        """
        if (ground is not None) and (ground != self.parent()):
            raise ValueError("Ground Ring not a subfield")
        else:
            return self

    def trace(self, ground=None):
        """
        Returns the trace of this `p`-adic element over the ground ring

        INPUT:

        - ``ground`` -- a subring of the ground ring (default: base
          ring)

        OUTPUT:

        - ``element`` -- the trace of this `p`-adic element over the
          ground ring

        EXAMPLES::

            sage: Zp(5,5)(5).trace()
            5 + O(5^6)
        """
        if (ground is not None) and (ground != self.parent()):
            raise ValueError, "Ground ring not a subring"
        else:
            return self

    def algdep(self, n):
        """
        Returns a polynomial of degree at most `n` which is approximately
        satisfied by this number. Note that the returned polynomial need not be
        irreducible, and indeed usually won't be if this number is a good
        approximation to an algebraic number of degree less than `n`.

        ALGORITHM: Uses the PARI C-library ``algdep`` command.

        INPUT:

        - ``self`` -- a p-adic element
        - ``n`` -- an integer

        OUTPUT:

        polynomial -- degree n polynomial approximately satisfied by self

        EXAMPLES::

            sage: K = Qp(3,20,'capped-rel','series'); R = Zp(3,20,'capped-rel','series')
            sage: a = K(7/19); a
            1 + 2*3 + 3^2 + 3^3 + 2*3^4 + 2*3^5 + 3^8 + 2*3^9 + 3^11 + 3^12 + 2*3^15 + 2*3^16 + 3^17 + 2*3^19 + O(3^20)
            sage: a.algdep(1)
            19*x - 7
            sage: K2 = Qp(7,20,'capped-rel')
            sage: b = K2.zeta(); b.algdep(2)
            x^2 - x + 1
            sage: K2 = Qp(11,20,'capped-rel')
            sage: b = K2.zeta(); b.algdep(4)
            x^4 - x^3 + x^2 - x + 1
            sage: a = R(7/19); a
            1 + 2*3 + 3^2 + 3^3 + 2*3^4 + 2*3^5 + 3^8 + 2*3^9 + 3^11 + 3^12 + 2*3^15 + 2*3^16 + 3^17 + 2*3^19 + O(3^20)
            sage: a.algdep(1)
            19*x - 7
            sage: R2 = Zp(7,20,'capped-rel')
            sage: b = R2.zeta(); b.algdep(2)
            x^2 - x + 1
            sage: R2 = Zp(11,20,'capped-rel')
            sage: b = R2.zeta(); b.algdep(4)
            x^4 - x^3 + x^2 - x + 1
        """
        # TODO: figure out if this works for extension rings.  If not, move this to padic_base_generic_element.
        from sage.rings.arith import algdep
        return algdep(self, n)

    def algebraic_dependency(self, n):
        """
        Returns a polynomial of degree at most `n` which is approximately
        satisfied by this number.  Note that the returned polynomial need not
        be irreducible, and indeed usually won't be if this number is a good
        approximation to an algebraic number of degree less than `n`.

        ALGORITHM: Uses the PARI C-library algdep command.

        INPUT:

        - ``self`` -- a p-adic element
        - ``n`` -- an integer

        OUTPUT:

        polynomial -- degree n polynomial approximately satisfied by self

        EXAMPLES::

            sage: K = Qp(3,20,'capped-rel','series'); R = Zp(3,20,'capped-rel','series')
            sage: a = K(7/19); a
            1 + 2*3 + 3^2 + 3^3 + 2*3^4 + 2*3^5 + 3^8 + 2*3^9 + 3^11 + 3^12 + 2*3^15 + 2*3^16 + 3^17 + 2*3^19 + O(3^20)
            sage: a.algebraic_dependency(1)
            19*x - 7
            sage: K2 = Qp(7,20,'capped-rel')
            sage: b = K2.zeta(); b.algebraic_dependency(2)
            x^2 - x + 1
            sage: K2 = Qp(11,20,'capped-rel')
            sage: b = K2.zeta(); b.algebraic_dependency(4)
            x^4 - x^3 + x^2 - x + 1
            sage: a = R(7/19); a
            1 + 2*3 + 3^2 + 3^3 + 2*3^4 + 2*3^5 + 3^8 + 2*3^9 + 3^11 + 3^12 + 2*3^15 + 2*3^16 + 3^17 + 2*3^19 + O(3^20)
            sage: a.algebraic_dependency(1)
            19*x - 7
            sage: R2 = Zp(7,20,'capped-rel')
            sage: b = R2.zeta(); b.algebraic_dependency(2)
            x^2 - x + 1
            sage: R2 = Zp(11,20,'capped-rel')
            sage: b = R2.zeta(); b.algebraic_dependency(4)
            x^4 - x^3 + x^2 - x + 1
        """
        return self.algdep(n)

    #def exp_artin_hasse(self):
    #    """
    #    Returns the Artin-Hasse exponential of self.

    #    This is defined by: E_p(x) = exp(x + x^p/p + x^(p^2)/p^2 + ...)
    #    """
    #    raise NotImplementedError

    def dwork_expansion(self, bd=20):
        r"""
        Return the value of a function defined by Dwork.

        Used to compute the `p`-adic Gamma function, see :meth:`gamma`.

        INPUT:

        - ``bd`` -- integer. Is a bound for precision, defaults to 20

        OUTPUT:

        A ``p``-- adic integer.

        .. NOTE::

            This is based on GP code written by Fernando Rodriguez
            Villegas (http://www.ma.utexas.edu/cnt/cnt-frames.html).
            William Stein sped it up for GP
            (http://sage.math.washington.edu/home/wstein/www/home/wbhart/pari-2.4.2.alpha/src/basemath/trans2.c).
            The output is a `p`-adic integer from Dwork's expansion,
            used to compute the `p`-adic gamma function as in [RV]_
            section 6.2.

        REFERENCES:

        .. [RV] Rodriguez Villegas, Fernando. Experimental Number Theory.
           Oxford Graduate Texts in Mathematics 13, 2007.

        EXAMPLES::

            sage: R = Zp(17)
            sage: x = R(5+3*17+13*17^2+6*17^3+12*17^5+10*17^(14)+5*17^(17)+O(17^(19)))
            sage: x.dwork_expansion(18)
            16 + 7*17 + 11*17^2 + 4*17^3 + 8*17^4 + 10*17^5 + 11*17^6 + 6*17^7 
            + 17^8 + 8*17^10 + 13*17^11 + 9*17^12 + 15*17^13  + 2*17^14 + 6*17^15 
            + 7*17^16 + 6*17^17 + O(17^18)

            sage: R = Zp(5)
            sage: x = R(3*5^2+4*5^3+1*5^4+2*5^5+1*5^(10)+O(5^(20)))
            sage: x.dwork_expansion()
            4 + 4*5 + 4*5^2 + 4*5^3 + 2*5^4 + 4*5^5 + 5^7 + 3*5^9 + 4*5^10 + 3*5^11 
            + 5^13 + 4*5^14 + 2*5^15 + 2*5^16 + 2*5^17 + 3*5^18 + O(5^20)
        """
        R = self.parent()
        p = R.prime()
        s = R.one().add_bigoh(bd)
        t = s
        u = [s]
        for j in range(1, p):
            u.append(u[j-1] / j)
        for k in range(1, bd):
            u[0] = ((u[-1] + u[0]) / k) >> 1
            for j in range(1, p):
                u[j] = (u[j-1] + u[j]) / (j + k * p )
            t *= (self + k - 1)
            s += t * (u[0] << k)
        return R(-s)

    def gamma(self, algorithm='pari'):
        r"""
        Return the value of the `p`-adic Gamma function.

        INPUT:

        - ``algorithm`` -- string. Can be set to ``'pari'`` to call
          the pari function, or ``'sage'`` to call the function
          implemented in sage.  set to ``'pari'`` by default, since
          pari is about 10 times faster than sage.

        OUTPUT:

        - a `p`-adic integer

        .. NOTE::

            This is based on GP code written by Fernando Rodriguez
            Villegas (http://www.ma.utexas.edu/cnt/cnt-frames.html).
            William Stein sped it up for GP
            (http://sage.math.washington.edu/home/wstein/www/home/wbhart/pari-2.4.2.alpha/src/basemath/trans2.c).
            The 'sage' version uses dwork_expansion() to compute the
            `p`-adic gamma function of self as in [RV]_ section 6.2.

        EXAMPLES:

        This example illustrates ``x.gamma()`` for `x` a `p`-adic unit::

            sage: R = Zp(7)
            sage: x = R(2+3*7^2+4*7^3+O(7^20))
            sage: x.gamma('pari')
            1 + 2*7^2 + 4*7^3 + 5*7^4 + 3*7^5 + 7^8 + 7^9 + 4*7^10 + 3*7^12 
            + 7^13 + 5*7^14 + 3*7^15 + 2*7^16 + 2*7^17 + 5*7^18 + 4*7^19 + O(7^20)
            sage: x.gamma('sage')
            1 + 2*7^2 + 4*7^3 + 5*7^4 + 3*7^5 + 7^8 + 7^9 + 4*7^10 + 3*7^12 
            + 7^13 + 5*7^14 + 3*7^15 + 2*7^16 + 2*7^17 + 5*7^18 + 4*7^19 + O(7^20)
            sage: x.gamma('pari') == x.gamma('sage')
            True

        Now ``x.gamma()`` for `x` a `p`-adic integer but not a unit::

            sage: R = Zp(17)
            sage: x = R(17+17^2+3*17^3+12*17^8+O(17^13))
            sage: x.gamma('pari')
            1 + 12*17 + 13*17^2 + 13*17^3 + 10*17^4 + 7*17^5 + 16*17^7 
            + 13*17^9 + 4*17^10 + 9*17^11 + 17^12 + O(17^13)
            sage: x.gamma('sage')
            1 + 12*17 + 13*17^2 + 13*17^3 + 10*17^4 + 7*17^5 + 16*17^7 
            + 13*17^9 + 4*17^10 + 9*17^11 + 17^12 + O(17^13)
            sage: x.gamma('pari') == x.gamma('sage')
            True

        Finally, this function is not defined if `x` is not a `p`-adic integer::

            sage: K = Qp(7)
            sage: x = K(7^-5 + 2*7^-4 + 5*7^-3 + 2*7^-2 + 3*7^-1 + 3 + 3*7 
            ....:       + 7^3 + 4*7^4 + 5*7^5 + 6*7^8 + 3*7^9 + 6*7^10 + 5*7^11 + 6*7^12 
            ....:       + 3*7^13 + 5*7^14 + O(7^15))
            sage: x.gamma()
            Traceback (most recent call last):
            ...
            ValueError: The p-adic gamma function only works on elements of Zp
        """
        if self.valuation() < 0:
            raise ValueError('The p-adic gamma function only works '
                             'on elements of Zp')
        parent = self.parent()
        if algorithm == 'pari':
            return parent(self._pari_().gamma())
        elif algorithm == 'sage':
            from sage.misc.all import prod
            p = parent.prime()
            n = self.precision_absolute()
            bd = n + 2*n//p
            if self.is_padic_unit():
                k = Integer(self.residue())  # leading coefficient of self, non-zero
                x = (self-k) >> 1
                return (-1)**(k+1)*x.dwork_expansion(bd)*prod(j + (x << 1) for j in range(1, k))
            else:
                return -(self >> 1).dwork_expansion(bd)

    @coerce_binop
    def gcd(self, other):
        r"""
        Return a greatest common divisor of ``self`` and ``other``.

        INPUT:

        - ``other`` -- an element in the same ring as ``self``

        AUTHORS:

        - Julian Rueth (2012-10-19): initial version

        .. NOTE::

            Since the elements are only given with finite precision,
            their greatest common divisor is in general not unique (not even up
            to units). For example `O(3)` is a representative for the elements
            0 and 3 in the 3-adic ring `\ZZ_3`. The greatest common
            divisior of `O(3)` and `O(3)` could be (among others) 3 or 0 which
            have different valuation. The algorithm implemented here, will
            return an element of minimal valuation among the possible greatest
            common divisors.

        EXAMPLES:

        The greatest common divisor is either zero or a power of the
        uniformizing parameter::

            sage: R = Zp(3)
            sage: R.zero().gcd(R.zero())
            0
            sage: R(3).gcd(9)
            3 + O(3^21)

        A non-zero result is always lifted to the maximal precision possible in
        the ring::

            sage: a = R(3,2); a
            3 + O(3^2)
            sage: b = R(9,3); b
            3^2 + O(3^3)
            sage: a.gcd(b)
            3 + O(3^21)
            sage: a.gcd(0)
            3 + O(3^21)

        If both elements are zero, then the result is zero with the precision
        set to the smallest of their precisions::

            sage: a = R.zero(); a
            0
            sage: b = R(0,2); b
            O(3^2)
            sage: a.gcd(b)
            O(3^2)

        One could argue that it is mathematically correct to return `9 +
        O(3^{22})` instead. However, this would lead to some confusing
        behaviour::

            sage: alternative_gcd = R(9,22); alternative_gcd
            3^2 + O(3^22)
            sage: a.is_zero()
            True
            sage: b.is_zero()
            True
            sage: alternative_gcd.is_zero()
            False

        If exactly one element is zero, then the result depends on the
        valuation of the other element::

            sage: R(0,3).gcd(3^4)
            O(3^3)
            sage: R(0,4).gcd(3^4)
            O(3^4)
            sage: R(0,5).gcd(3^4)
            3^4 + O(3^24)

        Over a field, the greatest common divisor is either zero (possibly with
        finite precision) or one::

            sage: K = Qp(3)
            sage: K(3).gcd(0)
            1 + O(3^20)
            sage: K.zero().gcd(0)
            0
            sage: K.zero().gcd(K(0,2))
            O(3^2)
            sage: K(3).gcd(4)
            1 + O(3^20)

        TESTS:

        The implementation also works over extensions::

            sage: K = Qp(3)
            sage: R.<a> = K[]
            sage: L.<a> = K.extension(a^3-3)
            sage: (a+3).gcd(3)
            1 + O(a^60)

            sage: R = Zp(3)
            sage: S.<a> = R[]
            sage: S.<a> = R.extension(a^3-3)
            sage: (a+3).gcd(3)
            a + O(a^61)

            sage: K = Qp(3)
            sage: R.<a> = K[]
            sage: L.<a> = K.extension(a^2-2)
            sage: (a+3).gcd(3)
            1 + O(3^20)

            sage: R = Zp(3)
            sage: S.<a> = R[]
            sage: S.<a> = R.extension(a^2-2)
            sage: (a+3).gcd(3)
            1 + O(3^20)

        For elements with a fixed modulus::

            sage: R = ZpFM(3)
            sage: R(3).gcd(9)
            3 + O(3^20)

        And elements with a capped absolute precision::

            sage: R = ZpCA(3)
            sage: R(3).gcd(9)
            3 + O(3^20)

        """
        if self.is_zero() and other.is_zero():
            if self.valuation() < other.valuation():
                return self
            else:
                return other

        if self.parent().is_field():
            return self.parent().one()

        if min(self.valuation(),other.valuation()) >= min(self.precision_absolute(),other.precision_absolute()):
            return self.parent().zero().add_bigoh(min(self.precision_absolute(),other.precision_absolute()))

        return self.parent().uniformiser_pow( min(self.valuation(),other.valuation()) )

    @coerce_binop
    def xgcd(self, other):
        r"""
        Compute the extended gcd of this element and ``other``.

        INPUT:

        - ``other`` -- an element in the same ring

        OUTPUT:

        A tuple ``r``, ``s``, ``t`` such that ``r`` is a greatest common
        divisor of this element and ``other`` and ``r = s*self + t*other``.

        AUTHORS:

        - Julian Rueth (2012-10-19): initial version

        .. NOTE::

            Since the elements are only given with finite precision, their
            greatest common divisor is in general not unique (not even up to
            units). For example `O(3)` is a representative for the elements 0
            and 3 in the 3-adic ring `\ZZ_3`. The greatest common
            divisior of `O(3)` and `O(3)` could be (among others) 3 or 0 which
            have different valuation. The algorithm implemented here, will
            return an element of minimal valuation among the possible greatest
            common divisors.

        EXAMPLES:

        The greatest common divisor is either zero or a power of the
        uniformizing paramter::

            sage: R = Zp(3)
            sage: R.zero().xgcd(R.zero())
            (0, 1 + O(3^20), 0)
            sage: R(3).xgcd(9)
            (3 + O(3^21), 1 + O(3^20), 0)

        Unlike for :meth:`gcd`, the result is not lifted to the maximal
        precision possible in the ring; it is such that ``r = s*self +
        t*other`` holds true::

            sage: a = R(3,2); a
            3 + O(3^2)
            sage: b = R(9,3); b
            3^2 + O(3^3)
            sage: a.xgcd(b)
            (3 + O(3^2), 1 + O(3), 0)
            sage: a.xgcd(0)
            (3 + O(3^2), 1 + O(3), 0)

        If both elements are zero, then the result is zero with
        the precision set to the smallest of their precisions::

            sage: a = R.zero(); a
            0
            sage: b = R(0,2); b
            O(3^2)
            sage: a.xgcd(b)
            (O(3^2), 0, 1 + O(3^20))

        If only one element is zero, then the result depends on its precision::

            sage: R(9).xgcd(R(0,1))
            (O(3), 0, 1 + O(3^20))
            sage: R(9).xgcd(R(0,2))
            (O(3^2), 0, 1 + O(3^20))
            sage: R(9).xgcd(R(0,3))
            (3^2 + O(3^22), 1 + O(3^20), 0)
            sage: R(9).xgcd(R(0,4))
            (3^2 + O(3^22), 1 + O(3^20), 0)

        Over a field, the greatest common divisor is either zero (possibly with
        finite precision) or one::

            sage: K = Qp(3)
            sage: K(3).xgcd(0)
            (1 + O(3^20), 3^-1 + O(3^19), 0)
            sage: K.zero().xgcd(0)
            (0, 1 + O(3^20), 0)
            sage: K.zero().xgcd(K(0,2))
            (O(3^2), 0, 1 + O(3^20))
            sage: K(3).xgcd(4)
            (1 + O(3^20), 3^-1 + O(3^19), 0)

        TESTS:

        The implementation also works over extensions::

            sage: K = Qp(3)
            sage: R.<a> = K[]
            sage: L.<a> = K.extension(a^3-3)
            sage: (a+3).xgcd(3)
            (1 + O(a^60),
             a^-1 + 2*a + a^3 + 2*a^4 + 2*a^5 + 2*a^8 + 2*a^9
              + 2*a^12 + 2*a^13 + 2*a^16 + 2*a^17 + 2*a^20 + 2*a^21 + 2*a^24
              + 2*a^25 + 2*a^28 + 2*a^29 + 2*a^32 + 2*a^33 + 2*a^36 + 2*a^37
              + 2*a^40 + 2*a^41 + 2*a^44 + 2*a^45 + 2*a^48 + 2*a^49 + 2*a^52
              + 2*a^53 + 2*a^56 + 2*a^57 + O(a^59),
             0)

            sage: R = Zp(3)
            sage: S.<a> = R[]
            sage: S.<a> = R.extension(a^3-3)
            sage: (a+3).xgcd(3)
            (a + O(a^61),
             1 + 2*a^2 + a^4 + 2*a^5 + 2*a^6 + 2*a^9 + 2*a^10
              + 2*a^13 + 2*a^14 + 2*a^17 + 2*a^18 + 2*a^21 + 2*a^22 + 2*a^25
              + 2*a^26 + 2*a^29 + 2*a^30 + 2*a^33 + 2*a^34 + 2*a^37 + 2*a^38
              + 2*a^41 + 2*a^42 + 2*a^45 + 2*a^46 + 2*a^49 + 2*a^50 + 2*a^53
              + 2*a^54 + 2*a^57 + 2*a^58 + O(a^60),
             0)

            sage: K = Qp(3)
            sage: R.<a> = K[]
            sage: L.<a> = K.extension(a^2-2)
            sage: (a+3).xgcd(3)
            (1 + O(3^20),
             2*a + (a + 1)*3 + (2*a + 1)*3^2 + (a + 2)*3^4 + 3^5
              + (2*a + 2)*3^6 + a*3^7 + (2*a + 1)*3^8 + (a + 2)*3^10 + 3^11
              + (2*a + 2)*3^12 + a*3^13 + (2*a + 1)*3^14 + (a + 2)*3^16
              + 3^17 + (2*a + 2)*3^18 + a*3^19 + O(3^20),
             0)

            sage: R = Zp(3)
            sage: S.<a> = R[]
            sage: S.<a> = R.extension(a^2-2)
            sage: (a+3).xgcd(3)
            (1 + O(3^20),
             2*a + (a + 1)*3 + (2*a + 1)*3^2 + (a + 2)*3^4 + 3^5
              + (2*a + 2)*3^6 + a*3^7 + (2*a + 1)*3^8 + (a + 2)*3^10 + 3^11
              + (2*a + 2)*3^12 + a*3^13 + (2*a + 1)*3^14 + (a + 2)*3^16 + 3^17
              + (2*a + 2)*3^18 + a*3^19 + O(3^20),
             0)

        For elements with a fixed modulus::

            sage: R = ZpFM(3)
            sage: R(3).xgcd(9)
            (3 + O(3^20), 1 + O(3^20), O(3^20))

        And elements with a capped absolute precision::

            sage: R = ZpCA(3)
            sage: R(3).xgcd(9)
            (3 + O(3^20), 1 + O(3^19), O(3^20))

        """
        s,t = self.parent().zero(), self.parent().zero()
        if self.is_zero() and other.is_zero():
            if self.valuation() <= other.valuation():
                s = self.parent().one()
            else:
                t = self.parent().one()
        elif self.parent().is_field():
            if not self.is_zero():
                s = ~self
            else:
                t = ~other
        elif self.valuation() < other.valuation():
            if self.is_zero():
                s = self.parent().one()
            else:
                s = self.unit_part().inverse_of_unit()
        else:
            if other.is_zero():
                t = self.parent().one()
            else:
                t = other.unit_part().inverse_of_unit()

        return s*self+t*other,s,t

    def is_square(self): #should be overridden for lazy elements
        """
        Returns whether self is a square

        INPUT:

        - ``self`` -- a p-adic element

        OUTPUT:

        boolean -- whether self is a square

        EXAMPLES::

            sage: R = Zp(3,20,'capped-rel')
            sage: R(0).is_square()
            True
            sage: R(1).is_square()
            True
            sage: R(2).is_square()
            False

        TESTS::

            sage: R(3).is_square()
            False
            sage: R(4).is_square()
            True
            sage: R(6).is_square()
            False
            sage: R(9).is_square()
            True

            sage: R2 = Zp(2,20,'capped-rel')
            sage: R2(0).is_square()
            True
            sage: R2(1).is_square()
            True
            sage: R2(2).is_square()
            False
            sage: R2(3).is_square()
            False
            sage: R2(4).is_square()
            True
            sage: R2(5).is_square()
            False
            sage: R2(6).is_square()
            False
            sage: R2(7).is_square()
            False
            sage: R2(8).is_square()
            False
            sage: R2(9).is_square()
            True

            sage: K = Qp(3,20,'capped-rel')
            sage: K(0).is_square()
            True
            sage: K(1).is_square()
            True
            sage: K(2).is_square()
            False
            sage: K(3).is_square()
            False
            sage: K(4).is_square()
            True
            sage: K(6).is_square()
            False
            sage: K(9).is_square()
            True
            sage: K(1/3).is_square()
            False
            sage: K(1/9).is_square()
            True

            sage: K2 = Qp(2,20,'capped-rel')
            sage: K2(0).is_square()
            True
            sage: K2(1).is_square()
            True
            sage: K2(2).is_square()
            False
            sage: K2(3).is_square()
            False
            sage: K2(4).is_square()
            True
            sage: K2(5).is_square()
            False
            sage: K2(6).is_square()
            False
            sage: K2(7).is_square()
            False
            sage: K2(8).is_square()
            False
            sage: K2(9).is_square()
            True
            sage: K2(1/2).is_square()
            False
            sage: K2(1/4).is_square()
            True
       """
        if self._is_exact_zero() or self._is_inexact_zero():
            return True
        elif self.parent().prime() != 2:
            return (self.valuation() % 2 == 0) and (self.unit_part().residue(1).is_square())
        else:
            #won't work for general extensions...
            return (self.valuation() % 2 == 0) and (self.unit_part().residue(3) == 1)

    #def log_artin_hasse(self):
    #    raise NotImplementedError

    def multiplicative_order(self, prec = None): #needs to be rewritten for lazy elements
        r"""
        Returns the multiplicative order of self, where self is
        considered to be one if it is one modulo `p^{\mbox{prec}}`.

        INPUT:

        - ``self`` -- a p-adic element
        - ``prec`` -- an integer

        OUTPUT:

        - integer -- the multiplicative order of self

        EXAMPLES::

            sage: K = Qp(5,20,'capped-rel')
            sage: K(-1).multiplicative_order(20)
            2
            sage: K(1).multiplicative_order(20)
            1
            sage: K(2).multiplicative_order(20)
            +Infinity
            sage: K(3).multiplicative_order(20)
            +Infinity
            sage: K(4).multiplicative_order(20)
            +Infinity
            sage: K(5).multiplicative_order(20)
            +Infinity
            sage: K(25).multiplicative_order(20)
            +Infinity
            sage: K(1/5).multiplicative_order(20)
            +Infinity
            sage: K(1/25).multiplicative_order(20)
            +Infinity
            sage: K.zeta().multiplicative_order(20)
            4

            sage: R = Zp(5,20,'capped-rel')
            sage: R(-1).multiplicative_order(20)
            2
            sage: R(1).multiplicative_order(20)
            1
            sage: R(2).multiplicative_order(20)
            +Infinity
            sage: R(3).multiplicative_order(20)
            +Infinity
            sage: R(4).multiplicative_order(20)
            +Infinity
            sage: R(5).multiplicative_order(20)
            +Infinity
            sage: R(25).multiplicative_order(20)
            +Infinity
            sage: R.zeta().multiplicative_order(20)
            4
        """
        if self.valuation() != 0:
            return infinity
        res = self.residue(1)
        if self.is_equal_to(self.parent().teichmuller(res.lift()),prec): #should this be made more efficient?
            return res.multiplicative_order()
        else:
            return infinity

    def valuation(self, p = None):
        """
        Returns the valuation of this element.

        INPUT:

        - ``self`` -- a p-adic element
        - ``p`` -- a prime (default: None). If specified, will make sure that p==self.parent().prime()

        NOTE: The optional argument p is used for consistency with the valuation methods on integer and rational.

        OUTPUT:

        integer -- the valuation of self

        EXAMPLES::

            sage: R = Zp(17, 4,'capped-rel')
            sage: a = R(2*17^2)
            sage: a.valuation()
            2
            sage: R = Zp(5, 4,'capped-rel')
            sage: R(0).valuation()
            +Infinity

        TESTS::

            sage: R(1).valuation()
            0
            sage: R(2).valuation()
            0
            sage: R(5).valuation()
            1
            sage: R(10).valuation()
            1
            sage: R(25).valuation()
            2
            sage: R(50).valuation()
            2
            sage: R = Qp(17, 4)
            sage: a = R(2*17^2)
            sage: a.valuation()
            2
            sage: R = Qp(5, 4)
            sage: R(0).valuation()
            +Infinity
            sage: R(1).valuation()
            0
            sage: R(2).valuation()
            0
            sage: R(5).valuation()
            1
            sage: R(10).valuation()
            1
            sage: R(25).valuation()
            2
            sage: R(50).valuation()
            2
            sage: R(1/2).valuation()
            0
            sage: R(1/5).valuation()
            -1
            sage: R(1/10).valuation()
            -1
            sage: R(1/25).valuation()
            -2
            sage: R(1/50).valuation()
            -2

            sage: K.<a> = Qq(25)
            sage: K(0).valuation()
            +Infinity

            sage: R(1/50).valuation(5)
            -2
            sage: R(1/50).valuation(3)
            Traceback (most recent call last):
            ...
            ValueError: Ring (5-adic Field with capped relative precision 4) residue field of the wrong characteristic.
        """
        if not p is None and p != self.parent().prime():
            raise ValueError, 'Ring (%s) residue field of the wrong characteristic.'%self.parent()
        cdef long v = self.valuation_c()
        if v == maxordp:
            return infinity
        cdef Integer ans = PY_NEW(Integer)
        mpz_set_si(ans.value, v)
        return ans

    cdef long valuation_c(self):
        """
        This function is overridden in subclasses to provide an
        actual implementation of valuation.

        For exact zeros, ``maxordp`` is returned, rather than infinity.

        EXAMPLES:

        For example, the valuation function on pAdicCappedRelativeElements
        uses an overridden version of this function.

        ::

            sage: Zp(5)(5).valuation() #indirect doctest
            1
        """
        raise NotImplementedError

    cpdef val_unit(self):
        """
        Return ``(self.valuation(), self.unit_part())``. To be overridden in
        derived classes.

        EXAMPLES::

            sage: Zp(5,5)(5).val_unit()
            (1, 1 + O(5^5))
        """
        raise NotImplementedError

    def ordp(self, p = None):
        r"""
        Returns the valuation of self, normalized so that the valuation of `p` is 1

        INPUT:

        - ``self`` -- a p-adic element
        - ``p`` -- a prime (default: ``None``). If specified, will make sure that ``p == self.parent().prime()``

        NOTE: The optional argument p is used for consistency with the valuation methods on integer and rational.


        OUTPUT:

        integer -- the valuation of self, normalized so that the valuation of `p` is 1

        EXAMPLES::

            sage: R = Zp(5,20,'capped-rel')
            sage: R(0).ordp()
            +Infinity
            sage: R(1).ordp()
            0
            sage: R(2).ordp()
            0
            sage: R(5).ordp()
            1
            sage: R(10).ordp()
            1
            sage: R(25).ordp()
            2
            sage: R(50).ordp()
            2
            sage: R(1/2).ordp()
            0
        """
        return self.valuation(p) / self.parent().ramification_index()

    def rational_reconstruction(self):
        r"""
        Returns a rational approximation to this p-adic number

        INPUT:

        - ``self`` -- a p-adic element

        OUTPUT:

        rational -- an approximation to self

        EXAMPLES::

            sage: R = Zp(5,20,'capped-rel')
            sage: for i in range(11):
            ...       for j in range(1,10):
            ...           if j == 5:
            ...               continue
            ...           assert i/j == R(i/j).rational_reconstruction()
        """
        if self.is_zero(self.precision_absolute()):
            return Rational(0)
        p = self.parent().prime()
        alpha = self.unit_part().lift()
        m = Integer(p**self.precision_relative())
        from sage.rings.arith import rational_reconstruction
        r = rational_reconstruction(alpha, m)
        return (Rational(p)**self.valuation())*r

    def _shifted_log(self, aprec, mina=0):
        r"""
        Return ``-\log(1-self)`` for elements of positive valuation.

        This is a helper method for :meth:`log`.

        INPUT:

        - ``aprec`` -- an integer, the precision to which the result is
          correct. ``aprec`` must not exceed the precision cap of the ring over
          which this element is defined.

        - ``mina`` -- an integer (default: 0), the series will check `n` up to
          this valuation (and beyond) to see if they can contribute to the
          series.

        ALGORITHM:

        The computation uses the series

        .. MATH::

            -\log(1-x)=\sum_{n=1}^\infty \frac{x^n}{n}.

        For the result to be correct to precision ``aprec``, we sum all terms
        for which the valuation of `x^n/n` is stricly smaller than ``aprec``.

        EXAMPLES::

            sage: r = Qp(5,prec=4)(5)
            sage: r._shifted_log(2)
            5 + O(5^2)
            sage: r._shifted_log(4)
            5 + 3*5^2 + 4*5^3 + O(5^4)
            sage: r._shifted_log(100)
            5 + 3*5^2 + 4*5^3 + O(5^5)

            sage: r = Zp(5,prec=4,type='fixed-mod')(5)
            sage: r._shifted_log(5)
            5 + 3*5^2 + 4*5^3 + O(5^4)

        Only implemented for elements of positive valuation::

            sage: r = Zp(5,prec=4,type='fixed-mod')(1)
            sage: r._shifted_log(5)
            Traceback (most recent call last):
            ...
            ValueError: Input value (=1 + O(5^4)) must have strictly positive valuation

        """
        x = self
        R = self.parent()
        # to get the precision right over capped-absolute rings, we have to
        # work over the capped-relative fraction field
        if R.is_capped_absolute():
            R = R.fraction_field()
            x = R(x)

        alpha=x.valuation()
        if alpha<=0:
            raise ValueError('Input value (=%s) must have strictly positive valuation' % self)

        e=R.ramification_index()
        p=R.prime()

        # we sum all terms of the power series of log into total
        total=R.zero()

        # pre-compute x^p/p into x2p_p
        if R.is_capped_relative():
            if p*alpha >= e:
                x2p_p = x**p/p
            else:
                # x^p/p has negative valuation, so we need to be much
                # more careful about precision.
                x = x.lift_to_precision()
                x2p_p = x**p/p
        else:
            xu=x.unit_part()
            pu=R(p).unit_part()
            x2p_p=((xu**p)*pu.inverse_of_unit())*R.uniformizer_pow(p*alpha-e)

        # To get result right to precision aprec, we need all terms for which
        # the valuation of x^n/n is strictly smaller than aprec.
        # If we rewrite n=u*p^a with u a p-adic unit, then these are the terms
        # for which u<(aprec+a*v(p))/(v(x)*p^a).
        # Two sum over these terms, we run two nested loops, the outer one
        # iterates over the possible values for a, the inner one iterates over
        # the possible values for u.
        a=0
        p2a=1       # p^a
        x2pa = x    # x^(p^a)

        while True:
            upper_u = ((aprec+a*e)/(alpha*p2a)).floor()
            # In the unramified case, we can stop summing terms as soon as
            # there are no u for a given a to sum over. In the ramified case,
            # it can happen that for some initial a there are no such u but
            # later in the series there are such u again. mina can be set to
            # take care of this by summing at least to a=mina-1
            if a >= mina and upper_u<=0:
                break
            # we compute the sum for the possible values for u using Horner's method
            inner_sum = R.zero()
            for u in xrange(upper_u,0,-1):
                # We want u to be a p-adic unit
                if u%p==0:
                    new_term = R.zero()
                else:
                    new_term = ~R(u)

                # This hack is to deal with rings that don't lift to fields
                if u>1 or x2p_p.is_zero():
                    inner_sum = (inner_sum+new_term)*x2pa
                else:
                    inner_sum = (inner_sum+new_term)*(x2p_p**a)*(x**(p2a-a*p))

            total += inner_sum

            # Now increase the power of p
            a += 1
            p2a = p2a*p
            x2pa = x2pa**p

        return total.add_bigoh(aprec)

    def log(self, p_branch=None, pi_branch=None, aprec=None, change_frac=False):
        r"""
        Compute the `p`-adic logarithm of this element.

        The usual power series for the logarithm with values in the additive
        group of a `p`-adic ring only converges for 1-units (units congruent to
        1 modulo `p`).  However, there is a unique extension of the logarithm
        to a homomorphism defined on all the units: If `u = a \cdot v` is a
        unit with `v \equiv 1 \pmod{p}` and `a` a Teichmuller representative,
        then we define `log(u) = log(v)`.  This is the correct extension
        because the units `U` split as a product `U = V \times \langle w
        \rangle`, where `V` is the subgroup of 1-units and `w` is a fundamental
        root of unity.  The `\langle w \rangle` factor is torsion, so must go
        to 0 under any homomorphism to the fraction field, which is a torsion
        free group.

        INPUT:

        - ``p_branch`` -- an element in the base ring or its fraction
          field; the implementation will choose the branch of the
          logarithm which sends `p` to ``branch``.

        - ``pi_branch`` -- an element in the base ring or its fraction
          field; the implementation will choose the branch of the
          logarithm which sends the uniformizer to ``branch``.  You
          may specify at most one of ``p_branch`` and ``pi_branch``,
          and must specify one of them if this element is not a unit.

        - ``aprec`` -- an integer or ``None`` (default: ``None``) if not
          ``None``, then the result will only be correct to precision
          ``aprec``.

        - ``change_frac`` -- In general the codomain of the logarithm should be
          in the `p`-adic field, however, for most neighborhoods of 1, it lies
          in the ring of integers. This flag decides if the codomain should be
          the same as the input (default) or if it should change to the
          fraction field of the input.

        NOTES:

        What some other systems do:

        - PARI: Seems to define the logarithm for units not congruent
          to 1 as we do.

        - MAGMA: Only implements logarithm for 1-units (as of version 2.19-2)

        .. TODO::

        There is a soft-linear time algorith for logarithm described
        by Dan Berstein at
        http://cr.yp.to/lineartime/multapps-20041007.pdf

        ALGORITHM:

        1. Take the unit part `u` of the input.

        2. Raise `u` to `q-1` where `q` is the inertia degree of the ring
        extension, to obtain a 1-unit.

        3. Use the series expansion

        .. MATH::

            \log(1-x) = -x - 1/2 x^2 - 1/3 x^3 - 1/4 x^4 - 1/5 x^5 - \cdots

        to compute the logarithm `\log(u)`.

        4. Divide the result by ``q-1`` and multiply by ``self.valuation()*log(pi)``

        EXAMPLES::

            sage: Z13 = Zp(13, 10)
            sage: a = Z13(14); a
            1 + 13 + O(13^10)

        Note that the relative precision decreases when we take log -- it is
        the absolute precision that is preserved::

            sage: a.log()
            13 + 6*13^2 + 2*13^3 + 5*13^4 + 10*13^6 + 13^7 + 11*13^8 + 8*13^9 + O(13^10)
            sage: Q13 = Qp(13, 10)
            sage: a = Q13(14); a
            1 + 13 + O(13^10)
            sage: a.log()
            13 + 6*13^2 + 2*13^3 + 5*13^4 + 10*13^6 + 13^7 + 11*13^8 + 8*13^9 + O(13^10)

        The next few examples illustrate precision when computing `p`-adic
        logarithms::

            sage: R = Zp(5,10)
            sage: e = R(389); e
            4 + 2*5 + 3*5^3 + O(5^10)
            sage: e.log()
            2*5 + 2*5^2 + 4*5^3 + 3*5^4 + 5^5 + 3*5^7 + 2*5^8 + 4*5^9 + O(5^10)
            sage: K = Qp(5,10)
            sage: e = K(389); e
            4 + 2*5 + 3*5^3 + O(5^10)
            sage: e.log()
            2*5 + 2*5^2 + 4*5^3 + 3*5^4 + 5^5 + 3*5^7 + 2*5^8 + 4*5^9 + O(5^10)

        The logarithm is not only defined for 1-units::

            sage: R = Zp(5,10)
            sage: a = R(2)
            sage: a.log()
            2*5 + 3*5^2 + 2*5^3 + 4*5^4 + 2*5^6 + 2*5^7 + 4*5^8 + 2*5^9 + O(5^10)

        If you want to take the logarithm of a non-unit you must specify either
        ``p_branch`` or ``pi_branch``::

            sage: b = R(5)
            sage: b.log()
            Traceback (most recent call last):
            ...
            ValueError: You must specify a branch of the logarithm for non-units
            sage: b.log(p_branch=4)
            4 + O(5^10)
            sage: c = R(10)
            sage: c.log(p_branch=4)
            4 + 2*5 + 3*5^2 + 2*5^3 + 4*5^4 + 2*5^6 + 2*5^7 + 4*5^8 + 2*5^9 + O(5^10)

        The branch parameters are only relevant for elements of non-zero
        valuation::

            sage: a.log(p_branch=0)
            2*5 + 3*5^2 + 2*5^3 + 4*5^4 + 2*5^6 + 2*5^7 + 4*5^8 + 2*5^9 + O(5^10)
            sage: a.log(p_branch=1)
            2*5 + 3*5^2 + 2*5^3 + 4*5^4 + 2*5^6 + 2*5^7 + 4*5^8 + 2*5^9 + O(5^10)

        Logarithms can also be computed in extension fields. First, in an
        Eisenstein extension::

            sage: R = Zp(5,5)
            sage: S.<x> = ZZ[]
            sage: f = x^4 + 15*x^2 + 625*x - 5
            sage: W.<w> = R.ext(f)
            sage: z = 1 + w^2 + 4*w^7; z
            1 + w^2 + 4*w^7 + O(w^20)
            sage: z.log() # long time
            w^2 + 2*w^4 + 3*w^6 + 4*w^7 + w^9 + 4*w^10 + 4*w^11 + 4*w^12 + 3*w^14 + w^15 + w^17 + 3*w^18 + 3*w^19 + O(w^20)

        In an extension, there will usually be a difference between
        specifying ``p_branch`` and ``pi_branch``::

            sage: b = W(5)
            sage: b.log()
            Traceback (most recent call last):
            ...
            ValueError: You must specify a branch of the logarithm for non-units
            sage: b.log(p_branch=0) # long time
            O(w^20)
            sage: b.log(p_branch=w) # long time
            w + O(w^20)
            sage: b.log(pi_branch=0) # long time
            3*w^2 + 2*w^4 + 2*w^6 + 3*w^8 + 4*w^10 + w^13 + w^14 + 2*w^15 + 2*w^16 + w^18 + 4*w^19 + O(w^20)
            sage: b.unit_part().log() # long time
            3*w^2 + 2*w^4 + 2*w^6 + 3*w^8 + 4*w^10 + w^13 + w^14 + 2*w^15 + 2*w^16 + w^18 + 4*w^19 + O(w^20)
            sage: y = w^2 * 4*w^7; y
            4*w^9 + O(w^29)
            sage: y.log(p_branch=0) # long time
            2*w^2 + 2*w^4 + 2*w^6 + 2*w^8 + w^10 + w^12 + 4*w^13 + 4*w^14 + 3*w^15 + 4*w^16 + 4*w^17 + w^18 + 4*w^19 + O(w^20)
            sage: y.log(p_branch=w) # long time
            w + 2*w^2 + 2*w^4 + 4*w^5 + 2*w^6 + 2*w^7 + 2*w^8 + 4*w^9 + w^10 + 3*w^11 + w^12 + 4*w^14 + 4*w^16 + 2*w^17 + w^19 + O(w^20)

        Check that log is multiplicative::

            sage: y.log(p_branch=0) + z.log() - (y*z).log(p_branch=0) # long time
            O(w^20)

        Now an unramified example::

            sage: g = x^3 + 3*x + 3
            sage: A.<a> = R.ext(g)
            sage: b = 1 + 5*(1 + a^2) + 5^3*(3 + 2*a)
            sage: b.log()
            (a^2 + 1)*5 + (3*a^2 + 4*a + 2)*5^2 + (3*a^2 + 2*a)*5^3 + (3*a^2 + 2*a + 2)*5^4 + O(5^5)

        Check that log is multiplicative::

            sage: c = 3 + 5^2*(2 + 4*a)
            sage: b.log() + c.log() - (b*c).log()
            O(5^5)

        We illustrate the effect of the precision argument::

            sage: R = ZpCA(7,10)
            sage: x = R(41152263); x
            5 + 3*7^2 + 4*7^3 + 3*7^4 + 5*7^5 + 6*7^6 + 7^9 + O(7^10)
            sage: x.log(aprec = 5)
            7 + 3*7^2 + 4*7^3 + 3*7^4 + O(7^5)
            sage: x.log(aprec = 7)
            7 + 3*7^2 + 4*7^3 + 3*7^4 + 7^5 + 3*7^6 + O(7^7)
            sage: x.log()
            7 + 3*7^2 + 4*7^3 + 3*7^4 + 7^5 + 3*7^6 + 7^7 + 3*7^8 + 4*7^9 + O(7^10)

        The logarithm is not defined for zero::

            sage: R.zero().log()
            Traceback (most recent call last):
            ...
            ValueError: logarithm is not defined at zero

        For elements in a `p`-adic ring, the logarithm will be returned in the
        same ring::

            sage: x = R(2)
            sage: x.log().parent()
            7-adic Ring with capped absolute precision 10
            sage: x = R(14)
            sage: x.log(p_branch=0).parent()
            7-adic Ring with capped absolute precision 10

        This is not possible if the logarithm has negative valuation::

            sage: R = ZpCA(3,10)
            sage: S.<x> = R[]
            sage: f = x^3 - 3
            sage: W.<w> = R.ext(f)
            sage: w.log(p_branch=2) # long time
            Traceback (most recent call last):
            ...
            ValueError: logarithm is not integral, use change_frac=True to obtain a result in the fraction field
            sage: w.log(p_branch=2, change_frac=True) # long time
            2*w^-3 + O(w^24)

        TESTS:

        Check that results are consistent over a range of precision::

            sage: max_prec = 40
            sage: p = 3
            sage: K = Zp(p, max_prec)
            sage: full_log = (K(1 + p)).log()
            sage: for prec in range(2, max_prec):
            ...       ll1 = (K(1+p).add_bigoh(prec)).log()
            ...       ll2 = K(1+p).log(prec)
            ...       assert ll1 == full_log
            ...       assert ll2 == full_log
            ...       assert ll1.precision_absolute() == prec

        Check that ``aprec`` works for fixed-mod elements::

            sage: R = ZpFM(7,10)
            sage: x = R(41152263); x
            5 + 3*7^2 + 4*7^3 + 3*7^4 + 5*7^5 + 6*7^6 + 7^9 + O(7^10)
            sage: x.log(aprec = 5)
            7 + 3*7^2 + 4*7^3 + 3*7^4 + O(7^10)
            sage: x.log(aprec = 7)
            7 + 3*7^2 + 4*7^3 + 3*7^4 + 7^5 + 3*7^6 + O(7^10)
            sage: x.log()
            7 + 3*7^2 + 4*7^3 + 3*7^4 + 7^5 + 3*7^6 + 7^7 + 3*7^8 + 4*7^9 + O(7^10)

        Check that precision is computed correctly in highly ramified
        extensions::

            sage: S.<x> = ZZ[]
            sage: K = Qp(5,5)
            sage: f = x^625 - 5*x - 5
            sage: W.<w> = K.extension(f)
            sage: z = 1 - w^2 + O(w^11)
            sage: x = 1 - z
            sage: z.log().precision_absolute()
            -975
            sage: (x^5/5).precision_absolute()
            -570
            sage: (x^25/25).precision_absolute()
            -975
            sage: (x^125/125).precision_absolute()
            -775

            sage: z = 1 - w + O(w^2)
            sage: x = 1 - z
            sage: z.log().precision_absolute()
            -1625
            sage: (x^5/5).precision_absolute()
            -615
            sage: (x^25/25).precision_absolute()
            -1200
            sage: (x^125/125).precision_absolute()
            -1625
            sage: (x^625/625).precision_absolute()
            -1250

            sage: z.log().precision_relative()
            250

        AUTHORS:

        - William Stein: initial version

        - David Harvey (2006-09-13): corrected subtle precision bug (need to
          take denominators into account! -- see :trac:`53`)

        - Genya Zaytman (2007-02-14): adapted to new `p`-adic class

        - Amnon Besser, Marc Masdeu (2012-02-21): complete rewrite, valid for
          generic `p`-adic rings.

        - Soroosh Yazdani (2013-02-1): Fixed a precision issue in
          :meth:`_shifted_log`.  This should really fix the issue with
          divisions.

        - Julian Rueth (2013-02-14): Added doctests, some changes for
          capped-absolute implementations.

        """
        if self.is_zero():
            raise ValueError('logarithm is not defined at zero')
        if p_branch is not None and pi_branch is not None:
            raise ValueError("You may only specify a branch of the logarithm in one way")
        R = self.parent()
        p = R.prime()
        q = p**R.f()

        if self.is_padic_unit():
            total = R.zero()
        else:
            if pi_branch is None:
                if p_branch is None:
                    raise ValueError("You must specify a branch of the logarithm for non-units")
                pi_branch = (p_branch - R._log_unit_part_p()) / R.e()
            total = self.valuation() * pi_branch
        y = self.unit_part()
        x = 1 - y

        if x.valuation()>0:
            denom=Integer(1)
        else:
            y=y**(q-1) # Is it better to multiply it by Teichmuller element?
            denom=Integer(q-1)
            x = 1 - y

        minaprec = y.precision_absolute()
        minn = 0
        e = R.e()
        if e != 1:
            xval = x.valuation()
            lamb = minaprec - xval
            if lamb > 0 and lamb*(p-1) <= e:
                # This is the precision region where the absolute
                # precision of the answer might be less than the
                # absolute precision of the input

                # kink is the number of times we multiply the relative
                # precision by p before starting to add e instead.
                kink = (e // (lamb * (p-1))).exact_log(p) + 1

                # deriv0 is within 1 of the n yielding the minimal
                # absolute precision
                deriv0 = (e / (minaprec * p.log(prec=53))).floor().exact_log(p)

                # These are the absolute precisions of x^(p^n) at potential minimum points
                L = [(minaprec * p**n - n * e, n) for n in [0, kink, deriv0, deriv0+1]]
                L.sort()
                minaprec = L[0][0]
                minn = L[0][1]

        if aprec is None or aprec > minaprec:
            aprec=minaprec

        retval = total - x._shifted_log(aprec, minn)*R(denom).inverse_of_unit()
        if not change_frac:
            if retval.valuation() < 0 and not R.is_field():
                raise ValueError("logarithm is not integral, use change_frac=True to obtain a result in the fraction field")
            retval=R(retval)
        return retval.add_bigoh(aprec)

    def exp(self, aprec = None):
        r"""
        Compute the `p`-adic exponential of this element if the exponential
        series converges.

        INPUT:

        - ``aprec`` -- an integer or ``None`` (default: ``None``); if
          specified, computes only up to the indicated precision.

        ALGORITHM: If self has a ``lift`` method (which should happen for
        elements of `\QQ_p` and `\ZZ_p`), then one uses the rule:
        `\exp(x)=\exp(p)^{x/p}` modulo the precision. The value of `\exp(p)` is
        precomputed. Otherwise, use the power series expansion of `\exp`,
        evaluating a certain number of terms which does about `O(\mbox{prec})`
        multiplications.

        EXAMPLES:

        :meth:`log` and :meth:`exp` are inverse to each other::

            sage: Z13 = Zp(13, 10)
            sage: a = Z13(14); a
            1 + 13 + O(13^10)
            sage: a.log().exp()
            1 + 13 + O(13^10)

        An error occurs if this is called with an element for which the
        exponential series does not converge::

            sage: Z13.one().exp()
            Traceback (most recent call last):
            ...
            ValueError: Exponential does not converge for that input.

        The next few examples illustrate precision when computing `p`-adic
        exponentials::

            sage: R = Zp(5,10)
            sage: e = R(2*5 + 2*5**2 + 4*5**3 + 3*5**4 + 5**5 + 3*5**7 + 2*5**8 + 4*5**9).add_bigoh(10); e
            2*5 + 2*5^2 + 4*5^3 + 3*5^4 + 5^5 + 3*5^7 + 2*5^8 + 4*5^9 + O(5^10)
            sage: e.exp()*R.teichmuller(4)
            4 + 2*5 + 3*5^3 + O(5^10)

        ::

            sage: K = Qp(5,10)
            sage: e = K(2*5 + 2*5**2 + 4*5**3 + 3*5**4 + 5**5 + 3*5**7 + 2*5**8 + 4*5**9).add_bigoh(10); e
            2*5 + 2*5^2 + 4*5^3 + 3*5^4 + 5^5 + 3*5^7 + 2*5^8 + 4*5^9 + O(5^10)
            sage: e.exp()*K.teichmuller(4)
            4 + 2*5 + 3*5^3 + O(5^10)

        Logarithms and exponentials in extension fields. First, in an
        Eisenstein extension::

            sage: R = Zp(5,5)
            sage: S.<x> = R[]
            sage: f = x^4 + 15*x^2 + 625*x - 5
            sage: W.<w> = R.ext(f)
            sage: z = 1 + w^2 + 4*w^7; z
            1 + w^2 + 4*w^7 + O(w^20)
            sage: z.log().exp()
            1 + w^2 + 4*w^7 + O(w^20)

        Now an unramified example::

            sage: R = Zp(5,5)
            sage: S.<x> = R[]
            sage: g = x^3 + 3*x + 3
            sage: A.<a> = R.ext(g)
            sage: b = 1 + 5*(1 + a^2) + 5^3*(3 + 2*a); b
            1 + (a^2 + 1)*5 + (2*a + 3)*5^3 + O(5^5)
            sage: b.log().exp()
            1 + (a^2 + 1)*5 + (2*a + 3)*5^3 + O(5^5)

        TESTS:

        Check that results are consistent over a range of precision::

            sage: max_prec = 40
            sage: p = 3
            sage: K = Zp(p, max_prec)
            sage: full_exp = (K(p)).exp()
            sage: for prec in range(2, max_prec):
            ...       ll = (K(p).add_bigoh(prec)).exp()
            ...       assert ll == full_exp
            ...       assert ll.precision_absolute() == prec
            sage: K = Qp(p, max_prec)
            sage: full_exp = (K(p)).exp()
            sage: for prec in range(2, max_prec):
            ...       ll = (K(p).add_bigoh(prec)).exp()
            ...       assert ll == full_exp
            ...       assert ll.precision_absolute() == prec

        Check that this also works for capped-absolute implementations::

            sage: Z13 = ZpCA(13, 10)
            sage: a = Z13(14); a
            1 + 13 + O(13^10)
            sage: a.log().exp()
            1 + 13 + O(13^10)

            sage: R = ZpCA(5,5)
            sage: S.<x> = R[]
            sage: f = x^4 + 15*x^2 + 625*x - 5
            sage: W.<w> = R.ext(f)
            sage: z = 1 + w^2 + 4*w^7; z
            1 + w^2 + 4*w^7 + O(w^20)
            sage: z.log().exp()
            1 + w^2 + 4*w^7 + O(w^20)

        Check that this also works for fixed-mod implementations::

            sage: Z13 = ZpFM(13, 10)
            sage: a = Z13(14); a
            1 + 13 + O(13^10)
            sage: a.log().exp()
            1 + 13 + O(13^10)

            sage: R = ZpFM(5,5)
            sage: S.<x> = R[]
            sage: f = x^4 + 15*x^2 + 625*x - 5
            sage: W.<w> = R.ext(f)
            sage: z = 1 + w^2 + 4*w^7; z
            1 + w^2 + 4*w^7 + O(w^20)
            sage: z.log().exp()
            1 + w^2 + 4*w^7 + O(w^20)

        Some corner cases::

            sage: Z2 = Zp(2, 5)
            sage: Z2(2).exp()
            Traceback (most recent call last):
            ...
            ValueError: Exponential does not converge for that input.

            sage: S.<x> = Z2[]
            sage: W.<w> = Z2.ext(x^3-2)
            sage: (w^2).exp()
            Traceback (most recent call last):
            ...
            ValueError: Exponential does not converge for that input.
            sage: (w^3).exp()
            Traceback (most recent call last):
            ...
            ValueError: Exponential does not converge for that input.
            sage: (w^4).exp()
            1 + w^4 + w^5 + w^7 + w^9 + w^10 + w^14 + O(w^15)

        AUTHORS:

        - Genya Zaytman (2007-02-15)

        - Amnon Besser, Marc Masdeu (2012-02-23): Complete rewrite

        - Julian Rueth (2013-02-14): Added doctests, fixed some corner cases

        """
        p = self.parent().prime()

        if (p-1)*self.valuation() <= self.parent().ramification_index():
            raise ValueError('Exponential does not converge for that input.')

        if aprec is None or aprec > self.parent().precision_cap():
            aprec=self.parent().precision_cap()

        if hasattr(self,'lift'):
            y=Rational(self.lift())
            if p == 2:
                # in Z_2, the element has at least valuation 2, so we can
                # divide it by 4 (and use the exponential of 4 since the
                # exponential of 2 does not exist)
                p = 4
            return (self.parent()._exp_p()**Integer(y/p)).add_bigoh(min(aprec,self.precision_absolute()))
        else:
            return self._exp(aprec)

    def _exp(self, aprec):
        r"""
        Compute the exponential power series of this element, using Horner's
        evaluation and only one division.

        This is a helper method for :meth:`exp`.

        INPUT:

        - ``aprec`` -- an integer, the precison to which to compute the
          exponential

        EXAMPLES::

            sage: R.<w> = Zq(7^2,5)
            sage: x = R(7*w)
            sage: x._exp(5)
            1 + w*7 + (4*w + 2)*7^2 + (w + 6)*7^3 + 5*7^4 + O(7^5)

        AUTHORS:

        - Genya Zaytman (2007-02-15)

        - Amnon Besser, Marc Masdeu (2012-02-23): Complete rewrite

        - Soroosh Yazdani (2013-02-01): Added the code for capped relative

        - Julian Rueth (2013-02-14): Rewrite to solve some precision problems
          in the capped-absolute case

        """
        R=self.parent()
        p=self.parent().prime()
        e=self.parent().ramification_index()
        x_unit=self.unit_part()
        p_unit=R(p).unit_part().lift_to_precision()
        x_val=self.valuation()

        # the valuation of n! is bounded by e*n/(p-1), therefore the valuation
        # of self^n/n! is bigger or equal to n*x_val - e*n/(p-1). So, we only
        # have to sum terms for which n does not exceed N
        N = (aprec // (x_val - e/(p-1))).floor()

        # We evaluate the exponential series:
        # First, we compute the value of x^N+N*x^(N-1)+...+x*N!+N! using
        # Horner's method. Then, we divide by N!.
        # This would only work for capped relative elements since for other
        # elements, we would lose too much precision in the multiplications
        # with natural numbers. Therefore, we emulate the behaviour of
        # capped-relative elements and keep track of the unit part and the
        # valuation separately.

        # the value of x^N+N*x^(N-1)+...+x*N!+N!
        series_unit,series_val = R.one(), 0

        # we compute the value of N! as we go through the loop
        nfactorial_unit,nfactorial_val = R.one(),0

        nmodp = N%p
        for n in range(N,0,-1):
            # multiply everything by x
            series_val += x_val
            series_unit *= x_unit

            # compute the new value of N*(N-1)*...
            if nmodp == 0:
                n_pval, n_punit = Integer(n).val_unit(p)
                nfactorial_unit *= R(n_punit) * p_unit**n_pval
                nfactorial_val += n_pval*e
                nmodp = p
            else:
                nfactorial_unit *= n
            nmodp -= 1

            # now add N*(N-1)*...
            common_val = min(nfactorial_val, series_val)
            series_unit = (series_unit<<(series_val-common_val)) + (nfactorial_unit<<(nfactorial_val-common_val))
            series_val = common_val

        # multiply the result by N!
        return series_unit*nfactorial_unit.inverse_of_unit()<<(series_val-nfactorial_val)

    def square_root(self, extend = True, all = False):
        r"""
        Returns the square root of this p-adic number

        INPUT:

        - ``self`` -- a p-adic element
        - ``extend`` -- bool (default: True); if True, return a square root in
          an extension if necessary; if False and no root exists in the given
          ring or field, raise a ValueError
        - ``all`` -- bool (default: False); if True, return a list of all
          square roots

        OUTPUT:

        p-adic element -- the square root of this p-adic number

        If ``all=False``, the square root chosen is the one whose
        reduction mod `p` is in the range `[0, p/2)`.

        EXAMPLES::

            sage: R = Zp(3,20,'capped-rel', 'val-unit')
            sage: R(0).square_root()
            0
            sage: R(1).square_root()
            1 + O(3^20)
            sage: R(2).square_root(extend = False)
            Traceback (most recent call last):
            ...
            ValueError: element is not a square
            sage: R(4).square_root() == R(-2)
            True
            sage: R(9).square_root()
            3 * 1 + O(3^21)

        When p = 2, the precision of the square root is one less
        than the input::

            sage: R2 = Zp(2,20,'capped-rel')
            sage: R2(0).square_root()
            0
            sage: R2(1).square_root()
            1 + O(2^19)
            sage: R2(4).square_root()
            2 + O(2^20)

            sage: R2(9).square_root() == R2(3, 19) or R2(9).square_root() == R2(-3, 19)
            True

            sage: R2(17).square_root()
            1 + 2^3 + 2^5 + 2^6 + 2^7 + 2^9 + 2^10 + 2^13 + 2^16 + 2^17 + O(2^19)

            sage: R3 = Zp(5,20,'capped-rel')
            sage: R3(0).square_root()
            0
            sage: R3(1).square_root()
            1 + O(5^20)
            sage: R3(-1).square_root() == R3.teichmuller(2) or R3(-1).square_root() == R3.teichmuller(3)
            True


        TESTS::

            sage: R = Qp(3,20,'capped-rel')
            sage: R(0).square_root()
            0
            sage: R(1).square_root()
            1 + O(3^20)
            sage: R(4).square_root() == R(-2)
            True
            sage: R(9).square_root()
            3 + O(3^21)
            sage: R(1/9).square_root()
            3^-1 + O(3^19)

            sage: R2 = Qp(2,20,'capped-rel')
            sage: R2(0).square_root()
            0
            sage: R2(1).square_root()
            1 + O(2^19)
            sage: R2(4).square_root()
            2 + O(2^20)
            sage: R2(9).square_root() == R2(3,19) or R2(9).square_root() == R2(-3,19)
            True
            sage: R2(17).square_root()
            1 + 2^3 + 2^5 + 2^6 + 2^7 + 2^9 + 2^10 + 2^13 + 2^16 + 2^17 + O(2^19)

            sage: R3 = Qp(5,20,'capped-rel')
            sage: R3(0).square_root()
            0
            sage: R3(1).square_root()
            1 + O(5^20)
            sage: R3(-1).square_root() == R3.teichmuller(2) or R3(-1).square_root() == R3.teichmuller(3)
            True

            sage: R = Zp(3,20,'capped-abs')
            sage: R(1).square_root()
            1 + O(3^20)
            sage: R(4).square_root() == R(-2)
            True
            sage: R(9).square_root()
            3 + O(3^19)
            sage: R2 = Zp(2,20,'capped-abs')
            sage: R2(1).square_root()
            1 + O(2^19)
            sage: R2(4).square_root()
            2 + O(2^18)
            sage: R2(9).square_root() == R2(3) or R2(9).square_root() == R2(-3)
            True
            sage: R2(17).square_root()
            1 + 2^3 + 2^5 + 2^6 + 2^7 + 2^9 + 2^10 + 2^13 + 2^16 + 2^17 + O(2^19)
            sage: R3 = Zp(5,20,'capped-abs')
            sage: R3(1).square_root()
            1 + O(5^20)
            sage: R3(-1).square_root() == R3.teichmuller(2) or R3(-1).square_root() == R3.teichmuller(3)
            True

        """
        # need special case for zero since pari(self) is the *integer* zero
        # whose square root is a real number....!
        if self.valuation() is infinity:
            return self

        from sage.libs.pari.all import PariError
        try:
            # use pari
            ans = self.parent()(self._pari_().sqrt())
            if all:
                return [ans, -ans]
            else:
                return ans
        except PariError:
            # todo: should eventually change to return an element of
            # an extension field
            if extend:
                raise NotImplementedError, "extending using the sqrt function not yet implemented"
            elif all:
                return []
            else:
                raise ValueError, "element is not a square"

    #def _unit_part(self):
    #    raise NotImplementedError

    cpdef abs(self, prec=None):
        """
        Return the `p`-adic absolute value of ``self``.

        This is normalized so that the absolute value of `p` is `1/p`.

        INPUT:

        - ``prec`` -- Integer.  The precision of the real field in which
          the answer is returned.  If ``None``, returns a rational for
          absolutely unramified fields, or a real with 53 bits of
          precision for ramified fields.

        EXAMPLES::

            sage: a = Qp(5)(15); a.abs()
            1/5
            sage: a.abs(53)
            0.200000000000000
            sage: Qp(7)(0).abs()
            0
            sage: Qp(7)(0).abs(prec=20)
            0.00000

        An unramified extension::

            sage: R = Zp(5,5)
            sage: P.<x> = PolynomialRing(R)
            sage: Z25.<u> = R.ext(x^2 - 3)
            sage: u.abs()
            1
            sage: (u^24-1).abs()
            1/5

        A ramified extension::

            sage: W.<w> = R.ext(x^5 + 75*x^3 - 15*x^2 + 125*x - 5)
            sage: w.abs()
            0.724779663677696
            sage: W(0).abs()
            0.000000000000000
        """
        K = self.parent()
        if not prec and K.e() > 1:
            prec = 53
        if prec:
            from sage.rings.real_mpfr import RealField
            if self.is_zero():
                return RealField(prec).zero()
            return RealField(prec)(K.prime())**(-self.ordp())
        else:
            if self.is_zero():
                return Rational(0)
            return Rational(K.prime())**(-self.valuation())

    cpdef bint _is_base_elt(self, p) except -1:
        """
        Return ``True`` if this element is an element of Zp or Qp (rather than
        an extension).

        INPUT:

        - ``p`` -- a prime, which is compared with the parent of this element.

        EXAMPLES::

            sage: a = Zp(5)(3); a._is_base_elt(5)
            True
            sage: a._is_base_elt(17)
            False

        """
        raise NotImplementedError

    def matrix(self, base = None):
        """
        If ``base`` is ``None``, return the element, as a `1\times 1` matrix.

        If ``base`` is not ``None``, then ``base`` must be either a field that
        embeds into the field where the element is defined or a morphism into
        that field, in which case this function returns the matrix of
        multiplication on the power basis, where we view the parent
        field as a field over ``base``.

        INPUT:

            ``base`` -- field or morphism or ``None`` (default: ``None``)

        EXAMPLES::

            sage: K = ZpCR(3,5)
            sage: K.zero().matrix()
            [0]
            sage: K(3).matrix()
            [3 + O(3^6)]

        """
        from sage.matrix.all import matrix

        if base is None or base is self.parent():
            return matrix(self.parent(),1,1,[self])
        else:
            raise NotImplementedError

    def is_squarefree(self):
        if self.is_unit():
            return True
        return self.valuation() <= 1<|MERGE_RESOLUTION|>--- conflicted
+++ resolved
@@ -42,7 +42,6 @@
 cdef long maxordp = (1L << (sizeof(long) * 8 - 2)) - 1
 
 cdef class pAdicGenericElement(LocalGenericElement):
-<<<<<<< HEAD
     def vector(self, base = None):
         if base is None:
             base = self.parent().base()
@@ -61,8 +60,6 @@
     def _vector_impl(self):
         raise NotImplementedError("not implemented for `%s` which is a `%s` in `%s`"%(self,type(self),self.parent()))
 
-=======
->>>>>>> 22584a34
     cpdef int _cmp_(left, Element right) except -2:
         """
         First compare valuations, then compare normalized
