--- conflicted
+++ resolved
@@ -1078,13 +1078,8 @@
                 if len(L) == 0:
                     raise RuntimeError("repr_spec called on zero")
                 if isinstance(L[0], list): # unramified part to the extension
-<<<<<<< HEAD
                     if unram_name is None:
-                        raise RuntimeError, "need to have specified a name for the unramified variable"
-=======
-                    if self.unram_name is None:
                         raise RuntimeError("need to have specified a name for the unramified variable")
->>>>>>> db5b361a
                     L, ellipsis = self._truncate_list(L, self.max_ram_terms, [])
                     for i from 0 <= i < len(L):
                         term = self._print_unram_term(L[i], do_latex, unram_name, self.max_unram_terms, 0, 0)
