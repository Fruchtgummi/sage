"""
p-Adic Extension Element

A common superclass for all elements of extension rings and field of
`\mathbb{Z}_p` and `\mathbb{Q}_p`.

AUTHORS:

- David Roe (2007): intial version

- Julian Rueth (2012-10-18): added residue()
"""
#*****************************************************************************
#       Copyright (C) 2007-2010 David Roe <roed@math.harvard.edu>
#                     2012 Julian Rueth <julian.rueth@fsfe.org>
#
#  Distributed under the terms of the GNU General Public License (GPL)
#  as published by the Free Software Foundation; either version 2 of
#  the License, or (at your option) any later version.
#                  http://www.gnu.org/licenses/
#*****************************************************************************

#*****************************************************************************
#       Copyright (C) 2008 David Roe <roed.math@gmail.com>
#                          William Stein <wstein@gmail.com>
#
#  Distributed under the terms of the GNU General Public License (GPL)
#  as published by the Free Software Foundation; either version 2 of
#  the License, or (at your option) any later version.
#
#                  http://www.gnu.org/licenses/
#*****************************************************************************

from sage.rings.padics.pow_computer cimport PowComputer_class
from sage.rings.integer import Integer
from sage.libs.ntl.ntl_ZZ_p cimport ntl_ZZ_p

cdef class pAdicExtElement(pAdicGenericElement):
    cdef int _set_from_list(self, L) except -1:
        """
        Sets self from a list.

        The list should either be uniform in type, or all of the entries should be coercible to integers.
        If any of the entries in L is a list, L will be cast to a ZZ_pEX

        INPUT:
        L -- a list.
        """
        raise NotImplementedError

    cdef int _set_from_list_rel(self, L, long relprec) except -1:
        raise NotImplementedError

    cdef int _set_from_list_abs(self, L, long absprec) except -1:
        raise NotImplementedError

    cdef int _set_from_list_both(self, L, long absprec, long relprec) except -1:
        raise NotImplementedError

    cdef int _set_from_ZZX(self, ZZX_c poly) except -1:
        """
        Sets from a ZZX_c, choosing how to handle based on the
        precision type of self.parent().

        Fixed modulus elements should override this function.

        This function is not used internally.
        """
        if self.parent().is_capped_relative():
            self._set_from_ZZX_rel(poly, (<PowComputer_class>self.parent().prime_pow).prec_cap)
        elif self.parent().is_capped_absolute():
            self._set_from_ZZX_abs(poly, (<PowComputer_class>self.parent().prime_pow).prec_cap)
        else:
            raise RuntimeError, "_set_from_ZZX should have been overridden"

    cdef int _set_from_ZZX_rel(self, ZZX_c poly, long relprec) except -1:
        """
        Set from a ZZX_c with bounded relative precision.

        Capped relative elements should override this function, so the
        default implementation is for capped absolute.

        This function is not used internally.
        """
        self._set_from_ZZX_both(poly, (<PowComputer_class>self.parent().prime_pow).prec_cap, relprec)

    cdef int _set_from_ZZX_abs(self, ZZX_c poly, long absprec) except -1:
        """
        Set from a ZZX_c with bounded absolute precision.

        Capped absolute elements should override this function, so the
        default implementation is for capped relative.

        This function is not used internally.
        """
        self._set_from_ZZX_both(poly, absprec, (<PowComputer_class>self.parent().prime_pow).prec_cap)

    cdef int _set_from_ZZX_both(self, ZZX_c poly, long absprec, long relprec) except -1:
        """
        Set from a ZZX_c with both absolute and relative precisions bounded.

        This function should be overridden for both capped absolute
        and capped relative elements.

        This function is not used internally.
        """
        if self.parent().is_fixed_mod():
            self._set_from_ZZX(poly)
        else:
            raise RuntimeError, "_set_from_ZZX_both should have been overridden"

    cdef int _set_from_ZZ_pX(self, ZZ_pX_c* poly, ntl_ZZ_pContext_class ctx) except -1:
        """
        Sets self from a ZZ_pX defined with context ctx.

        This function should be overridden for fixed modulus elements.

        This function is not used internally.
        """
        if self.parent().is_capped_relative():
            self._set_from_ZZ_pX_rel(poly, ctx, (<PowComputer_class>self.parent().prime_pow).prec_cap)
        elif self.parent().is_capped_absolute():
            self._set_from_ZZ_pX_abs(poly, ctx, (<PowComputer_class>self.parent().prime_pow).prec_cap)
        else:
            raise RuntimeError, "_set_from_ZZ_pX should have been overridden"

    cdef int _set_from_ZZ_pX_rel(self, ZZ_pX_c* poly, ntl_ZZ_pContext_class ctx, long relprec) except -1:
        """
        Set from a ZZ_pX_c with bounded relative precision.

        Capped relative rings should override this function, so the
        default implementation is for capped absolute.

        This function is not used internally.
        """
        self._set_from_ZZ_pX_both(poly, ctx, (<PowComputer_class>self.parent().prime_pow).prec_cap, relprec)

    cdef int _set_from_ZZ_pX_abs(self, ZZ_pX_c* poly, ntl_ZZ_pContext_class ctx, long absprec) except -1:
        """
        Set from a ZZ_pX_c with bounded absolute precision.

        Capped absolute rings should override this function, so the
        default implementation is for capped relative.

        This function is not used internally.
        """
        self._set_from_ZZ_pX_both(poly, ctx, absprec, (<PowComputer_class>self.parent().prime_pow).prec_cap)

    cdef int _set_from_ZZ_pX_both(self, ZZ_pX_c* poly, ntl_ZZ_pContext_class ctx, long absprec, long relprec) except -1:
        """
        Set from a ZZ_pX_c with both absolute and relative precision bounded.

        This function should be overridden by both capped absolute and capped relative elements.

        This function is not used internally.
        """
        if self.parent().is_fixed_mod():
            self._set_from_ZZ_pX(poly, ctx)
        else:
            raise RuntimeError, "_set_from_ZZ_pX_both should have been overridden"

    cdef int _set_from_ZZ_pE(self, ZZ_pE_c* poly, ntl_ZZ_pEContext_class ctx) except -1:
        """
        Set from a ZZ_pE_c.

        This function is not used internally.
        """
        if self.parent().is_capped_relative():
            self._set_from_ZZ_pE_rel(poly, ctx, (<PowComputer_class>self.parent().prime_pow).prec_cap)
        elif self.parent().is_capped_absolute():
            self._set_from_ZZ_pE_abs(poly, ctx, (<PowComputer_class>self.parent().prime_pow).prec_cap)
        else:
            raise RuntimeError, "_set_from_ZZ_pE should have been overridden"

    cdef int _set_from_ZZ_pE_rel(self, ZZ_pE_c* poly, ntl_ZZ_pEContext_class ctx, long relprec) except -1:
        """
        Set from a ZZ_pE_c with bounded relative precision.

        Capped relative rings should override this function, so the
        default implementation is for capped absolute.

        This function is not used internally.
        """
        self._set_from_ZZ_pE_both(poly, ctx, (<PowComputer_class>self.parent().prime_pow).prec_cap, relprec)

    cdef int _set_from_ZZ_pE_abs(self, ZZ_pE_c* poly, ntl_ZZ_pEContext_class ctx, long absprec) except -1:
        """
        Set from a ZZ_pE_c with bounded absolute precision.

        Capped absolute elements should override this function, so the
        default implementation is for capped relative.

        This function is not used internally.
        """
        self._set_from_ZZ_pE_both(poly, ctx, absprec, (<PowComputer_class>self.parent().prime_pow).prec_cap)

    cdef int _set_from_ZZ_pE_both(self, ZZ_pE_c* poly, ntl_ZZ_pEContext_class ctx, long absprec, long relprec) except -1:
        """
        Sets from a ZZ_pE_c with both absolute and relative precision bounded.

        Capped absolute and capped relative elements should override
        this function.

        This function is not used internally.
        """
        if self.parent().is_fixed_mod():
            self._set_from_ZZ_pE(poly, ctx)
        else:
            raise RuntimeError, "_set_from_ZZ_pE_both should have been overridden"

    cdef int _set_from_ZZ_pEX(self, ZZ_pEX_c* poly, ntl_ZZ_pEContext_class ctx) except -1:
        """
        Sets self from a ZZ_pEX_c.

        Fixed modulus elements should override this function.

        This function is not used internally.
        """
        if self.parent().is_capped_relative():
            self._set_from_ZZ_pEX_rel(poly, ctx, (<PowComputer_class>self.parent().prime_pow).prec_cap)
        elif self.parent().is_capped_absolute():
            self._set_from_ZZ_pEX_abs(poly, ctx, (<PowComputer_class>self.parent().prime_pow).prec_cap)
        else:
            raise RuntimeError, "_set_from_ZZ_pEX should have been overridden"

    cdef int _set_from_ZZ_pEX_rel(self, ZZ_pEX_c* poly, ntl_ZZ_pEContext_class ctx, long relprec) except -1:
        """
        Set from a ZZ_pEX_c with bounded relative precision.

        Capped relative elements should override this function, so the
        default implementation is for capped absolute.

        This function is not used internally.
        """
        self._set_from_ZZ_pEX_both(poly, ctx, (<PowComputer_class>self.parent().prime_pow).prec_cap, relprec)

    cdef int _set_from_ZZ_pEX_abs(self, ZZ_pEX_c* poly, ntl_ZZ_pEContext_class ctx, long absprec) except -1:
        """
        Set from a ZZ_pEX_c with bounded absolute precision.

        Capped absolute elements should override this function, so the
        default implementation is for capped relative.

        This function is not used internally.
        """
        self._set_from_ZZ_pEX_both(poly, ctx, absprec, (<PowComputer_class>self.parent().prime_pow).prec_cap)

    cdef int _set_from_ZZ_pEX_both(self, ZZ_pEX_c* poly, ntl_ZZ_pEContext_class ctx, long absprec, long relprec) except -1:
        """
        Sets from a ZZ_pEX_c with both absolute and relative precision bounded.

        Capped absolute and capped relative elements should override
        this function.

        This function is not used internally.
        """
        if self.parent().is_fixed_mod():
            self._set_from_ZZ_pEX(poly, ctx)
        else:
            raise RuntimeError, "_set_from_ZZ_pEX_both should have been overridden"

    cdef long _check_ZZ_pContext(self, ntl_ZZ_pContext_class ctx) except -1:
        raise NotImplementedError

    cdef long _check_ZZ_pEContext(self, ntl_ZZ_pEContext_class ctx) except -1:
        raise NotImplementedError

    cdef ext_p_list(self, bint pos):
        raise NotImplementedError

    cdef ext_p_list_precs(self, bint pos, long prec):
        raise NotImplementedError

    def _const_term_test(self):
        """
        Returns the constant term of a polynomial representing self.

        This function is mainly for troubleshooting, and the meaning
        of the return value will depend on whether self is capped
        relative or otherwise.

        EXAMPLES::

            sage: R = Zp(5,5)
            sage: S.<x> = R[]
            sage: f = x^5 + 75*x^3 - 15*x^2 +125*x - 5
            sage: W.<w> = R.ext(f)
            sage: a = W(566)
            sage: a._const_term_test()
            566
        """
        cdef ntl_ZZ_p ans = ntl_ZZ_p(modulus=self.parent().prime())
        ans.x = self._const_term()
        return ans

    cdef ZZ_p_c _const_term(self):
        raise NotImplementedError

    def _ext_p_list(self, pos):
        """
        Returns a list of integers (in the Eisenstein case) or a list
        of lists of integers (in the unramified case).  self can be
        reconstructed as a sum of elements of the list times powers of
        the uniformiser (in the Eisenstein case), or as a sum of
        powers of the p times polynomials in the generator (in the
        unramified case).

        Note that zeros are truncated from the returned list, so you
        must use the valuation() function to completely recover self.

        INPUTS::

            - pos -- bint.  If True, all integers will be in the range [0,p-1],
              otherwise they will be in the range [(1-p)/2, p/2].

        OUTPUT:

            - L -- A list of integers or list of lists giving the
              series expansion of self.

        EXAMPLES::

            sage: R = Zp(5,5)
            sage: S.<x> = R[]
            sage: f = x^5 + 75*x^3 - 15*x^2 +125*x - 5
            sage: W.<w> = R.ext(f)
            sage: y = W(775, 19); y
            w^10 + 4*w^12 + 2*w^14 + w^15 + 2*w^16 + 4*w^17 + w^18 + O(w^19)
            sage: y._ext_p_list(True)
            [1, 0, 4, 0, 2, 1, 2, 4, 1]
            sage: y._ext_p_list(False)
            [1, 0, -1, 0, 2, 1, 2, 0, 1]
        """
        return self.ext_p_list(pos)

    def frobenius(self, arithmetic=True):
        """
        Returns the image of this element under the Frobenius automorphism
        applied to its parent.

        INPUT:

        - ``self`` -- an element of an unramified extension.
        - ``arithmetic`` -- whether to apply the arithmetic Frobenius (acting
          by raising to the `p`-th power on the residue field). If ``False`` is
          provided, the image of geometric Frobenius (raising to the `(1/p)`-th
          power on the residue field) will be returned instead.

        EXAMPLES::

            sage: R.<a> = Zq(5^4,3)
            sage: a.frobenius()
            (a^3 + a^2 + 3*a) + (3*a + 1)*5 + (2*a^3 + 2*a^2 + 2*a)*5^2 + O(5^3)
            sage: f = R.defining_polynomial()
            sage: f(a)
            O(5^3)
            sage: f(a.frobenius())
            O(5^3)
            sage: for i in range(4): a = a.frobenius()
            sage: a
            a + O(5^3)

            sage: K.<a> = Qq(7^3,4)
            sage: b = (a+1)/7
            sage: c = b.frobenius(); c
            (3*a^2 + 5*a + 1)*7^-1 + (6*a^2 + 6*a + 6) + (4*a^2 + 3*a + 4)*7 + (6*a^2 + a + 6)*7^2 + O(7^3)
            sage: c.frobenius().frobenius()
            (a + 1)*7^-1 + O(7^3)

        An error will be raised if the parent of self is a ramified extension::

            sage: K.<a> = Qp(5).extension(x^2 - 5)
            sage: a.frobenius()
            Traceback (most recent call last):
            ...
            NotImplementedError: Frobenius automorphism only implemented for unramified extensions
        """
        R = self.parent()
        if R.e() != 1:
            raise NotImplementedError("Frobenius automorphism only implemented for unramified extensions")
        if self.is_zero(): return self
        L = self.teichmuller_list()
        ppow = R.uniformizer_pow(self.valuation())
        if arithmetic:
            exp = R.prime()
        else:
            exp = R.prime()**(R.degree()-1)
        ans = ppow * L[0]**exp
        for m in range(1,len(L)):
            ppow = ppow << 1
            ans += ppow * L[m]**exp
        return ans

<<<<<<< HEAD
    def residue(self, absprec=1):
        r"""
        Reduces ``self`` modulo `\pi^\mathrm{absprec}`.

        INPUT:

        - ``absprec`` - a non-negative integer (default: 1)

        OUTPUT:

        ``self`` reduced modulo `\pi^\mathrm{absprec}`.

        If ``absprec`` is zero, then as an element of `\mathbb{Z}/(1)`.

        If ``absprec`` is one, then as an element of the residue field.

        .. NOTE::

            Only implemented for ``absprec`` less than or equal to one.

        AUTHORS:

        - Julian Rueth (2012-10-18): intial version

        EXAMPLES:

        Unramified case::

            sage: R = ZpCA(3,5)
            sage: S.<a> = R[]
            sage: W.<a> = R.extension(a^2 + 9*a + 1)
            sage: (a + 1).residue(1)
            a0 + 1
            sage: a.residue(2)
            Traceback (most recent call last):
            ...
            NotImplementedError: residue() not implemented in extensions for absprec larger than one.

        Eisenstein case::

            sage: R = ZpCA(3,5)
            sage: S.<a> = R[]
            sage: W.<a> = R.extension(a^2 + 9*a + 3)
            sage: (a + 1).residue(1)
            1
            sage: a.residue(2)
            Traceback (most recent call last):
            ...
            NotImplementedError: residue() not implemented in extensions for absprec larger than one.

        TESTS:

            sage: K = Qp(3,5)
            sage: S.<a> = R[]
            sage: W.<a> = R.extension(a^2 + 9*a + 1)
            sage: (a/3).residue(0)
            Traceback (most recent call last):
            ...
            ValueError: Element must have non-negative valuation in order to compute residue.

            sage: R = ZpFM(3,5)
            sage: S.<a> = R[]
            sage: W.<a> = R.extension(a^2 + 9*a + 1)
            sage: W.one().residue(0)
            0
            sage: a.residue(-1)
            Traceback (most recent call last):
            ...
            ValueError: Cannot reduce modulo a negative power of the uniformizer.
            sage: a.residue(16)
            Traceback (most recent call last):
            ...
            PrecisionError: Not enough precision known in order to compute residue.

        """
        from sage.rings.padics.precision_error import PrecisionError
        if absprec < 0:
            raise ValueError("Cannot reduce modulo a negative power of the uniformizer.")
        if absprec > self.precision_absolute():
            raise PrecisionError("Not enough precision known in order to compute residue.")
        if self.valuation() < 0:
            raise ValueError("Element must have non-negative valuation in order to compute residue.")

        if absprec == 0:
            from sage.rings.finite_rings.integer_mod import Mod
            return Mod(0,1)
        elif absprec == 1:
            return self.parent().residue_field()(self[0])
        else:
            raise NotImplementedError("residue() not implemented in extensions for absprec larger than one.")
=======
    cpdef bint _is_base_elt(self, p) except -1:
        """
        Return ``True`` if this element is an element of Zp or Qp (rather than
        an extension).

        INPUT:

        - ``p`` -- a prime, which is compared with the parent of this element.

        EXAMPLES::

            sage: K.<a> = Qq(7^3,4)
            sage: a._is_base_elt(5)
            False

        """
        return False
>>>>>>> fde9609f
<|MERGE_RESOLUTION|>--- conflicted
+++ resolved
@@ -391,7 +391,23 @@
             ans += ppow * L[m]**exp
         return ans
 
-<<<<<<< HEAD
+    cpdef bint _is_base_elt(self, p) except -1:
+        """
+        Return ``True`` if this element is an element of Zp or Qp (rather than
+        an extension).
+
+        INPUT:
+
+        - ``p`` -- a prime, which is compared with the parent of this element.
+
+        EXAMPLES::
+
+            sage: K.<a> = Qq(7^3,4)
+            sage: a._is_base_elt(5)
+            False
+
+        """
+        return False
     def residue(self, absprec=1):
         r"""
         Reduces ``self`` modulo `\pi^\mathrm{absprec}`.
@@ -481,23 +497,4 @@
         elif absprec == 1:
             return self.parent().residue_field()(self[0])
         else:
-            raise NotImplementedError("residue() not implemented in extensions for absprec larger than one.")
-=======
-    cpdef bint _is_base_elt(self, p) except -1:
-        """
-        Return ``True`` if this element is an element of Zp or Qp (rather than
-        an extension).
-
-        INPUT:
-
-        - ``p`` -- a prime, which is compared with the parent of this element.
-
-        EXAMPLES::
-
-            sage: K.<a> = Qq(7^3,4)
-            sage: a._is_base_elt(5)
-            False
-
-        """
-        return False
->>>>>>> fde9609f
+            raise NotImplementedError("residue() not implemented in extensions for absprec larger than one.")