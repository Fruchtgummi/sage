--- conflicted
+++ resolved
@@ -1,13 +1,8 @@
 """
 p-Adic Extension Element
 
-<<<<<<< HEAD
-A common superclass for all elements of extension rings and field of `\Z_p` and
-`\Q_p`.
-=======
 A common superclass for all elements of extension rings and field of `\ZZ_p` and
 `\QQ_p`.
->>>>>>> 6c5572a1
 
 AUTHORS:
 
@@ -403,95 +398,4 @@
             False
 
         """
-        return False
-
-    def residue(self, absprec=1):
-        r"""
-        Reduces this element modulo `\pi^\mathrm{absprec}`.
-
-        INPUT:
-
-        - ``absprec`` - a non-negative integer (default: ``1``)
-
-        OUTPUT:
-
-        This element reduced modulo `\pi^\mathrm{absprec}`.
-
-        If ``absprec`` is zero, then as an element of `\ZZ/(1)`.
-
-        If ``absprec`` is one, then as an element of the residue field.
-
-        .. NOTE::
-
-            Only implemented for ``absprec`` less than or equal to one.
-
-        AUTHORS:
-
-        - Julian Rueth (2012-10-18): intial version
-
-        EXAMPLES:
-
-        Unramified case::
-
-            sage: R = ZpCA(3,5)
-            sage: S.<a> = R[]
-            sage: W.<a> = R.extension(a^2 + 9*a + 1)
-            sage: (a + 1).residue(1)
-            a0 + 1
-            sage: a.residue(2)
-            Traceback (most recent call last):
-            ...
-            NotImplementedError: residue() not implemented in extensions for absprec larger than one.
-
-        Eisenstein case::
-
-            sage: R = ZpCA(3,5)
-            sage: S.<a> = R[]
-            sage: W.<a> = R.extension(a^2 + 9*a + 3)
-            sage: (a + 1).residue(1)
-            1
-            sage: a.residue(2)
-            Traceback (most recent call last):
-            ...
-            NotImplementedError: residue() not implemented in extensions for absprec larger than one.
-
-        TESTS:
-
-            sage: K = Qp(3,5)
-            sage: S.<a> = R[]
-            sage: W.<a> = R.extension(a^2 + 9*a + 1)
-            sage: (a/3).residue(0)
-            Traceback (most recent call last):
-            ...
-            ValueError: element must have non-negative valuation in order to compute residue.
-
-            sage: R = ZpFM(3,5)
-            sage: S.<a> = R[]
-            sage: W.<a> = R.extension(a^2 + 9*a + 1)
-            sage: W.one().residue(0)
-            0
-            sage: a.residue(-1)
-            Traceback (most recent call last):
-            ...
-            ValueError: cannot reduce modulo a negative power of the uniformizer.
-            sage: a.residue(16)
-            Traceback (most recent call last):
-            ...
-            PrecisionError: not enough precision known in order to compute residue.
-
-        """
-        if absprec < 0:
-            raise ValueError("cannot reduce modulo a negative power of the uniformizer.")
-        if absprec > self.precision_absolute():
-            from precision_error import PrecisionError
-            raise PrecisionError("not enough precision known in order to compute residue.")
-        if self.valuation() < 0:
-            raise ValueError("element must have non-negative valuation in order to compute residue.")
-
-        if absprec == 0:
-            from sage.rings.finite_rings.integer_mod import Mod
-            return Mod(0,1)
-        elif absprec == 1:
-            return self.parent().residue_field()(self[0])
-        else:
-            raise NotImplementedError("residue() not implemented in extensions for absprec larger than one.")+        return False