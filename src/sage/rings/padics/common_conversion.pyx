--- conflicted
+++ resolved
@@ -81,13 +81,6 @@
     if isinstance(x, int):
         if x == 0:
             return maxordp
-<<<<<<< HEAD
-=======
-        try:
-            n = PyInt_AsLong(x)
-        except OverflowError:
-            return get_ordp(Integer(x), prime_pow)
->>>>>>> db5b361a
         else:
             if mpz_fits_slong_p(prime_pow.prime.value) == 0:
                 # x is not divisible by p
@@ -205,12 +198,8 @@
         prec = <Integer>x.precision_absolute()
         k = mpz_get_si(prec.value)
         if not (<pAdicGenericElement>x)._is_base_elt(prime_pow.prime):
-<<<<<<< HEAD
-            k //= x.parent().ramification_index()
-=======
             # since x lives in a subfield, the ramification index of x's parent will divide e.
             return k * (e // x.parent().ramification_index())
->>>>>>> db5b361a
     elif isinstance(x, pari_gen):
         pari_tmp = (<pari_gen>x).g
         # since get_ordp has been called typ(x.g) == t_PADIC
