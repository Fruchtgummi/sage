r"""
The functions in this file are used in creating new p-adic elements.

When creating a p-adic element, the user can specify that the absolute
precision be bounded and/or that the relative precision be bounded.
Moreover, different p-adic parents impose their own bounds on the
relative or absolute precision of their elements.  The precision
determines to what power of `p` the defining data will be reduced, but
the valuation of the resulting element needs to be determined before
the element is created.  Moreover, some defining data can impose their
own precision bounds on the result.

AUTHORS:

- David Roe (2012-03-01)
"""

#*****************************************************************************
#       Copyright (C) 2007-2013 David Roe <roed.math@gmail.com>
#                               William Stein <wstein@gmail.com>
#
#  Distributed under the terms of the GNU General Public License (GPL)
#  as published by the Free Software Foundation; either version 2 of
#  the License, or (at your option) any later version.
#
#                  http://www.gnu.org/licenses/
#*****************************************************************************

from cpython.int cimport *
<<<<<<< HEAD
from cpython.tuple cimport *
from cpython.list cimport *
=======
from sage.ext.stdsage cimport PY_NEW
from sage.libs.gmp.all cimport *
>>>>>>> 83bef8d5
from sage.rings.integer cimport Integer
from sage.rings.rational cimport Rational
from sage.rings.padics.padic_generic_element cimport pAdicGenericElement
import sage.rings.finite_rings.integer_mod
from sage.libs.pari.types cimport *
from sage.libs.pari.gen cimport gen as pari_gen
from sage.rings.infinity import infinity

cdef long maxordp = (1L << (sizeof(long) * 8 - 2)) - 1
# The following Integer is used so that the functions here don't need to initialize an mpz_t.
cdef Integer tmp = PY_NEW(Integer)

<<<<<<< HEAD
include "sage/libs/pari/decl.pxi"
include "sage/ext/python.pxi"
include "sage/ext/stdsage.pxi"
=======
>>>>>>> 83bef8d5

cdef long get_ordp(x, PowComputer_class prime_pow) except? -10000:
    """
    This function determines the valuation of the `p`-adic element
    that will result from the given data ``x``.

    Note that the valuation can differ depending on the ring: if the
    new `p`-adic element is being created in a ring with ramification
    then the valuation will be larger.

    Some preprocessing is done in the initialization methods of the element, so
    the type of x is restricted.

    Also note that for some kinds of elements conversion to and from
    Integers and Rationals is done in a custom morphism rather than
    through this function.

    INPUT:

    - ``x`` -- data defining a new p-adic element: a Python int, an
      Integer, Rational, an element of Zp or Qp with the same prime, a
      PARI p-adic element, a list, a tuple, or an IntegerMod.

    - a PowComputer associated to a `p`-adic ring, which determines
      the prime and the ramification degree.

    OUTPUT:

    - a long, giving the valuation of the resulting `p`-adic element.
      If the input is zero, returns ``maxordp``
    """
    cdef long k, n, p, curterm, shift, f, e = prime_pow.e
    cdef Integer value
    cdef GEN pari_tmp
    if PyInt_Check(x):
        if x == 0:
            return maxordp
        n = PyInt_AsLong(x)
        if n != -1 or PyErr_Occurred() == NULL:
            if mpz_fits_slong_p(prime_pow.prime.value) == 0:
                # x is not divisible by p
                return 0
            p = mpz_get_si(prime_pow.prime.value)
            k = 0
            while n % p == 0:
                k += 1
                n = n / p
<<<<<<< HEAD
        else:
            return get_ordp(Integer(x), prime_pow)
    elif PY_TYPE_CHECK(x, Integer):
=======
    if isinstance(x, Integer):
>>>>>>> 83bef8d5
        if mpz_sgn((<Integer>x).value) == 0:
            return maxordp
        k = mpz_remove(tmp.value, (<Integer>x).value, prime_pow.prime.value)
    elif isinstance(x, Rational):
        if mpq_sgn((<Rational>x).value) == 0:
            return maxordp
        k = mpz_remove(tmp.value, mpq_numref((<Rational>x).value), prime_pow.prime.value)
        if k == 0:
            k = -mpz_remove(tmp.value, mpq_denref((<Rational>x).value), prime_pow.prime.value)
<<<<<<< HEAD
    elif PyList_Check(x) or PyTuple_Check(x):
        f = prime_pow.f
        if (e == 1 and len(x) > f) or (e != 1 and len(x) > e):
            # could reduce modulo the defining polynomial but that isn't currently supported
            raise ValueError("List too long")
        k = maxordp
        shift = 0
        for a in x:
            if PyList_Check(a) or PyTuple_Check(a):
                if e == 1 or f == 1:
                    raise ValueError("nested lists not allowed for unramified and eisenstein extensions")
                for b in a:
                    if PyList_Check(b) or PyTuple_Check(b):
                        raise ValueError("list nesting too deep")
                    curterm = get_ordp(b, prime_pow)
                    k = min(k, curterm + shift)
            else:
                curterm = get_ordp(a, prime_pow)
                k = min(k, curterm + shift)
            if e != 1: shift += 1
        # We don't want to multiply by e again.
        return k
    elif PY_TYPE_CHECK(x, pAdicGenericElement):
        k = (<pAdicGenericElement>x).valuation_c()
        if not (<pAdicGenericElement>x)._is_base_elt(prime_pow.prime):
            return k
    elif PY_TYPE_CHECK(x, pari_gen):
=======
    elif isinstance(x, pAdicGenericElement) and (<pAdicGenericElement>x)._is_base_elt(prime_pow.prime):
        k = (<pAdicGenericElement>x).valuation_c()
    elif isinstance(x, pari_gen):
>>>>>>> 83bef8d5
        pari_tmp = (<pari_gen>x).g
        if typ(pari_tmp) == t_PADIC:
            k = valp(pari_tmp)
        else: # t_INT and t_FRAC were converted before this function
            raise TypeError("unsupported coercion from pari: only p-adics, integers and rationals allowed")
    elif sage.rings.finite_rings.integer_mod.is_IntegerMod(x):
        value = <Integer>x.lift()
        if mpz_sgn(value.value) == 0:
            return maxordp
        k = mpz_remove(tmp.value, value.value, prime_pow.prime.value)
    else:
        raise TypeError("Unsupported type")
    # Should check for overflow
    return k * e

cdef long get_preccap(x, PowComputer_class prime_pow) except? -10000:
    """
    This function determines the maximum absolute precision possible
    for an element created from the given data ``x``.

    Note that the valuation can differ depending on the ring: if the
    new `p`-adic element is being created in a ring with ramification
    then the precision bound will be larger.

    Some preprocessing is done in the initialization methods of the element, so
    the type of x is restricted.

    Also note that for some kinds of elements conversion to and from
    Integers and Rationals is done in a custom morphism rather than
    through this function.

    INPUT:

    - ``x`` -- data defining a new p-adic element: an Integer,
      Rational, an element of Zp or Qp with the same prime, a PARI
      p-adic element, a list, a tuple, or an IntegerMod.
    - ``prime_pow`` -- the PowComputer for the ring into which ``x``
      is being converted.  This is used to determine the prime and the
      ramification degree.

    OUTPUT:

    - a long, giving the absolute precision modulo which the input is
      defined.  If the input is exact, returns ``maxordp``
    """
    cdef long k, shift, e = prime_pow.e
    cdef Integer prec
    cdef GEN pari_tmp
    if PyInt_Check(x) or isinstance(x, Integer) or isinstance(x, Rational):
        return maxordp
<<<<<<< HEAD
    elif PyList_Check(x) or PyTuple_Check(x):
        k = maxordp
        shift = 0
        for a in x:
            if PyList_Check(a) or PyTuple_Check(a):
                for b in a:
                    curterm = get_preccap(b, prime_pow)
                    k = min(k, curterm + shift)
            else:
                curterm = get_preccap(a, prime_pow)
                k = min(k, curterm + shift)
            if e != 1: shift += 1
        # We don't want to multiply by e again.
        return k
    elif PY_TYPE_CHECK(x, pAdicGenericElement):
=======
    elif isinstance(x, pAdicGenericElement) and (<pAdicGenericElement>x)._is_base_elt(prime_pow.prime):
>>>>>>> 83bef8d5
        if (<pAdicGenericElement>x)._is_exact_zero():
            return maxordp
        prec = <Integer>x.precision_absolute()
        k = mpz_get_si(prec.value)
<<<<<<< HEAD
        if not (<pAdicGenericElement>x)._is_base_elt(prime_pow.prime):
            return k
    elif PY_TYPE_CHECK(x, pari_gen):
=======
    elif isinstance(x, pari_gen):
>>>>>>> 83bef8d5
        pari_tmp = (<pari_gen>x).g
        # since get_ordp has been called typ(x.g) == t_PADIC
        k = valp(pari_tmp) + precp(pari_tmp)
    elif sage.rings.finite_rings.integer_mod.is_IntegerMod(x):
        k = mpz_remove(tmp.value, (<Integer>x.modulus()).value, prime_pow.prime.value)
        if mpz_cmp_ui(tmp.value, 1) != 0:
            raise TypeError("cannot coerce from the given integer mod ring (not a power of the same prime)")
    else:
        raise RuntimeError
    return k * e

cdef long comb_prec(iprec, long prec) except? -10000:
    """
    This function returns the minimum of iprec and prec.

    INPUT:

    - ``iprec`` -- either infinity, an Integer, a Python int or
      something that can be converted to an Integer.

    - ``prec`` -- a long.
    """
    if iprec is infinity: return prec
    cdef Integer intprec
    if isinstance(iprec, Integer):
        intprec = <Integer>iprec
        if mpz_cmp_si(intprec.value, prec) >= 0:
            return prec
        if mpz_fits_slong_p(intprec.value) == 0:
            raise OverflowError("precision overflow")
        return mpz_get_si(intprec.value)
    if isinstance(iprec, int):
        return min(PyInt_AS_LONG(iprec), prec)
    return comb_prec(Integer(iprec), prec)

cdef int _process_args_and_kwds(long *aprec, long *rprec, args, kwds, bint absolute, PowComputer_class prime_pow) except -1:
    """
    This function obtains values for absprec and relprec from a
    combination of positional and keyword arguments.

    When creating a p-adic element, the user can pass in two arguments: ``absprec`` and ``relprec``.
    In implementing morphisms to speed up conversion from Integers and Rationals,
    we need to determine ``absprec`` and ``relprec`` from the ``args`` and ``kwds`` arguments of
    ``_call_with_args``.  This function collects the code to do so.

    INPUT:

    - ``args`` -- a tuple of positional arguments (at most two)

    - ``kwds`` -- a dictionary of keyword arguments (only
      ``'relprec'`` and ``'absprec'`` are used)

    - ``absolute`` -- (boolean) True if the precision cap of the ring
      is a cap on absolute precision, False if a cap on relative
      precision.

    - ``prime_pow`` -- a
      :class:`sage.rings.padics.pow_computer.PowComputer_class`
      instance

    OUTPUT:

    - ``aprec`` -- (first argument) the maximum absolute precision of
      the resulting element.

    - ``rprec`` -- (second argument) the maximum relative precision of
      the resulting element.

    - error status
    """
    if "empty" in kwds:
        # For backward compatibility
        aprec[0] = 0
        rprec[0] = 0
        return 0
    if len(args) > 2:
        raise TypeError("too many positional arguments")
    if len(args) == 2:
        if "relprec" in kwds:
            raise TypeError("_call_with_args() got multiple values for keyword argument 'relprec'")
        relprec = args[1]
    else:
        relprec = kwds.get("relprec",infinity)
    if len(args) >= 1:
        if "absprec" in kwds:
            raise TypeError("_call_with_args() got multiple values for keyword argument 'absprec'")
        absprec = args[0]
    else:
        absprec = kwds.get("absprec",infinity)
    if absolute:
        aprec[0] = comb_prec(absprec, prime_pow.prec_cap)
        rprec[0] = comb_prec(relprec, maxordp)
    else:
        rprec[0] = comb_prec(relprec, prime_pow.prec_cap)
        aprec[0] = comb_prec(absprec, maxordp)

cdef inline long cconv_mpq_t_shared(mpz_t out, mpq_t x, long prec, bint absolute, PowComputer_class prime_pow) except? -10000:
    """
    A fast pathway for conversion of rationals that doesn't require
    precomputation of the valuation.

    INPUT:

    - ``out`` -- an ``mpz_t`` to store the output.
    - ``x`` -- an ``mpq_t`` giving the integer to be converted.
    - ``prec`` -- a long, giving the precision desired: absolute or
      relative depending on the ``absolute`` input.
    - ``absolute`` -- if False then extracts the valuation and returns
                      it, storing the unit in ``out``; if True then
                      just reduces ``x`` modulo the precision.
    - ``prime_pow`` -- a PowComputer for the ring.

    OUTPUT:

    - If ``absolute`` is False then returns the valuation that was
      extracted (``maxordp`` when `x = 0`).
    """
    cdef long numval, denval
    cdef bint success
    if prec <= 0:
        raise ValueError
    if absolute:
        success = mpz_invert(out, mpq_denref(x), prime_pow.pow_mpz_t_tmp(prec))
        if not success:
            raise ValueError("p divides denominator")
        mpz_mul(out, out, mpq_numref(x))
        mpz_mod(out, out, prime_pow.pow_mpz_t_tmp(prec))
    elif mpq_sgn(x) == 0:
        mpz_set_ui(out, 0)
        return maxordp
    else:
        denval = mpz_remove(out, mpq_denref(x), prime_pow.prime.value)
        mpz_invert(out, out, prime_pow.pow_mpz_t_tmp(prec))
        if denval == 0:
            numval = mpz_remove(tmp.value, mpq_numref(x), prime_pow.prime.value)
            mpz_mul(out, out, tmp.value)
        else:
            numval = 0
            mpz_mul(out, out, mpq_numref(x))
        mpz_mod(out, out, prime_pow.pow_mpz_t_tmp(prec))
        return numval - denval

cdef inline int cconv_mpq_t_out_shared(mpq_t out, mpz_t x, long valshift, long prec, PowComputer_class prime_pow) except -1:
    """
    Converts the underlying `p`-adic element into a rational

    - ``out`` -- gives a rational approximating the input.  Currently uses rational reconstruction but
                 may change in the future to use a more naive method
    - ``x`` -- an ``mpz_t`` giving the underlying `p`-adic element
    - ``valshift`` -- a long giving the power of `p` to shift `x` by
    -` ``prec`` -- a long, the precision of ``x``, used in rational reconstruction
    - ``prime_pow`` -- a PowComputer for the ring
    """
    raise NotImplementedError("where is mpq_rational_reconstruction declared?")
    #mpq_rational_reconstruction(out, x, prime_pow.pow_mpz_t_tmp(prec))

    ## if valshift is nonzero then we starte with x as a p-adic unit,
    ## so there will be no powers of p in the numerator or denominator
    ## and the following operations yield reduced rationals.
    #if valshift > 0:
    #    mpz_mul(mpq_numref(out), mpq_numref(out), prime_pow.pow_mpz_t_tmp(valshift))
    #elif valshift < 0:
    #    mpz_mul(mpq_denref(out), mpq_denref(out), prime_pow.pow_mpz_t_tmp(-valshift))

cdef inline int cconv_shared(mpz_t out, x, long prec, long valshift, PowComputer_class prime_pow) except -2:
    """
    Conversion from other Sage types.

    INPUT:

    - ``out`` -- an ``mpz_t`` to store the output.

    - ``x`` -- a Sage element that can be converted to a `p`-adic element.

    - ``prec`` -- a long, giving the precision desired: absolute if
                  `valshift = 0`, relative if `valshift != 0`.

    - ``valshift`` -- the power of the uniformizer to divide by before
      storing the result in ``out``.

    - ``prime_pow`` -- a PowComputer for the ring.
    """
    if PyInt_Check(x):
        x = Integer(x)
    elif PY_TYPE_CHECK(x, pari_gen):
        x = x.sage()
    if PY_TYPE_CHECK(x, pAdicGenericElement) or sage.rings.finite_rings.integer_mod.is_IntegerMod(x):
        x = x.lift()
    if PY_TYPE_CHECK(x, Integer):
        if valshift > 0:
            mpz_divexact(out, (<Integer>x).value, prime_pow.pow_mpz_t_tmp(valshift))
            mpz_mod(out, out, prime_pow.pow_mpz_t_tmp(prec))
        elif valshift < 0:
            raise RuntimeError("Integer should not have negative valuation")
        else:
            mpz_mod(out, (<Integer>x).value, prime_pow.pow_mpz_t_tmp(prec))
    elif PY_TYPE_CHECK(x, Rational):
        if valshift == 0:
            mpz_invert(out, mpq_denref((<Rational>x).value), prime_pow.pow_mpz_t_tmp(prec))
            mpz_mul(out, out, mpq_numref((<Rational>x).value))
        elif valshift < 0:
            mpz_divexact(out, mpq_denref((<Rational>x).value), prime_pow.pow_mpz_t_tmp(-valshift))
            mpz_invert(out, out, prime_pow.pow_mpz_t_tmp(prec))
            mpz_mul(out, out, mpq_numref((<Rational>x).value))
        else:
            mpz_invert(out, mpq_denref((<Rational>x).value), prime_pow.pow_mpz_t_tmp(prec))
            mpz_divexact(tmp.value, mpq_numref((<Rational>x).value), prime_pow.pow_mpz_t_tmp(valshift))
            mpz_mul(out, out, tmp.value)
        mpz_mod(out, out, prime_pow.pow_mpz_t_tmp(prec))
    elif PY_TYPE_CHECK(x, list):
        if valshift == 0:
            if len(x) == 0:
                cconv_shared(out, Integer(0), prec, valshift, prime_pow)
            elif len(x) == 1:
                cconv_shared(out, x[0], prec, valshift, prime_pow)
            else:
                raise NotImplementedError("conversion not implemented from non-prime residue field")
        else:
            raise NotImplementedError
    else:
        raise NotImplementedError("No conversion defined for %s which is a %s in %s"%(x,type(x),x.parent() if hasattr(x,"parent") else "no parent"))

cdef inline long cconv_mpz_t_shared(mpz_t out, mpz_t x, long prec, bint absolute, PowComputer_class prime_pow) except -2:
    """
    A fast pathway for conversion of integers that doesn't require
    precomputation of the valuation.

    INPUT:

    - ``out`` -- an ``mpz_t`` to store the output.
    - ``x`` -- an ``mpz_t`` giving the integer to be converted.
    - ``prec`` -- a long, giving the precision desired: absolute or
                  relative depending on the ``absolute`` input.
    - ``absolute`` -- if False then extracts the valuation and returns
                      it, storing the unit in ``out``; if True then
                      just reduces ``x`` modulo the precision.
    - ``prime_pow`` -- a PowComputer for the ring.

    OUTPUT:

    - If ``absolute`` is False then returns the valuation that was
      extracted (``maxordp`` when `x = 0`).
    """
    cdef long val
    if absolute:
        mpz_mod(out, x, prime_pow.pow_mpz_t_tmp(prec))
    elif mpz_sgn(x) == 0:
        mpz_set_ui(out, 0)
        return maxordp
    else:
        val = mpz_remove(out, x, prime_pow.prime.value)
        mpz_mod(out, out, prime_pow.pow_mpz_t_tmp(prec))
        return val

cdef inline int cconv_mpz_t_out_shared(mpz_t out, mpz_t x, long valshift, long prec, PowComputer_class prime_pow) except -1:
    """
    Converts the underlying `p`-adic element into an integer if
    possible.

    - ``out`` -- stores the resulting integer as an integer between 0
      and `p^{prec + valshift}`.
    - ``x`` -- an ``mpz_t`` giving the underlying `p`-adic element.
    - ``valshift`` -- a long giving the power of `p` to shift `x` by.
    -` ``prec`` -- a long, the precision of ``x``: currently not used.
    - ``prime_pow`` -- a PowComputer for the ring.
    """
    if valshift == 0:
        mpz_set(out, x)
    elif valshift < 0:
        raise ValueError("negative valuation")
    else:
        mpz_mul(out, x, prime_pow.pow_mpz_t_tmp(valshift))<|MERGE_RESOLUTION|>--- conflicted
+++ resolved
@@ -27,13 +27,10 @@
 #*****************************************************************************
 
 from cpython.int cimport *
-<<<<<<< HEAD
 from cpython.tuple cimport *
 from cpython.list cimport *
-=======
 from sage.ext.stdsage cimport PY_NEW
 from sage.libs.gmp.all cimport *
->>>>>>> 83bef8d5
 from sage.rings.integer cimport Integer
 from sage.rings.rational cimport Rational
 from sage.rings.padics.padic_generic_element cimport pAdicGenericElement
@@ -46,12 +43,9 @@
 # The following Integer is used so that the functions here don't need to initialize an mpz_t.
 cdef Integer tmp = PY_NEW(Integer)
 
-<<<<<<< HEAD
 include "sage/libs/pari/decl.pxi"
 include "sage/ext/python.pxi"
 include "sage/ext/stdsage.pxi"
-=======
->>>>>>> 83bef8d5
 
 cdef long get_ordp(x, PowComputer_class prime_pow) except? -10000:
     """
@@ -99,13 +93,9 @@
             while n % p == 0:
                 k += 1
                 n = n / p
-<<<<<<< HEAD
         else:
             return get_ordp(Integer(x), prime_pow)
-    elif PY_TYPE_CHECK(x, Integer):
-=======
-    if isinstance(x, Integer):
->>>>>>> 83bef8d5
+    elif isinstance(x, Integer):
         if mpz_sgn((<Integer>x).value) == 0:
             return maxordp
         k = mpz_remove(tmp.value, (<Integer>x).value, prime_pow.prime.value)
@@ -115,7 +105,6 @@
         k = mpz_remove(tmp.value, mpq_numref((<Rational>x).value), prime_pow.prime.value)
         if k == 0:
             k = -mpz_remove(tmp.value, mpq_denref((<Rational>x).value), prime_pow.prime.value)
-<<<<<<< HEAD
     elif PyList_Check(x) or PyTuple_Check(x):
         f = prime_pow.f
         if (e == 1 and len(x) > f) or (e != 1 and len(x) > e):
@@ -138,16 +127,13 @@
             if e != 1: shift += 1
         # We don't want to multiply by e again.
         return k
-    elif PY_TYPE_CHECK(x, pAdicGenericElement):
+    elif isinstance(x, pAdicGenericElement):
         k = (<pAdicGenericElement>x).valuation_c()
         if not (<pAdicGenericElement>x)._is_base_elt(prime_pow.prime):
             return k
-    elif PY_TYPE_CHECK(x, pari_gen):
-=======
     elif isinstance(x, pAdicGenericElement) and (<pAdicGenericElement>x)._is_base_elt(prime_pow.prime):
         k = (<pAdicGenericElement>x).valuation_c()
     elif isinstance(x, pari_gen):
->>>>>>> 83bef8d5
         pari_tmp = (<pari_gen>x).g
         if typ(pari_tmp) == t_PADIC:
             k = valp(pari_tmp)
@@ -198,7 +184,6 @@
     cdef GEN pari_tmp
     if PyInt_Check(x) or isinstance(x, Integer) or isinstance(x, Rational):
         return maxordp
-<<<<<<< HEAD
     elif PyList_Check(x) or PyTuple_Check(x):
         k = maxordp
         shift = 0
@@ -213,21 +198,12 @@
             if e != 1: shift += 1
         # We don't want to multiply by e again.
         return k
-    elif PY_TYPE_CHECK(x, pAdicGenericElement):
-=======
     elif isinstance(x, pAdicGenericElement) and (<pAdicGenericElement>x)._is_base_elt(prime_pow.prime):
->>>>>>> 83bef8d5
         if (<pAdicGenericElement>x)._is_exact_zero():
             return maxordp
         prec = <Integer>x.precision_absolute()
         k = mpz_get_si(prec.value)
-<<<<<<< HEAD
-        if not (<pAdicGenericElement>x)._is_base_elt(prime_pow.prime):
-            return k
-    elif PY_TYPE_CHECK(x, pari_gen):
-=======
     elif isinstance(x, pari_gen):
->>>>>>> 83bef8d5
         pari_tmp = (<pari_gen>x).g
         # since get_ordp has been called typ(x.g) == t_PADIC
         k = valp(pari_tmp) + precp(pari_tmp)
@@ -412,11 +388,11 @@
     """
     if PyInt_Check(x):
         x = Integer(x)
-    elif PY_TYPE_CHECK(x, pari_gen):
+    elif isinstance(x, pari_gen):
         x = x.sage()
-    if PY_TYPE_CHECK(x, pAdicGenericElement) or sage.rings.finite_rings.integer_mod.is_IntegerMod(x):
+    if isinstance(x, pAdicGenericElement) or sage.rings.finite_rings.integer_mod.is_IntegerMod(x):
         x = x.lift()
-    if PY_TYPE_CHECK(x, Integer):
+    if isinstance(x, Integer):
         if valshift > 0:
             mpz_divexact(out, (<Integer>x).value, prime_pow.pow_mpz_t_tmp(valshift))
             mpz_mod(out, out, prime_pow.pow_mpz_t_tmp(prec))
@@ -424,7 +400,7 @@
             raise RuntimeError("Integer should not have negative valuation")
         else:
             mpz_mod(out, (<Integer>x).value, prime_pow.pow_mpz_t_tmp(prec))
-    elif PY_TYPE_CHECK(x, Rational):
+    elif isinstance(x, Rational):
         if valshift == 0:
             mpz_invert(out, mpq_denref((<Rational>x).value), prime_pow.pow_mpz_t_tmp(prec))
             mpz_mul(out, out, mpq_numref((<Rational>x).value))
@@ -437,7 +413,7 @@
             mpz_divexact(tmp.value, mpq_numref((<Rational>x).value), prime_pow.pow_mpz_t_tmp(valshift))
             mpz_mul(out, out, tmp.value)
         mpz_mod(out, out, prime_pow.pow_mpz_t_tmp(prec))
-    elif PY_TYPE_CHECK(x, list):
+    elif isinstance(x, list):
         if valshift == 0:
             if len(x) == 0:
                 cconv_shared(out, Integer(0), prec, valshift, prime_pow)
