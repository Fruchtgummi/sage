r"""
The functions in this file are used in creating new p-adic elements.

When creating a p-adic element, the user can specify that the absolute
precision be bounded and/or that the relative precision be bounded.
Moreover, different p-adic parents impose their own bounds on the
relative or absolute precision of their elements.  The precision
determines to what power of `p` the defining data will be reduced, but
the valuation of the resulting element needs to be determined before
the element is created.  Moreover, some defining data can impose their
own precision bounds on the result.

AUTHORS:

- David Roe (2012-03-01)
"""

#*****************************************************************************
#       Copyright (C) 2007-2013 David Roe <roed.math@gmail.com>
#                               William Stein <wstein@gmail.com>
#
#  Distributed under the terms of the GNU General Public License (GPL)
#  as published by the Free Software Foundation; either version 2 of
#  the License, or (at your option) any later version.
#
#                  http://www.gnu.org/licenses/
#*****************************************************************************

from cpython.int cimport *
from cpython.tuple cimport *
from cpython.list cimport *
from sage.ext.stdsage cimport PY_NEW
from sage.libs.gmp.all cimport *
from sage.libs.gmp.rational_reconstruction cimport mpq_rational_reconstruction
from sage.rings.integer cimport Integer
from sage.rings.rational cimport Rational
from sage.rings.padics.padic_generic_element cimport pAdicGenericElement
import sage.rings.finite_rings.integer_mod
from sage.libs.pari.types cimport *
from sage.libs.pari.gen cimport gen as pari_gen
from sage.rings.infinity import infinity
from sage.libs.gmp.rational_reconstruction cimport mpq_rational_reconstruction

cdef long maxordp = (1L << (sizeof(long) * 8 - 2)) - 1
# The following Integer is used so that the functions here don't need to initialize an mpz_t.
cdef Integer temp = PY_NEW(Integer)

cdef long get_ordp(x, PowComputer_class prime_pow) except? -10000:
    """
    This function determines the valuation of the `p`-adic element
    that will result from the given data ``x``.

    Note that the valuation can differ depending on the ring: if the
    new `p`-adic element is being created in a ring with ramification
    then the valuation will be larger.

    Some preprocessing is done in the initialization methods of the element, so
    the type of x is restricted.

    Also note that for some kinds of elements conversion to and from
    Integers and Rationals is done in a custom morphism rather than
    through this function.

    INPUT:

    - ``x`` -- data defining a new p-adic element: a Python int, an
      Integer, Rational, an element of Zp or Qp with the same prime, a
      PARI p-adic element, a list, a tuple, or an IntegerMod.

    - a PowComputer associated to a `p`-adic ring, which determines
      the prime and the ramification degree.

    OUTPUT:

    - a long, giving the valuation of the resulting `p`-adic element.
      If the input is zero, returns ``maxordp``
    """
    cdef long k, n, p, curterm, shift, f, e = prime_pow.e
    cdef Integer value
    cdef GEN pari_tmp
    if PyInt_Check(x):
        if x == 0:
            return maxordp
<<<<<<< HEAD
        else:
            return get_ordp(Integer(x), prime_pow)
    if isinstance(x, Integer):
=======
        try:
            n = PyInt_AsLong(x)
        except OverflowError:
            return get_ordp(Integer(x), prime_pow)
        else:
            if mpz_fits_slong_p(prime_pow.prime.value) == 0:
                # x is not divisible by p
                return 0
            p = mpz_get_si(prime_pow.prime.value)
            k = 0
            while n % p == 0:
                k += 1
                n = n / p
    elif isinstance(x, Integer):
>>>>>>> 5ba4124a
        if mpz_sgn((<Integer>x).value) == 0:
            return maxordp
        k = mpz_remove(temp.value, (<Integer>x).value, prime_pow.prime.value)
    elif isinstance(x, Rational):
        if mpq_sgn((<Rational>x).value) == 0:
            return maxordp
        k = mpz_remove(temp.value, mpq_numref((<Rational>x).value), prime_pow.prime.value)
        if k == 0:
            k = -mpz_remove(temp.value, mpq_denref((<Rational>x).value), prime_pow.prime.value)
<<<<<<< HEAD
    elif isinstance(x, list) or isinstance(x, tuple):
=======
    elif isinstance(x, (list,tuple)):
>>>>>>> 5ba4124a
        f = prime_pow.f
        if (e == 1 and len(x) > f) or (e != 1 and len(x) > e):
            # could reduce modulo the defining polynomial but that isn't currently supported
            raise ValueError("List too long")
        k = maxordp
        shift = 0
        for a in x:
<<<<<<< HEAD
            if isinstance(a, list) or isinstance(a, tuple):
                if e == 1 or f == 1:
                    raise ValueError("nested lists not allowed for unramified and eisenstein extensions")
                for b in a:
                    if isinstance(b, list) or isinstance(b, tuple):
=======
            if isinstance(a, (list,tuple)):
                if e == 1 or f == 1:
                    raise ValueError("nested lists not allowed for unramified and eisenstein extensions")
                for b in a:
                    if isinstance(b, (list,tuple)):
>>>>>>> 5ba4124a
                        raise ValueError("list nesting too deep")
                    curterm = get_ordp(b, prime_pow)
                    k = min(k, curterm + shift)
            else:
                curterm = get_ordp(a, prime_pow)
                k = min(k, curterm + shift)
            if e != 1: shift += 1
        # We don't want to multiply by e again.
        return k
    elif isinstance(x, pAdicGenericElement) and (<pAdicGenericElement>x)._is_base_elt(prime_pow.prime):
        k = (<pAdicGenericElement>x).valuation_c()
        if not (<pAdicGenericElement>x)._is_base_elt(prime_pow.prime):
            return k
    elif isinstance(x, pari_gen):
        pari_tmp = (<pari_gen>x).g
        if typ(pari_tmp) == t_PADIC:
            k = valp(pari_tmp)
        else: # t_INT and t_FRAC were converted before this function
            raise TypeError("unsupported coercion from pari: only p-adics, integers and rationals allowed")
    elif sage.rings.finite_rings.integer_mod.is_IntegerMod(x):
        value = <Integer>x.lift()
        if mpz_sgn(value.value) == 0:
            return maxordp
        k = mpz_remove(temp.value, value.value, prime_pow.prime.value)
    else:
<<<<<<< HEAD
        raise TypeError("Unsupported type: %s"%type(x))
=======
        raise TypeError("Unsupported type")
>>>>>>> 5ba4124a
    # Should check for overflow
    return k * e

cdef long get_preccap(x, PowComputer_class prime_pow) except? -10000:
    """
    This function determines the maximum absolute precision possible
    for an element created from the given data ``x``.

    Note that the valuation can differ depending on the ring: if the
    new `p`-adic element is being created in a ring with ramification
    then the precision bound will be larger.

    Some preprocessing is done in the initialization methods of the element, so
    the type of x is restricted.

    Also note that for some kinds of elements conversion to and from
    Integers and Rationals is done in a custom morphism rather than
    through this function.

    INPUT:

    - ``x`` -- data defining a new p-adic element: an Integer,
      Rational, an element of Zp or Qp with the same prime, a PARI
      p-adic element, a list, a tuple, or an IntegerMod.
    - ``prime_pow`` -- the PowComputer for the ring into which ``x``
      is being converted.  This is used to determine the prime and the
      ramification degree.

    OUTPUT:

    - a long, giving the absolute precision modulo which the input is
      defined.  If the input is exact, returns ``maxordp``
    """
    cdef long k, shift, e = prime_pow.e
    cdef Integer prec
    cdef GEN pari_tmp
    if PyInt_Check(x) or isinstance(x, Integer) or isinstance(x, Rational):
        return maxordp
<<<<<<< HEAD
    elif isinstance(x, (list, tuple)):
        k = maxordp
        shift = 0
        for a in x:
            if isinstance(a, (list, tuple)):
=======
    elif isinstance(x, (list,tuple)):
        k = maxordp
        shift = 0
        for a in x:
            if isinstance(a, (list,tuple)):
>>>>>>> 5ba4124a
                for b in a:
                    curterm = get_preccap(b, prime_pow)
                    k = min(k, curterm + shift)
            else:
                curterm = get_preccap(a, prime_pow)
                k = min(k, curterm + shift)
            if e != 1: shift += 1
        # We don't want to multiply by e again.
        return k
    elif isinstance(x, pAdicGenericElement) and (<pAdicGenericElement>x)._is_base_elt(prime_pow.prime):
        if (<pAdicGenericElement>x)._is_exact_zero():
            return maxordp
        prec = <Integer>x.precision_absolute()
        k = mpz_get_si(prec.value)
        if not (<pAdicGenericElement>x)._is_base_elt(prime_pow.prime):
            return k
    elif isinstance(x, pari_gen):
        pari_tmp = (<pari_gen>x).g
        # since get_ordp has been called typ(x.g) == t_PADIC
        k = valp(pari_tmp) + precp(pari_tmp)
    elif sage.rings.finite_rings.integer_mod.is_IntegerMod(x):
        k = mpz_remove(temp.value, (<Integer>x.modulus()).value, prime_pow.prime.value)
        if mpz_cmp_ui(temp.value, 1) != 0:
            raise TypeError("cannot coerce from the given integer mod ring (not a power of the same prime)")
    else:
        raise RuntimeError
    return k * e

cdef long comb_prec(iprec, long prec) except? -10000:
    """
    This function returns the minimum of iprec and prec.

    INPUT:

    - ``iprec`` -- either infinity, an Integer, a Python int or
      something that can be converted to an Integer.

    - ``prec`` -- a long.
    """
    if iprec is infinity: return prec
    cdef Integer intprec
    if isinstance(iprec, Integer):
        intprec = <Integer>iprec
        if mpz_cmp_si(intprec.value, prec) >= 0:
            return prec
        if mpz_fits_slong_p(intprec.value) == 0:
            raise OverflowError("precision overflow")
        return mpz_get_si(intprec.value)
    if isinstance(iprec, int):
        return min(PyInt_AS_LONG(iprec), prec)
    return comb_prec(Integer(iprec), prec)

cdef int _process_args_and_kwds(long *aprec, long *rprec, args, kwds, bint absolute, PowComputer_class prime_pow) except -1:
    """
    This function obtains values for absprec and relprec from a
    combination of positional and keyword arguments.

    When creating a p-adic element, the user can pass in two arguments: ``absprec`` and ``relprec``.
    In implementing morphisms to speed up conversion from Integers and Rationals,
    we need to determine ``absprec`` and ``relprec`` from the ``args`` and ``kwds`` arguments of
    ``_call_with_args``.  This function collects the code to do so.

    INPUT:

    - ``args`` -- a tuple of positional arguments (at most two)

    - ``kwds`` -- a dictionary of keyword arguments (only
      ``'relprec'`` and ``'absprec'`` are used)

    - ``absolute`` -- (boolean) True if the precision cap of the ring
      is a cap on absolute precision, False if a cap on relative
      precision.

    - ``prime_pow`` -- a
      :class:`sage.rings.padics.pow_computer.PowComputer_class`
      instance

    OUTPUT:

    - ``aprec`` -- (first argument) the maximum absolute precision of
      the resulting element.

    - ``rprec`` -- (second argument) the maximum relative precision of
      the resulting element.

    - error status
    """
    if "empty" in kwds:
        # For backward compatibility
        aprec[0] = 0
        rprec[0] = 0
        return 0
    if len(args) > 2:
        raise TypeError("too many positional arguments")
    if len(args) == 2:
        if "relprec" in kwds:
            raise TypeError("_call_with_args() got multiple values for keyword argument 'relprec'")
        relprec = args[1]
    else:
        relprec = kwds.get("relprec",infinity)
    if len(args) >= 1:
        if "absprec" in kwds:
            raise TypeError("_call_with_args() got multiple values for keyword argument 'absprec'")
        absprec = args[0]
    else:
        absprec = kwds.get("absprec",infinity)
    if absolute:
        aprec[0] = comb_prec(absprec, prime_pow.prec_cap)
        rprec[0] = comb_prec(relprec, maxordp)
    else:
        rprec[0] = comb_prec(relprec, prime_pow.prec_cap)
        aprec[0] = comb_prec(absprec, maxordp)

cdef inline long cconv_mpq_t_shared(mpz_t out, mpq_t x, long prec, bint absolute, PowComputer_class prime_pow) except? -10000:
    """
    A fast pathway for conversion of rationals that doesn't require
    precomputation of the valuation.

    INPUT:

    - ``out`` -- an ``mpz_t`` to store the output.
    - ``x`` -- an ``mpq_t`` giving the integer to be converted.
    - ``prec`` -- a long, giving the precision desired: absolute or
      relative depending on the ``absolute`` input.
    - ``absolute`` -- if False then extracts the valuation and returns
                      it, storing the unit in ``out``; if True then
                      just reduces ``x`` modulo the precision.
    - ``prime_pow`` -- a PowComputer for the ring.

    OUTPUT:

    - If ``absolute`` is False then returns the valuation that was
      extracted (``maxordp`` when `x = 0`).
    """
    cdef long numval, denval
    cdef bint success
    if prec <= 0:
        raise ValueError
    if absolute:
        success = mpz_invert(out, mpq_denref(x), prime_pow.pow_mpz_t_tmp(prec))
        if not success:
            raise ValueError("p divides denominator")
        mpz_mul(out, out, mpq_numref(x))
        mpz_mod(out, out, prime_pow.pow_mpz_t_tmp(prec))
    elif mpq_sgn(x) == 0:
        mpz_set_ui(out, 0)
        return maxordp
    else:
        denval = mpz_remove(out, mpq_denref(x), prime_pow.prime.value)
        mpz_invert(out, out, prime_pow.pow_mpz_t_tmp(prec))
        if denval == 0:
            numval = mpz_remove(temp.value, mpq_numref(x), prime_pow.prime.value)
            mpz_mul(out, out, temp.value)
        else:
            numval = 0
            mpz_mul(out, out, mpq_numref(x))
        mpz_mod(out, out, prime_pow.pow_mpz_t_tmp(prec))
        return numval - denval

cdef inline int cconv_mpq_t_out_shared(mpq_t out, mpz_t x, long valshift, long prec, PowComputer_class prime_pow) except -1:
    """
    Converts the underlying `p`-adic element into a rational

    - ``out`` -- gives a rational approximating the input.  Currently uses rational reconstruction but
                 may change in the future to use a more naive method
    - ``x`` -- an ``mpz_t`` giving the underlying `p`-adic element
    - ``valshift`` -- a long giving the power of `p` to shift `x` by
    -` ``prec`` -- a long, the precision of ``x``, used in rational reconstruction
    - ``prime_pow`` -- a PowComputer for the ring
    """
    mpq_rational_reconstruction(out, x, prime_pow.pow_mpz_t_tmp(prec))

    # if valshift is nonzero then we starte with x as a p-adic unit,
    # so there will be no powers of p in the numerator or denominator
    # and the following operations yield reduced rationals.
    if valshift > 0:
        mpz_mul(mpq_numref(out), mpq_numref(out), prime_pow.pow_mpz_t_tmp(valshift))
    elif valshift < 0:
        mpz_mul(mpq_denref(out), mpq_denref(out), prime_pow.pow_mpz_t_tmp(-valshift))

cdef inline int cconv_shared(mpz_t out, x, long prec, long valshift, PowComputer_class prime_pow) except -2:
    """
    Conversion from other Sage types.

    INPUT:

    - ``out`` -- an ``mpz_t`` to store the output.

    - ``x`` -- a Sage element that can be converted to a `p`-adic element.

    - ``prec`` -- a long, giving the precision desired: absolute if
                  `valshift = 0`, relative if `valshift != 0`.

    - ``valshift`` -- the power of the uniformizer to divide by before
      storing the result in ``out``.

    - ``prime_pow`` -- a PowComputer for the ring.
    """
    if PyInt_Check(x):
        x = Integer(x)
    elif isinstance(x, pari_gen):
        x = x.sage()
    if isinstance(x, pAdicGenericElement) or sage.rings.finite_rings.integer_mod.is_IntegerMod(x):
        x = x.lift()
    if isinstance(x, Integer):
        if valshift > 0:
            mpz_divexact(out, (<Integer>x).value, prime_pow.pow_mpz_t_tmp(valshift))
            mpz_mod(out, out, prime_pow.pow_mpz_t_tmp(prec))
        elif valshift < 0:
            raise RuntimeError("Integer should not have negative valuation")
        else:
            mpz_mod(out, (<Integer>x).value, prime_pow.pow_mpz_t_tmp(prec))
    elif isinstance(x, Rational):
        if valshift == 0:
            mpz_invert(out, mpq_denref((<Rational>x).value), prime_pow.pow_mpz_t_tmp(prec))
            mpz_mul(out, out, mpq_numref((<Rational>x).value))
        elif valshift < 0:
            mpz_divexact(out, mpq_denref((<Rational>x).value), prime_pow.pow_mpz_t_tmp(-valshift))
            mpz_invert(out, out, prime_pow.pow_mpz_t_tmp(prec))
            mpz_mul(out, out, mpq_numref((<Rational>x).value))
        else:
            mpz_invert(out, mpq_denref((<Rational>x).value), prime_pow.pow_mpz_t_tmp(prec))
            mpz_divexact(temp.value, mpq_numref((<Rational>x).value), prime_pow.pow_mpz_t_tmp(valshift))
            mpz_mul(out, out, temp.value)
        mpz_mod(out, out, prime_pow.pow_mpz_t_tmp(prec))
    elif isinstance(x, list):
        if valshift == 0:
            if len(x) == 0:
                cconv_shared(out, Integer(0), prec, valshift, prime_pow)
            elif len(x) == 1:
                cconv_shared(out, x[0], prec, valshift, prime_pow)
            else:
                raise NotImplementedError("conversion not implemented from non-prime residue field")
        else:
            raise NotImplementedError
    else:
        raise NotImplementedError("No conversion defined for %s which is a %s in %s"%(x,type(x),x.parent() if hasattr(x,"parent") else "no parent"))

cdef inline long cconv_mpz_t_shared(mpz_t out, mpz_t x, long prec, bint absolute, PowComputer_class prime_pow) except -2:
    """
    A fast pathway for conversion of integers that doesn't require
    precomputation of the valuation.

    INPUT:

    - ``out`` -- an ``mpz_t`` to store the output.
    - ``x`` -- an ``mpz_t`` giving the integer to be converted.
    - ``prec`` -- a long, giving the precision desired: absolute or
                  relative depending on the ``absolute`` input.
    - ``absolute`` -- if False then extracts the valuation and returns
                      it, storing the unit in ``out``; if True then
                      just reduces ``x`` modulo the precision.
    - ``prime_pow`` -- a PowComputer for the ring.

    OUTPUT:

    - If ``absolute`` is False then returns the valuation that was
      extracted (``maxordp`` when `x = 0`).
    """
    cdef long val
    if absolute:
        mpz_mod(out, x, prime_pow.pow_mpz_t_tmp(prec))
    elif mpz_sgn(x) == 0:
        mpz_set_ui(out, 0)
        return maxordp
    else:
        val = mpz_remove(out, x, prime_pow.prime.value)
        mpz_mod(out, out, prime_pow.pow_mpz_t_tmp(prec))
        return val

cdef inline int cconv_mpz_t_out_shared(mpz_t out, mpz_t x, long valshift, long prec, PowComputer_class prime_pow) except -1:
    """
    Converts the underlying `p`-adic element into an integer if
    possible.

    - ``out`` -- stores the resulting integer as an integer between 0
      and `p^{prec + valshift}`.
    - ``x`` -- an ``mpz_t`` giving the underlying `p`-adic element.
    - ``valshift`` -- a long giving the power of `p` to shift `x` by.
    -` ``prec`` -- a long, the precision of ``x``: currently not used.
    - ``prime_pow`` -- a PowComputer for the ring.
    """
    if valshift == 0:
        mpz_set(out, x)
    elif valshift < 0:
        raise ValueError("negative valuation")
    else:
        mpz_mul(out, x, prime_pow.pow_mpz_t_tmp(valshift))<|MERGE_RESOLUTION|>--- conflicted
+++ resolved
@@ -81,15 +81,6 @@
     if PyInt_Check(x):
         if x == 0:
             return maxordp
-<<<<<<< HEAD
-        else:
-            return get_ordp(Integer(x), prime_pow)
-    if isinstance(x, Integer):
-=======
-        try:
-            n = PyInt_AsLong(x)
-        except OverflowError:
-            return get_ordp(Integer(x), prime_pow)
         else:
             if mpz_fits_slong_p(prime_pow.prime.value) == 0:
                 # x is not divisible by p
@@ -100,7 +91,6 @@
                 k += 1
                 n = n / p
     elif isinstance(x, Integer):
->>>>>>> 5ba4124a
         if mpz_sgn((<Integer>x).value) == 0:
             return maxordp
         k = mpz_remove(temp.value, (<Integer>x).value, prime_pow.prime.value)
@@ -110,11 +100,7 @@
         k = mpz_remove(temp.value, mpq_numref((<Rational>x).value), prime_pow.prime.value)
         if k == 0:
             k = -mpz_remove(temp.value, mpq_denref((<Rational>x).value), prime_pow.prime.value)
-<<<<<<< HEAD
-    elif isinstance(x, list) or isinstance(x, tuple):
-=======
     elif isinstance(x, (list,tuple)):
->>>>>>> 5ba4124a
         f = prime_pow.f
         if (e == 1 and len(x) > f) or (e != 1 and len(x) > e):
             # could reduce modulo the defining polynomial but that isn't currently supported
@@ -122,19 +108,11 @@
         k = maxordp
         shift = 0
         for a in x:
-<<<<<<< HEAD
-            if isinstance(a, list) or isinstance(a, tuple):
-                if e == 1 or f == 1:
-                    raise ValueError("nested lists not allowed for unramified and eisenstein extensions")
-                for b in a:
-                    if isinstance(b, list) or isinstance(b, tuple):
-=======
             if isinstance(a, (list,tuple)):
                 if e == 1 or f == 1:
                     raise ValueError("nested lists not allowed for unramified and eisenstein extensions")
                 for b in a:
                     if isinstance(b, (list,tuple)):
->>>>>>> 5ba4124a
                         raise ValueError("list nesting too deep")
                     curterm = get_ordp(b, prime_pow)
                     k = min(k, curterm + shift)
@@ -160,11 +138,7 @@
             return maxordp
         k = mpz_remove(temp.value, value.value, prime_pow.prime.value)
     else:
-<<<<<<< HEAD
         raise TypeError("Unsupported type: %s"%type(x))
-=======
-        raise TypeError("Unsupported type")
->>>>>>> 5ba4124a
     # Should check for overflow
     return k * e
 
@@ -203,19 +177,11 @@
     cdef GEN pari_tmp
     if PyInt_Check(x) or isinstance(x, Integer) or isinstance(x, Rational):
         return maxordp
-<<<<<<< HEAD
-    elif isinstance(x, (list, tuple)):
-        k = maxordp
-        shift = 0
-        for a in x:
-            if isinstance(a, (list, tuple)):
-=======
     elif isinstance(x, (list,tuple)):
         k = maxordp
         shift = 0
         for a in x:
             if isinstance(a, (list,tuple)):
->>>>>>> 5ba4124a
                 for b in a:
                     curterm = get_preccap(b, prime_pow)
                     k = min(k, curterm + shift)
