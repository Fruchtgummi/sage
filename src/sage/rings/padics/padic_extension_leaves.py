--- conflicted
+++ resolved
@@ -56,14 +56,13 @@
 from qadic_flint_CA import qAdicCappedAbsoluteElement
 from qadic_flint_FM import qAdicFixedModElement
 
-<<<<<<< HEAD
 from padic_laurent_FM_element import pAdicLaurentFMElement
 from padic_laurent_CR_element import pAdicLaurentCRElement
 from padic_laurent_CA_element import pAdicLaurentCAElement
 
 from padic_general_FM_element import pAdicGeneralFMElement
 from padic_general_CR_element import pAdicGeneralCRElement
-=======
+
 def _make_integral_poly(prepoly, p, prec):
     """
     Converts a defining polynomial into one with integral coefficients.
@@ -99,7 +98,6 @@
     if Zpoly.base_ring() is not ZZ:
         Zpoly = Zpoly.change_ring(Zmod(p**prec)).change_ring(ZZ)
     return Zpoly
->>>>>>> fde9609f
 
 class UnramifiedExtensionRingCappedRelative(UnramifiedExtensionGeneric, pAdicCappedRelativeRingGeneric):
     """
@@ -108,11 +106,7 @@
         sage: R.<a> = ZqCR(27,10000); R == loads(dumps(R))
         True
     """
-<<<<<<< HEAD
-    def __init__(self, prepoly, poly, prec, halt, print_mode, names):
-=======
-    def __init__(self, prepoly, poly, prec, halt, print_mode, shift_seed, names, implementation='NTL'):
->>>>>>> fde9609f
+    def __init__(self, prepoly, poly, prec, halt, print_mode, names, implementation="NTL"):
         """
         A capped relative representation of Zq.
 
@@ -169,11 +163,7 @@
         sage: R.<a> = QqCR(27,10000); R == loads(dumps(R))
         True
     """
-<<<<<<< HEAD
-    def __init__(self, prepoly, poly, prec, halt, print_mode, names):
-=======
-    def __init__(self, prepoly, poly, prec, halt, print_mode, shift_seed, names, implementation='NTL'):
->>>>>>> fde9609f
+    def __init__(self, prepoly, poly, prec, halt, print_mode, names, implementation="NTL"):
         """
         A representation of Qq.
 
@@ -232,11 +222,7 @@
         sage: R.<a> = ZqCA(27,10000); R == loads(dumps(R))
         True
     """
-<<<<<<< HEAD
-    def __init__(self, prepoly, poly, prec, halt, print_mode, names):
-=======
-    def __init__(self, prepoly, poly, prec, halt, print_mode, shift_seed, names, implementation='NTL'):
->>>>>>> fde9609f
+    def __init__(self, prepoly, poly, prec, halt, print_mode, names, implementation="NTL"):
         """
         A capped absolute representation of Zq.
 
@@ -295,11 +281,7 @@
         sage: R.<a> = ZqFM(27,10000); R == loads(dumps(R))
         True
     """
-<<<<<<< HEAD
-    def __init__(self, prepoly, poly, prec, halt, print_mode, names):
-=======
-    def __init__(self, prepoly, poly, prec, halt, print_mode, shift_seed, names, implementation='NTL'):
->>>>>>> fde9609f
+    def __init__(self, prepoly, poly, prec, halt, print_mode, names, implementation="NTL"):
         """
         A fixed modulus representation of Zq.
 
@@ -355,11 +337,7 @@
         sage: W.<w> = R.ext(f); W == loads(dumps(W))
         True
     """
-<<<<<<< HEAD
-    def __init__(self, prepoly, poly, prec, halt, print_mode, names):
-=======
-    def __init__(self, prepoly, poly, prec, halt, print_mode, shift_seed, names, implementation='NTL'):
->>>>>>> fde9609f
+    def __init__(self, prepoly, poly, prec, halt, print_mode, names, implementation="NTL"):
         """
         A capped relative representation of an eisenstein extension of Zp.
 
@@ -416,11 +394,7 @@
         sage: W.<w> = R.ext(f); W == loads(dumps(W))
         True
     """
-<<<<<<< HEAD
-    def __init__(self, prepoly, poly, prec, halt, print_mode, names):
-=======
-    def __init__(self, prepoly, poly, prec, halt, print_mode, shift_seed, names, implementation='NTL'):
->>>>>>> fde9609f
+    def __init__(self, prepoly, poly, prec, halt, print_mode, names, implementation="NTL"):
         """
         A capped relative representation of an eisenstein extension of Qp.
 
@@ -478,11 +452,7 @@
         sage: W.<w> = R.ext(f); W == loads(dumps(W))
         True
     """
-<<<<<<< HEAD
-    def __init__(self, prepoly, poly, prec, halt, print_mode, names):
-=======
     def __init__(self, prepoly, poly, prec, halt, print_mode, shift_seed, names, implementation):
->>>>>>> fde9609f
         """
         A capped absolute representation of an eisenstein extension of Zp.
 
@@ -508,11 +478,7 @@
 
             sage: R = ZpCA(3, 10000, print_pos=False); S.<x> = ZZ[]; f = x^3 + 9*x - 3
             sage: W.<w> = R.ext(f); W #indirect doctest
-<<<<<<< HEAD
-            Eisenstein Extension in w defined by (1 + O(3^10000))*x^3 + (3^2 + O(3^10000))*x + (-3 + 3^10000 + O(3^10000)) of 3-adic Ring with capped absolute precision 10000
-=======
             Eisenstein Extension of 3-adic Ring with capped absolute precision 10000 in w defined by (1 + O(3^10000))*x^3 + (3^2 + O(3^10000))*x + (-3 + O(3^10000))
->>>>>>> fde9609f
             sage: W.precision_cap()
             30000
 
@@ -543,11 +509,7 @@
         sage: W.<w> = R.ext(f, check=False); W == loads(dumps(W))
         True
     """
-<<<<<<< HEAD
-    def __init__(self, prepoly, poly, prec, halt, print_mode, names):
-=======
-    def __init__(self, prepoly, poly, prec, halt, print_mode, shift_seed, names, implementation='NTL'):
->>>>>>> fde9609f
+    def __init__(self, prepoly, poly, prec, halt, print_mode, names, implementation="NTL"):
         """
         A fixed modulus representation of an eisenstein extension of Zp.
 
