from sage.all import *

verbose = False

timeout = 10

def report(F, title):
    systems = ['sage', 'magma']
    print '\n\n'
    print '='*70
    print ' '*10 + title
    print '='*70
    os.system('uname -a')
    print '\n'
    for f in F:
        print "-"*70
        print f.__doc__.strip()
        print ('%15s'*len(systems))%tuple(systems)
        w = []
        for s in systems:
            alarm(timeout)
            try:
                t = f(system=s)
            except KeyboardInterrupt:
                t = -timeout
            alarm(0)
            w.append(t)
        w.append(w[0]/w[1])
        w = tuple(w)

        print ('%15.3f'*len(w))%w


#######################################################################
# Dense Benchmarks over ZZ
#######################################################################

def report_ZZ():
<<<<<<< HEAD
    """
    Reports all the benchmarks for integer matrices and few
    rational matrices.
    TODO: Probably I should start report_QQ as well.
    """
    F = [rank_ZZ, rank2_ZZ, nullspace_ZZ, charpoly_ZZ, smithform_ZZ,
         matrix_multiply_ZZ, det_ZZ, det_QQ]
=======
    F = [vecmat_ZZ, rank_ZZ, rank2_ZZ, charpoly_ZZ, smithform_ZZ,
         det_ZZ, det_QQ, matrix_multiply_ZZ, nullspace_ZZ]
>>>>>>> d3c699d8
    title = 'Dense benchmarks over ZZ'
    report(F, title)

# Integer Nullspace

def nullspace_ZZ(n=300, min=0, max=10, system='sage'):
    """
    Nullspace over ZZ:
    Given a n+1 x n (with n=300) matrix over ZZ with random entries
    between min=0 and max=10, compute the nullspace.
    """
    if system == 'sage':
        A = random_matrix(ZZ, n+1, n, x=min, y=max+1).change_ring(QQ)
        t = cputime()
        v = A.kernel()
        return cputime(t)
    elif system == 'magma':
        code = """
n := %s;
A := RMatrixSpace(RationalField(), n+1,n)![Random(%s,%s) : i in [1..n*(n+1)]];
t := Cputime();
K := Kernel(A);
s := Cputime(t);
"""%(n,min,max)
        if verbose: print code
        magma.eval(code)
        return float(magma.eval('s'))
    else:
        raise ValueError, 'unknown system "%s"'%system


def charpoly_ZZ(n=100, min=0, max=9, system='sage'):
    """
    Characteristic polynomial over ZZ:
    Given a n x n (with n=100) matrix over ZZ with random entries
    between min=0 and max=9, compute the charpoly.
    """
    if system == 'sage':
        A = random_matrix(ZZ, n, n, x=min, y=max+1)
        t = cputime()
        v = A.charpoly()
        return cputime(t)
    elif system == 'magma':
        code = """
n := %s;
A := MatrixAlgebra(IntegerRing(), n)![Random(%s,%s) : i in [1..n^2]];
t := Cputime();
K := CharacteristicPolynomial(A);
s := Cputime(t);
"""%(n,min,max)
        if verbose: print code
        magma.eval(code)
        return float(magma.eval('s'))
    else:
        raise ValueError, 'unknown system "%s"'%system


def rank_ZZ(n=500, min=0, max=9, system='sage'):
    """
    Rank over ZZ:
    Given a n x (n+10) (with n=500) matrix over ZZ with random entries
    between min=0 and max=9, compute the rank.
    """
    if system == 'sage':
        A = random_matrix(ZZ, n, n+10, x=min, y=max+1)
        t = cputime()
        v = A.rank()
        return cputime(t)
    elif system == 'magma':
        code = """
n := %s;
A := RMatrixSpace(IntegerRing(), n, n+10)![Random(%s,%s) : i in [1..n*(n+10)]];
t := Cputime();
K := Rank(A);
s := Cputime(t);
"""%(n,min,max)
        if verbose: print code
        magma.eval(code)
        return float(magma.eval('s'))
    else:
        raise ValueError, 'unknown system "%s"'%system

def rank2_ZZ(n=500, min=0, max=9, system='sage'):
    """
    Rank over ZZ:
    Given a (n + 10) x n (with n=500) matrix over ZZ with random entries
    between min=0 and max=9, compute the rank.
    """
    if system == 'sage':
        A = random_matrix(ZZ, n+10, n, x=min, y=max+1)
        t = cputime()
        v = A.rank()
        return cputime(t)
    elif system == 'magma':
        code = """
n := %s;
A := RMatrixSpace(IntegerRing(), n+10, n)![Random(%s,%s) : i in [1..n*(n+10)]];
t := Cputime();
K := Rank(A);
s := Cputime(t);
"""%(n,min,max)
        if verbose: print code
        magma.eval(code)
        return float(magma.eval('s'))
    else:
        raise ValueError, 'unknown system "%s"'%system

# Smith Form

def smithform_ZZ(n=128, min=0, max=9, system='sage'):
    """
    Smith Form over ZZ:
    Given a n x n (with n=128) matrix over ZZ with random entries
    between min=0 and max=9, compute the Smith normal form.
    """
    if system == 'sage':
        A = random_matrix(ZZ, n, n, x=min, y=max+1)
        t = cputime()
        v = A.elementary_divisors()
        return cputime(t)
    elif system == 'magma':
        code = """
n := %s;
A := MatrixAlgebra(IntegerRing(), n)![Random(%s,%s) : i in [1..n^2]];
t := Cputime();
K := ElementaryDivisors(A);
s := Cputime(t);
"""%(n,min,max)
        if verbose: print code
        magma.eval(code)
        return float(magma.eval('s'))
    else:
        raise ValueError, 'unknown system "%s"'%system


def matrix_multiply_ZZ(n=200, min=-9, max=9, system='sage', times=1):
    """
    Matrix multiplication over ZZ
    Given an n x n (with n=200) matrix A over ZZ with random entries
    between min=-9 and max=9, inclusive, compute A * (A+1).
    """
    if system == 'sage':
        A = random_matrix(ZZ, n, n, x=min, y=max+1)
        B = A + 1
        t = cputime()
        for z in range(times):
            v = A * B
        return cputime(t)/times
    elif system == 'magma':
        code = """
n := %s;
A := MatrixAlgebra(IntegerRing(), n)![Random(%s,%s) : i in [1..n^2]];
B := A + 1;
t := Cputime();
for z in [1..%s] do
    K := A * B;
end for;
s := Cputime(t);
"""%(n,min,max,times)
        if verbose: print code
        magma.eval(code)
        return float(magma.eval('s'))/times
    else:
        raise ValueError, 'unknown system "%s"'%system

def matrix_add_ZZ(n=200, min=-9, max=9, system='sage', times=10):
    """
    Matrix addition over ZZ
    Given an n x n (with n=200) matrix A and B over ZZ with random entries
    between min=-9 and max=9, inclusive, compute A + B.
    """
    if system == 'sage':
        A = random_matrix(ZZ, n, n, x=min, y=max+1)
        B = random_matrix(ZZ, n, n, x=min, y=max+1)
        t = cputime()
        for z in range(times):
            v = A + B
        return cputime(t)/times
    elif system == 'magma':
        code = """
n := %s;
min := %s;
max := %s;
A := MatrixAlgebra(IntegerRing(), n)![Random(min,max) : i in [1..n^2]];
B := MatrixAlgebra(IntegerRing(), n)![Random(min,max) : i in [1..n^2]];
t := Cputime();
for z in [1..%s] do
    K := A + B;
end for;
s := Cputime(t);
"""%(n,min,max,times)
        if verbose: print code
        magma.eval(code)
        return float(magma.eval('s'))/times
    else:
        raise ValueError, 'unknown system "%s"'%system


def det_ZZ(n=400, min=1, max=100, system='sage'):
    """
    Dense integer determinant over ZZ.
    Given an n x n (with n=400) matrix A over ZZ with random entries
    between min=1 and max=100, inclusive, compute det(A).
    """
    if system == 'sage':
        A = random_matrix(ZZ, n, n, x=min, y=max+1)
        t = cputime()
        d = A.determinant()
        return cputime(t)
    elif system == 'magma':
        code = """
n := %s;
A := MatrixAlgebra(IntegerRing(), n)![Random(%s,%s) : i in [1..n^2]];
t := Cputime();
d := Determinant(A);
s := Cputime(t);
"""%(n,min,max)
        if verbose: print code
        magma.eval(code)
        return float(magma.eval('s'))
    else:
        raise ValueError, 'unknown system "%s"'%system


def det_QQ(n=300, num_bound=10, den_bound=10, system='sage'):
    """
    Dense rational determinant over QQ.
    Given an n x n (with n=300) matrix A over QQ with random entries
    with numerator and denominator between min=-10 and 10,
    inclusive, compute det(A).
    """
    if system == 'sage':
        A = random_matrix(QQ, n, n, num_bound=num_bound, den_bound=den_bound)
        t = cputime()
        d = A.determinant()
        return cputime(t)
    elif system == 'magma':
        code = """
n := %s;
A := MatrixAlgebra(RationalField(), n)![Random(%s,%s)/Random(1,%s) : i in [1..n^2]];
t := Cputime();
d := Determinant(A);
s := Cputime(t);
"""%(n,-num_bound, num_bound, den_bound)
        if verbose: print code
        magma.eval(code)
        return float(magma.eval('s'))
    else:
        raise ValueError, 'unknown system "%s"'%system


def vecmat_ZZ(n=500, system='sage', min=-9, max=9, times=200):
    """
    Vector matrix multiplication over ZZ.

    Given an n x n (with n=500) matrix A over ZZ with random entries
    between min=-9 and max=9, inclusive, and v the first row of A,
    compute the product v * A  200 times.
    """
    if system == 'sage':
        A = random_matrix(ZZ, n, n, x=min, y=max+1)
        v = A.row(0)
        t = cputime()
        for z in range(times):
            w = v * A
        return cputime(t)/times
    elif system == 'magma':
        code = """
n := %s;
A := MatrixAlgebra(IntegerRing(), n)![Random(%s,%s) : i in [1..n^2]];
v := A[1];
t := Cputime();
for z in [1..%s] do
    K := v * A;
end for;
s := Cputime(t);
"""%(n,min,max,times)
        if verbose: print code
        magma.eval(code)
        return float(magma.eval('s'))/times
    else:
        raise ValueError, 'unknown system "%s"'%system




#######################################################################
# Dense Benchmarks over GF(p), for small p.
#######################################################################

def report_GF(p=16411):
    """
    Runs all the reports for finite field matrix operations, for
    prime p=16411.
    Note: right now, even though p is an input, it is being ignored!
    If you need to check the performance for other primes, you can
    call individual benchmark functions.
    """
    F = [rank_GF, rank2_GF, nullspace_GF, charpoly_GF,
         matrix_multiply_GF, det_GF]
    title = 'Dense benchmarks over GF with prime %i' % p
    report(F, title)

# Nullspace over GF

def nullspace_GF(n=300, p=16411, system='sage'):
    """
    Given a n+1 x n (with n=300) matrix over GF(p) p=16411 with random
    entries, compute the nullspace.
    """
    if system == 'sage':
        A = random_matrix(GF(p), n, n+1)
        t = cputime()
        v = A.kernel()
        return cputime(t)
    elif system == 'magma':
        code = """
n := %s;
A := Random(RMatrixSpace(GF(%s), n, n+1));
t := Cputime();
K := Kernel(A);
s := Cputime(t);
"""%(n,p)
        if verbose: print code
        magma.eval(code)
        return magma.eval('s')
    else:
        raise ValueError, 'unknown system "%s"'%system


# Characteristic Polynomial over GF

def charpoly_GF(n=100, p=16411, system='sage'):
    """
    Given a n x n (with n=100) matrix over GF with random entries,
    compute the charpoly.
    """
    if system == 'sage':
        A = random_matrix(GF(p), n, n)
        t = cputime()
        v = A.charpoly()
        return cputime(t)
    elif system == 'magma':
        code = """
n := %s;
A := Random(MatrixAlgebra(GF(%s), n));
t := Cputime();
K := CharacteristicPolynomial(A);
s := Cputime(t);
"""%(n,p)
        if verbose: print code
        magma.eval(code)
        return magma.eval('s')
    else:
        raise ValueError, 'unknown system "%s"'%system

def matrix_add_GF(n=1000, p=16411, system='sage',times=100):
    """
    Given two n x n (with n=1000) matrix over GF with random entries,
    add them.
    """
    if system == 'sage':
        A = random_matrix(GF(p), n, n)
        B = random_matrix(GF(p), n, n)
        t = cputime()
        for n in range(times):
            v = A + B
        return cputime(t)
    elif system == 'magma':
        code = """
n := %s;
A := Random(MatrixAlgebra(GF(%s), n));
B := Random(MatrixAlgebra(GF(%s), n));
t := Cputime();
for z in [1..%s] do
    K := A + B;
end for;
s := Cputime(t);
"""%(n,p,p,times)
        if verbose: print code
        magma.eval(code)
        return magma.eval('s')
    else:
        raise ValueError, 'unknown system "%s"'%system



# Matrix multiplication over GF(p)

def matrix_multiply_GF(n=100, p=16411, system='sage', times=3):
    """
    Given an n x n (with n=100) matrix A over GF(p) with random
    entries, compute A * (A+1).
    """
    if system == 'sage':
        A = random_matrix(GF(p), n)
        B = A + 1
        t = cputime()
        for n in range(times):
            v = A * B
        return cputime(t) / times
    elif system == 'magma':
        code = """
n := %s;
A := Random(MatrixAlgebra(GF(%s), n));
B := A + 1;
t := Cputime();
for z in [1..%s] do
    K := A * B;
end for;
s := Cputime(t);
"""%(n,p,times)
        if verbose: print code
        magma.eval(code)
        return float(magma.eval('s'))/times
    else:
        raise ValueError, 'unknown system "%s"'%system


def rank_GF(n=500, p=16411, min=0, max=9, system='sage'):
    """
    Rank over GF:
    Given a n x (n+10) (with n=500) matrix over ZZ with random entries
    between min=0 and max=9, compute the rank.
    """
    if system == 'sage':
        A = random_matrix(GF(p), n, n+10)
        t = cputime()
        v = A.rank()
        return cputime(t)
    elif system == 'magma':
        code = """
n := %s;
A := Random(MatrixAlgebra(GF(%s), n));
t := Cputime();
K := Rank(A);
s := Cputime(t);
"""%(n,p)
        if verbose: print code
        magma.eval(code)
        return float(magma.eval('s'))
    else:
        raise ValueError, 'unknown system "%s"'%system

def rank2_GF(n=500, p=16411, min=0, max=9, system='sage'):
    """
    Rank over GF(p):
    Given a (n + 10) x n (with n=500) matrix over GF(p) with random entries
    between min=0 and max=9, compute the rank.
    """
    if system == 'sage':
        A = random_matrix(GF(p), n+10, n)
        t = cputime()
        v = A.rank()
        return cputime(t)
    elif system == 'magma':
        code = """
n := %s;
A := Random(MatrixAlgebra(GF(%s), n));
t := Cputime();
K := Rank(A);
s := Cputime(t);
"""%(n,p)
        if verbose: print code
        magma.eval(code)
        return float(magma.eval('s'))
    else:
        raise ValueError, 'unknown system "%s"'%system

def det_GF(n=400, p=16411 ,min=1, max=100, system='sage'):
    """
    Dense integer determinant over GF.
    Given an n x n (with n=400) matrix A over GF with random entries
    between min=1 and max=100, inclusive, compute det(A).
    """
    if system == 'sage':
        A = random_matrix(GF(p), n, n, x=min, y=max+1)
        t = cputime()
        d = A.determinant()
        return cputime(t)
    elif system == 'magma':
        code = """
n := %s;
A := Random(MatrixAlgebra(GF(%s), n));
t := Cputime();
d := Determinant(A);
s := Cputime(t);
"""%(n,p)
        if verbose: print code
        magma.eval(code)
        return float(magma.eval('s'))
    else:
        raise ValueError, 'unknown system "%s"'%system





#######################################################################
# Dense Benchmarks over QQ
#######################################################################

def hilbert_matrix(n):
    """
    Retruns the hilber matrix of size n over rationals.
    """
    A = Matrix(QQ,n,n)
    for i in range(A.nrows()):
        for j in range(A.ncols()):
            A[i,j] =  QQ(1)/((i+1)+(j+1)-1)
    return A

# Reduced row echelon form over QQ

def echelon_QQ(n=100, min=0, max=9, system='sage'):
    """
    Given a n x (2*n) (with n=100) matrix over QQ with random integer entries
    between min=0 and max=9, compute the reduced row echelon form.
    """
    if system == 'sage':
        A = random_matrix(ZZ, n, 2*n, x=min, y=max+1).change_ring(QQ)
        t = cputime()
        v = A.echelon_form()
        return cputime(t)
    elif system == 'magma':
        code = """
n := %s;
A := RMatrixSpace(RationalField(), n, 2*n)![Random(%s,%s) : i in [1..n*2*n]];
t := Cputime();
K := EchelonForm(A);
s := Cputime(t);
"""%(n,min,max)
        if verbose: print code
        magma.eval(code)
        return float(magma.eval('s'))
    else:
        raise ValueError, 'unknown system "%s"'%system

# Invert a matrix over QQ.

def inverse_QQ(n=100, min=0, max=9, system='sage'):
    """
    Given a n x n (with n=100) matrix over QQ with random integer entries
    between min=0 and max=9, compute the reduced row echelon form.
    """
    if system == 'sage':
        A = random_matrix(ZZ, n, n, x=min, y=max+1).change_ring(QQ)
        t = cputime()
        v = A**(-1)
        return cputime(t)
    elif system == 'magma':
        code = """
n := %s;
A := MatrixAlgebra(RationalField(), n)![Random(%s,%s) : i in [1..n*n]];
t := Cputime();
K := A^(-1);
s := Cputime(t);
"""%(n,min,max)
        if verbose: print code
        magma.eval(code)
        return float(magma.eval('s'))
    else:
        raise ValueError, 'unknown system "%s"'%system


# Matrix multiplication over QQ
def matrix_multiply_QQ(n=100, bnd=2, system='sage', times=1):
    """
    Given an n x n (with n=100) matrix A over QQ with random entries
    whose numerators and denominators are bounded by b, compute A *
    (A+1).
    """
    if system == 'sage':
        A = random_matrix(QQ, n, n, num_bound=bnd, den_bound=bnd)
        B = A + 1
        t = cputime()
        for z in range(times):
            v = A * B
        return cputime(t)/times
    elif system == 'magma':
        A = magma(random_matrix(QQ, n, n, num_bound=bnd, den_bound=bnd))
        code = """
n := %s;
A := %s;
B := A + 1;
t := Cputime();
for z in [1..%s] do
    K := A * B;
end for;
s := Cputime(t);
"""%(n, A.name(), times)
        if verbose: print code
        magma.eval(code)
        return float(magma.eval('s'))/times
    else:
        raise ValueError, 'unknown system "%s"'%system


# Determinant of Hilbert matrix
def det_hilbert_QQ(n=80, system='sage'):
    """
    Runs the benchmark for calculating the determinant of the hilbert
    matrix over rationals of dimension n.
    """
    if system == 'sage':
        A = hilbert_matrix(n)
        t = cputime()
        d = A.determinant()
        return cputime(t)
    elif system == 'magma':
        code = """
h := HilbertMatrix(%s);
tinit := Cputime();
d := Determinant(h);
s := Cputime(tinit);
delete h;
"""%n
        if verbose: print code
        magma.eval(code)
        return float(magma.eval('s'))

# inverse of Hilbert matrix
def invert_hilbert_QQ(n=40, system='sage'):
    """
    Runs the benchmark for calculating the inverse of the hilbert
    matrix over rationals of dimension n.
    """
    if system == 'sage':
        A = hilbert_matrix(n)
        t = cputime()
        d = A**(-1)
        return cputime(t)
    elif system == 'magma':
        code = """
h := HilbertMatrix(%s);
tinit := Cputime();
d := h^(-1);
s := Cputime(tinit);
delete h;
"""%n
        if verbose: print code
        magma.eval(code)
        return float(magma.eval('s'))


#######################################################################
# Dense Benchmarks over machine reals
# Note that the precision in reals for MAGMA is base 10, while in
# sage it is in base 2
#######################################################################

# Real Nullspace

def nullspace_RR(n=300, min=0, max=10, system='sage'):
    """
    Nullspace over RR:
    Given a n+1 x n (with n=300) matrix over RR with random entries
    between min=0 and max=10, compute the nullspace.
    """
    if system == 'sage':
        A = random_matrix(ZZ, n+1, n, x=min, y=max+1).change_ring(RR)
        t = cputime()
        v = A.kernel()
        return cputime(t)
    elif system == 'magma':
        code = """
n := %s;
A := RMatrixSpace(RealField(16), n+1,n)![Random(%s,%s) : i in [1..n*(n+1)]];
t := Cputime();
K := Kernel(A);
s := Cputime(t);
"""%(n,min,max)
        if verbose: print code
        magma.eval(code)
        return float(magma.eval('s'))
    else:
        raise ValueError, 'unknown system "%s"'%system

<|MERGE_RESOLUTION|>--- conflicted
+++ resolved
@@ -36,18 +36,14 @@
 #######################################################################
 
 def report_ZZ():
-<<<<<<< HEAD
     """
     Reports all the benchmarks for integer matrices and few
     rational matrices.
     TODO: Probably I should start report_QQ as well.
     """
-    F = [rank_ZZ, rank2_ZZ, nullspace_ZZ, charpoly_ZZ, smithform_ZZ,
-         matrix_multiply_ZZ, det_ZZ, det_QQ]
-=======
     F = [vecmat_ZZ, rank_ZZ, rank2_ZZ, charpoly_ZZ, smithform_ZZ,
          det_ZZ, det_QQ, matrix_multiply_ZZ, nullspace_ZZ]
->>>>>>> d3c699d8
+
     title = 'Dense benchmarks over ZZ'
     report(F, title)
 
@@ -552,7 +548,7 @@
 
 def hilbert_matrix(n):
     """
-    Retruns the hilber matrix of size n over rationals.
+    Returns the Hilbert matrix of size n over rationals.
     """
     A = Matrix(QQ,n,n)
     for i in range(A.nrows()):
