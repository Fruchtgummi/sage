"""
Sparse rational matrices.

AUTHORS:
    -- William Stein (2007-02-21)
    -- Soroosh Yazdani (2007-02-21)
"""

##############################################################################
#       Copyright (C) 2007 William Stein <wstein@gmail.com>
#  Distributed under the terms of the GNU General Public License (GPL)
#  The full text of the GPL is available at:
#                  http://www.gnu.org/licenses/
<<<<<<< HEAD
#############################################################################

import random

import sage.misc.all
import sage.matrix.matrix_rational_sparse
import sage.rings.integer_ring
import sage.rings.finite_field
import sage.rings.arith

cimport sage.rings.rational
import  sage.rings.rational

cimport sage.rings.integer
import  sage.rings.integer

cimport sage.ext.arith
import sage.ext.arith
cdef sage.ext.arith.arith_int ai
ai = sage.ext.arith.arith_int()

cimport matrix_field_sparse
import matrix_field_sparse

cimport matrix_modn_sparse
import matrix_modn_sparse

cimport matrix_rational_dense
import matrix_rational_dense

include "../ext/gmp.pxi"

START_PRIME = 20011  # used for multi-modular algorithms


################# Dupe with matrix_modn_sparse ################

cdef int allocate_c_vector_modint(c_vector_modint* v, int num_nonzero) except -1:
    """
    Allocate memory for a c_vector_modint -- most user code won't call this.
    """
    v.entries = <int*>sage_malloc(num_nonzero*sizeof(int))
    if v.entries == <int*> 0:
        raise MemoryError, "Error allocating memory"
    v.positions = <int*>sage_malloc(num_nonzero*sizeof(int))
    if v.positions == <int*> 0:
        raise MemoryError, "Error allocating memory"
    return 0

cdef int init_c_vector_modint(c_vector_modint* v, int p, int degree,
                              int num_nonzero) except -1:
    """
    Initialize a c_vector_modint -- most user code *will* call this.
    """
    if (allocate_c_vector_modint(v, num_nonzero) == -1):
        return -1
    if p > 46340:
        raise OverflowError, "The prime must be <= 46340."
    v.num_nonzero = num_nonzero
    v.degree = degree
    v.p = p

cdef void clear_c_vector_modint(c_vector_modint* v):
    sage_free(v.entries)
    sage_free(v.positions)

cdef int linear_search0(int* v, int n, int x):
    """
    Find the position of the integer x in the array v, which has length n.
    Returns -1 if x is not in the array v.

    (This is a drop-in replacement for binary_search0, which we do
    not use in practice.  I just wrote it to make sure binary_search0
    was working correctly.)
    """
    if n == 0:
        return -1
    cdef int k
    for k from 0 <= k < n:
        if v[k] == x:
            return k
    return -1

cdef int binary_search0(int* v, int n, int x):
    """
    Find the position of the integer x in the array v, which has length n.
    Returns -1 if x is not in the array v.
    """
    if n == 0:
        return -1

    cdef int i, j, k
    i = 0
    j = n-1
    while i<=j:
        if i == j:
            if v[i] == x:
                return i
            return -1
        k = (i+j)/2
        if v[k] > x:
            j = k-1
        elif v[k] < x:
            i = k+1
        else:   # only possibility is that v[k] == x
            return k
    return -1


cdef int linear_search(int* v, int n, int x, int* ins):
    """
    Find the position of the integer x in the array v, which has length n.
    Returns -1 if x is not in the array v, and in this case ins is
    set equal to the position where x should be inserted in order to
    get the array ordered.

    (This is a drop-in replacement for binary_search, which we do
    not use in practice.  I just wrote it to make sure binary_search
    was working.)
    """
    if n == 0:
        ins[0] = 0
        return -1

    cdef int k
    for k from 0 <= k < n:
        if v[k] >= x:
            ins[0] = k
            if v[k] == x:
                return k
            else:
                return -1
    ins[0] = n
    return -1

cdef int binary_search(int* v, int n, int x, int* ins):
    """
    Find the position of the integer x in the array v, which has length n.
    Returns -1 if x is not in the array v, and in this case ins is
    set equal to the position where x should be inserted in order to
    obtain an ordered array.
    """
    if n == 0:
        ins[0] = 0
        return -1

    cdef int i, j, k
    i = 0
    j = n-1
    while i<=j:
        if i == j:
            if v[i] == x:
                ins[0] = i
                return i
            if v[i] < x:
                ins[0] = i + 1
            else:
                ins[0] = i
            return -1
        k = (i+j)/2
        if v[k] > x:
            j = k-1
        elif v[k] < x:
            i = k+1
        else:   # only possibility is that v[k] == x
            ins[0] = k
            return k
    # end while
    ins[0] = j+1
    return -1

def bs(v, x):
    cdef int* w
    w = <int*>sage_malloc(sizeof(int)*len(v))
    for i from 0 <= i < len(v):
        w[i] = v[i]
    cdef int ins, b
    b = binary_search(w, len(v), x, &ins)
    s1 = (b, ins)
    b = linear_search(w, len(v), x, &ins)
    s2 = (b, ins)
    sage_free(w)
    return s1, s2

cdef int get_entry(c_vector_modint* v, int n) except -1:
    """
    Returns the n-th entry of the sparse vector v.  This
    would be v[n] in Python syntax.
    """
    if n >= v.degree or n < 0:
        raise IndexError, "Index must be between 0 and the degree minus 1."
        return -1
    cdef int m
    m = binary_search0(v.positions, v.num_nonzero, n)
    #m = linear_search0(v.positions, v.num_nonzero, n)
    if m == -1:
        return 0
    return v.entries[m]

cdef object to_list(c_vector_modint* v):
    """
    Returns a Python list of 2-tuples (i,x), where x=v[i] runs
    through the nonzero elements of x, in order.
    """
    cdef object X
    cdef int i
    X = []
    for i from 0 <= i < v.num_nonzero:
        X.append( (v.positions[i], v.entries[i]) )
    return X

cdef int set_entry(c_vector_modint* v, int n, int x) except -1:
    """
    Set the n-th component of the sparse vector v equal to x.
    This would be v[n] = x in Python syntax.
    """
    if n >= v.degree:
        raise IndexError, "Index must be between 0 and the degree minus 1."
        return -1
    cdef int i, m, ins
    cdef int m2, ins2
    cdef int *e, *pos

    x = x % v.p
    if x<0: x = x + v.p
    m = binary_search(v.positions, v.num_nonzero, n, &ins)

    if m != -1:
        # The position n was found in the array of positions.
        # Now there are two cases:
        #   1. x =/= 0, which is easy, and
        #   2. x = 0, in which case we have to recopy
        #      positions and entries, without the m-th
        #      element, and change num_nonzero.
        if x != 0:   # case 1
            v.entries[m] = x
        else:        # case 2
            e = v.entries
            pos = v.positions
            allocate_c_vector_modint(v, v.num_nonzero - 1)
            for i from 0 <= i < m:
                v.entries[i] = e[i]
                v.positions[i] = pos[i]
            for i from m < i < v.num_nonzero:
                v.entries[i-1] = e[i]
                v.positions[i-1] = pos[i]
            sage_free(e)
            sage_free(pos)
            v.num_nonzero = v.num_nonzero - 1
    else:
        # Allocate new memory and copy over elements from the
        # old array.  This is similar to case 2 above,
        # except we are inserting a new entry rather than
        # deleting an old one.  The new entry should be inserted
        # at position ins, which was computed using binary search.
        #
        # There is one exception -- if the new entry is 0, we
        # do nothing and return.
        if x == 0:
            return 0
        v.num_nonzero = v.num_nonzero + 1
        e = v.entries
        pos = v.positions
        allocate_c_vector_modint(v, v.num_nonzero)
        for i from 0 <= i < ins:
            v.entries[i] = e[i]
            v.positions[i] = pos[i]
        v.entries[ins] = x
        v.positions[ins] = n
        for i from ins < i < v.num_nonzero:
            v.entries[i] = e[i-1]
            v.positions[i] = pos[i-1]
        sage_free(e)
        sage_free(pos)

cdef int add_c_vector_modint_init(c_vector_modint* sum, c_vector_modint* v,
                                  c_vector_modint* w, int multiple) except -1:
    """
    Set sum = v + multiple*w.
    """
    if v.p != w.p:
        raise ArithmeticError, "The vectors must be modulo the same prime."
        return -1
    if v.degree != w.degree:
        raise ArithmeticError, "The vectors must have the same degree."
        return -1

    cdef int nz, i, j, k, s
    cdef c_vector_modint* z

    multiple = multiple % v.p    # need this to avoid overflow.
    if multiple < 0:
        multiple = multiple + v.p

    z = sum
    # ALGORITHM:
    # 1. Allocate enough memory to hold the union of the two
    #    lists of positions.  We allocate the sum of the number
    #    of positions of both (up to the degree), to avoid
    #    having to make two passes.  This might be slightly wasteful of
    #    memory, but is faster.
    # 2. Move along the entries of v and w, copying them into the
    #    new position / entry array.  When position are the same,
    #    add modulo p.
    # 3. Set num_nonzero and return success code.

    # 1. Allocate memory:
    nz = v.num_nonzero + w.num_nonzero
    if nz > v.degree: nz = v.degree
    init_c_vector_modint(z, v.p, v.degree, nz)
    # 2. Merge entries
    i = 0  # index into entries of v
    j = 0  # index into entries of w
    k = 0  # index into z (the vector we are creating)
    while i < v.num_nonzero or j < w.num_nonzero:
        if i >= v.num_nonzero:   # just copy w in
            z.positions[k] = w.positions[j]
            z.entries[k] = (multiple*w.entries[j])%v.p
            j = j + 1
            k = k + 1
        elif j >= w.num_nonzero:  # just copy v in
            z.positions[k] = v.positions[i]
            z.entries[k] = v.entries[i]
            i = i + 1
            k = k + 1
        elif v.positions[i] < w.positions[j]:  # copy entry from v in
            z.positions[k] = v.positions[i]
            z.entries[k] = v.entries[i]
            i = i + 1
            k = k + 1
        elif v.positions[i] > w.positions[j]: # copy entry from w in
            s = (multiple*w.entries[j])%v.p
            if s != 0:
                z.positions[k] = w.positions[j]
                z.entries[k] = s
                k = k + 1
            j = j + 1
        else:                                 # equal, so add and copy
            s = (v.entries[i] + multiple*w.entries[j]) % v.p
            if s != 0:
                z.positions[k] = v.positions[i]
                z.entries[k] = s
                k = k + 1     # only increment if sum is nonzero!
            i = i + 1
            j = j + 1
        #end if
    # end while
    z.num_nonzero = k
    return 0

cdef int scale_c_vector_modint(c_vector_modint* v, int scalar) except -1:
    scalar = scalar % v.p
    if scalar == 0:
        clear_c_vector_modint(v)
        init_c_vector_modint(v, v.p, v.degree, 0)
        return 0
    if scalar < 0:
        scalar = scalar + v.p
    cdef int i
    for i from 0 <= i < v.num_nonzero:
        v.entries[i] = (v.entries[i] * scalar) % v.p
    return 0


#############################################################
#
#    Sparse Vector over mpq_t (the GMP rationals)
#
#############################################################


cdef int allocate_mpq_vector(mpq_vector* v, int num_nonzero) except -1:
    """
    Allocate memory for a mpq_vector -- most user code won't call this.
    num_nonzero is the number of nonzero entries to allocate memory for.

    This function *does* call mpq_init on each mpq_t that is allocated.
    It does *not* clear the entries of v, if there are any.
    """
    cdef int i
    v.entries = <mpq_t*>sage_malloc(num_nonzero*sizeof(mpq_t))
    if v.entries == <mpq_t*> 0:
        raise MemoryError, "Error allocating memory"
    for i from 0 <= i < num_nonzero:
        mpq_init(v.entries[i])
    v.positions = <int*>sage_malloc(num_nonzero*sizeof(int))
    if v.positions == <int*> 0:
        raise MemoryError, "Error allocating memory"
    return 0

cdef int init_mpq_vector(mpq_vector* v, int degree, int num_nonzero) except -1:
    """
    Initialize a mpq_vector -- most user code *will* call this.
    """
    allocate_mpq_vector(v, num_nonzero)
    v.num_nonzero = num_nonzero
    v.degree = degree

cdef void clear_mpq_vector(mpq_vector* v):
    cdef int i
    # Free all mpq objects allocated in creating v
    for i from 0 <= i < v.num_nonzero:
        mpq_clear(v.entries[i])
    # Free entries and positions of those entries.
    # These were allocated from the Python heap.
    # If init_mpq_vector was not called, then this
    # will (of course!) cause a core dump.
    sage_free(v.entries)
    sage_free(v.positions)

cdef int mpq_binary_search0(mpq_t* v, int n, mpq_t x):
    """
    Find the position of the rational x in the array v, which has length n.
    Returns -1 if x is not in the array v.
    """
    cdef int i, j, k, c
    if n == 0:
        return -1
    i = 0
    j = n-1
    while i<=j:
        if i == j:
            if mpq_equal(v[i],x):
                return i
            return -1
        k = (i+j)/2
        c = mpq_cmp(v[k],x)
        if c > 0:       # v[k] > x
            j = k-1
        elif c < 0:     # v[k] < x
            i = k+1
        else:   # only possibility is that v[k] == x
            return k
    return -1

cdef int mpq_binary_search(mpq_t* v, int n, mpq_t x, int* ins):
    """
    Find the position of the integer x in the array v, which has length n.
    Returns -1 if x is not in the array v, and in this case ins is
    set equal to the position where x should be inserted in order to
    obtain an ordered array.
    INPUT:
       v -- array of mpq_t  (rational)
       n -- integer (length of array v)
       x -- mpq_t  (rational)
    OUTPUT:
       position of x (as an int)
       ins -- (call be pointer), the insertion point if x is not found.
    """
    cdef int i, j, k, c
    if n == 0:
        ins[0] = 0
        return -1
    i = 0
    j = n-1
    while i<=j:
        if i == j:
            c = mpq_cmp(v[i],x)
            if c == 0:          # v[i] == x
                ins[0] = i
                return i
            if c < 0:           # v[i] < x
                ins[0] = i + 1
            else:
                ins[0] = i
            return -1
        k = (i+j)/2
        c = mpq_cmp(v[k], x)
        if c > 0:               # v[k] > x
            j = k-1
        elif c < 0:             # v[k] < x
            i = k+1
        else:   # only possibility is that v[k] == x
            ins[0] = k
            return k
    # end while
    ins[0] = j+1
    return -1

cdef int mpq_vector_get_entry(mpq_t* ans, mpq_vector* v, int n) except -1:
    """
    Returns the n-th entry of the sparse vector v.  This
    would be v[n] in Python syntax.

    The return is done using the pointer ans, which is to an mpq_t
    that *must* have been initialized using mpq_init.
    """
    if n >= v.degree:
        raise IndexError, "Index must be between 0 and %s."%(v.degree - 1)
    cdef int m
    m = binary_search0(v.positions, v.num_nonzero, n)
    if m == -1:
        mpq_set_si(ans[0], 0,1)
        return 0
    mpq_set(ans[0], v.entries[m])
    return 0

cdef object mpq_vector_to_list(mpq_vector* v):
    """
    Returns a Python list of 2-tuples (i,x), where x=v[i] runs
    through the nonzero elements of x, in order.
    """
    cdef X
    cdef sage.rings.rational.Rational a
    cdef int i
    X = []
    for i from 0 <= i < v.num_nonzero:
        a = sage.rings.rational.Rational()
        a.set_from_mpq(v.entries[i])
        X.append( (v.positions[i], a) )
    return X


cdef int mpq_vector_set_entry(mpq_vector* v, int n, mpq_t x) except -1:
    """
    Set the n-th component of the sparse vector v equal to x.
    This would be v[n] = x in Python syntax.
    """
    if n >= v.degree or n < 0:
        raise IndexError, "Index must be between 0 and the degree minus 1."
        return -1
    cdef int i, m, ins
    cdef int m2, ins2
    cdef int *pos
    cdef mpq_t *e

    m = binary_search(v.positions, v.num_nonzero, n, &ins)

    if m != -1:
        # The position n was found in the array of positions.
        # Now there are two cases:
        #   1. x =/= 0, which is easy, and
        #   2. x = 0, in which case we have to recopy
        #      positions and entries, without the m-th
        #      element, and change num_nonzero.
        if mpq_sgn(x) != 0:   # x != 0,  case 1
            # v.entries[m] = x
            mpq_set(v.entries[m], x)
        else:        # case 2
            e = v.entries
            pos = v.positions
            allocate_mpq_vector(v, v.num_nonzero - 1)
            for i from 0 <= i < m:
                # v.entries[i] = e[i]
                mpq_set(v.entries[i], e[i])
                v.positions[i] = pos[i]
            for i from m < i < v.num_nonzero:
                # v.entries[i-1] = e[i]
                mpq_set(v.entries[i-1], e[i])
                v.positions[i-1] = pos[i]
            sage_free(e)
            sage_free(pos)
            v.num_nonzero = v.num_nonzero - 1
    else:
        # Allocate new memory and copy over elements from the
        # old array.  This is similar to case 2 above,
        # except we are inserting a new entry rather than
        # deleting an old one.  The new entry should be inserted
        # at position ins, which was computed using binary search.
        #
        # There is one exception -- if the new entry is 0, we
        # do nothing and return.
        if mpq_sgn(x) == 0:
            return 0
        v.num_nonzero = v.num_nonzero + 1
        e = v.entries
        pos = v.positions
        allocate_mpq_vector(v, v.num_nonzero)
        for i from 0 <= i < ins:
            # v.entries[i] = e[i]
            mpq_set(v.entries[i], e[i])
            v.positions[i] = pos[i]
        # v.entries[ins] = x
        mpq_set(v.entries[ins], x)
        v.positions[ins] = n
        for i from ins < i < v.num_nonzero:
            mpq_set(v.entries[i], e[i-1])
            v.positions[i] = pos[i-1]
        # Free the memory occupie by GMP rationals.
        # This -1 is because we incremented v.num_nonzero above.
        for i from 0 <= i < v.num_nonzero-1:
            mpq_clear(e[i])
        sage_free(e)
        sage_free(pos)



cdef mpq_t mpq_set_tmp
mpq_init(mpq_set_tmp)
cdef int mpq_vector_set_entry_str(mpq_vector* v, int n, char *x_str) except -1:
    """
    Set the n-th component of the sparse vector v equal to x.
    This would be v[n] = x in Python syntax.
    """
    mpq_set_str(mpq_set_tmp, x_str, 0)
    mpq_vector_set_entry(v, n, mpq_set_tmp)


cdef int add_mpq_vector_init(mpq_vector* sum,
                             mpq_vector* v,
                             mpq_vector* w,
                             mpq_t multiple) except -1:
    """
    Initialize sum and set sum = v + multiple*w.
    """
    if v.degree != w.degree:
        print "Can't add vectors of degree %s and %s"%(v.degree, w.degree)
        raise ArithmeticError, "The vectors must have the same degree."

    cdef int nz, i, j, k, do_multiply
    cdef mpq_vector* z
    cdef mpq_t tmp
    mpq_init(tmp)
    if mpq_cmp_si(multiple, 0, 1) == 0:
        init_mpq_vector(sum, v.degree, 0)
        return 0
    # Do not do the multiply if the multiple is 1.
    do_multiply = mpq_cmp_si(multiple, 1,1)

    z = sum
    # ALGORITHM:
    # 1. Allocate enough memory to hold the union of the two
    #    lists of positions.  We allocate the sum of the number
    #    of positions of both (up to the degree), to avoid
    #    having to make two passes.  This might be slightly wasteful of
    #    memory, but is faster.
    # 2. Move along the entries of v and w, copying them into the
    #    new position / entry array.  When position are the same,
    #    add modulo p.
    # 3. Set num_nonzero and return success code.

    # 1. Allocate memory:
    nz = v.num_nonzero + w.num_nonzero
    if nz > v.degree: nz = v.degree
    init_mpq_vector(z, v.degree, nz)
    # 2. Merge entries
    i = 0  # index into entries of v
    j = 0  # index into entries of w
    k = 0  # index into z (the vector we are creating)
    while i < v.num_nonzero or j < w.num_nonzero:
        if i >= v.num_nonzero:   # just copy w in
            z.positions[k] = w.positions[j]

            if do_multiply:
                # This means: z.entries[k] = (multiple*w.entries[j])
                mpq_mul(z.entries[k], multiple, w.entries[j])
            else:
                mpq_set(z.entries[k], w.entries[j])
            j = j + 1
            k = k + 1
        elif j >= w.num_nonzero:  # just copy v in
            z.positions[k] = v.positions[i]
            # This means: z.entries[k] = v.entries[i]
            mpq_set(z.entries[k], v.entries[i])
            i = i + 1
            k = k + 1
        elif v.positions[i] < w.positions[j]:  # copy entry from v in
            z.positions[k] = v.positions[i]
            # This means: z.entries[k] = v.entries[i]
            mpq_set(z.entries[k], v.entries[i])
            i = i + 1
            k = k + 1
        elif v.positions[i] > w.positions[j]: # copy entry from w in
            if do_multiply:
                # This means: tmp = multiple*w.entries[j]
                mpq_mul(tmp, multiple, w.entries[j])
                # This means: z.entries[k] = tmp
                mpq_set(z.entries[k], tmp)
            else:
                mpq_set(z.entries[k], w.entries[j])
            z.positions[k] = w.positions[j]
            k = k + 1
            j = j + 1
        else:                                 # equal, so add and copy
            if do_multiply:
                # This means: tmp = v.entries[i] + multiple*w.entries[j]
                mpq_mul(tmp, multiple, w.entries[j])
                mpq_add(tmp, tmp, v.entries[i])
            else:
                mpq_add(tmp, v.entries[i], w.entries[j])
            if mpq_sgn(tmp) != 0:
                z.positions[k] = v.positions[i]
                # This means: z.entries[k] = tmp
                mpq_set(z.entries[k], tmp)
                k = k + 1     # only increment if sum is nonzero!
            i = i + 1
            j = j + 1
        #end if
    # end while
    z.num_nonzero = k
    mpq_clear(tmp)
    return 0

cdef int scale_mpq_vector(mpq_vector* v, mpq_t scalar) except -1:
    if mpq_sgn(scalar) == 0:  # scalar = 0
        clear_mpq_vector(v)
        init_mpq_vector(v, v.degree, 0)
        return 0
    cdef int i
    for i from 0 <= i < v.num_nonzero:
        # v.entries[i] = scalar * v.entries[i]
        mpq_mul(v.entries[i], v.entries[i], scalar)
    return 0

cdef int mpq_vector_cmp(mpq_vector* v, mpq_vector* w):
    if v.degree < w.degree:
        return -1
    elif v.degree > w.degree:
        return 1
    cdef int i, c
    for i from 0 <= i < v.num_nonzero:
        c = mpq_cmp(v.entries[i], w.entries[i])
        if c < 0:
            return -1
        elif c > 0:
            return 1
    return 0

cdef class Vector_mpq

cdef void Vector_mpq_rescale(Vector_mpq w, mpq_t x):
    scale_mpq_vector(&w.v, x)

cdef class Vector_mpq:
    """
    Vector_mpq -- a sparse vector of GMP rationals.  This is a Python
    extension type that wraps the C implementation of sparse vectors
    modulo a small prime.
    """
    cdef mpq_vector v

    def __init__(self, int degree, int num_nonzero=0, entries=[], sort=True):
        cdef int i
        init_mpq_vector(&self.v, degree, num_nonzero)
        if entries != []:
            if len(entries) != num_nonzero:
                raise ValueError, "length of entries (=%s) must equal num_nonzero (=%s)"%(len(entries), num_nonzero)
            if sort:
                entries = list(entries) # copy so as not to modify passed in list
                entries.sort()
            for i from 0 <= i < num_nonzero:
                s = str(entries[i][1])
                mpq_set_str(self.v.entries[i], s, 0)
                self.v.positions[i] = entries[i][0]
=======
##############################################################################

include '../modules/vector_rational_sparse_h.pxi'
include '../modules/vector_rational_sparse_c.pxi'
include '../ext/stdsage.pxi'

from sage.rings.rational cimport Rational
from sage.rings.integer  cimport Integer
from matrix cimport Matrix

from sage.rings.integer_ring import ZZ
import sage.matrix.matrix_space

cdef class Matrix_rational_sparse(matrix_sparse.Matrix_sparse):

    ########################################################################
    # LEVEL 1 functionality
    #   * __new__
    #   * __dealloc__
    #   * __init__
    #   * set_unsafe
    #   * get_unsafe
    #   * __richcmp__    -- always the same
    #   * __hash__       -- alway simple
    ########################################################################
    def __new__(self, parent, entries, copy, coerce):
        self._matrix = <mpq_vector*> sage_malloc(parent.nrows()*sizeof(mpq_vector))
        if self._matrix == NULL:
            raise MemoryError, "error allocating sparse matrix"
>>>>>>> 2e0df62f

    def __dealloc__(self):
        cdef Py_ssize_t i
        if self._initialized:
            for i from 0 <= i < self._nrows:
                clear_mpq_vector(&self._matrix[i])
        sage_free(self._matrix)

    def __init__(self, parent, entries, copy, coerce):
        """
        Create a sparse matrix over the rational numbers

<<<<<<< HEAD

#############################################################
#
#    Sparse Matrix over mpq_t (the GMP rationals)
#
#############################################################
cdef class Matrix_rational_sparse(matrix_sparse.Matrix_sparse):

    def __new__(self, int nrows, int ncols, object entries=[], init=True, coerce=False):
        # allocate memory
        cdef int i
        self.rows = <mpq_vector*> sage_malloc(nrows*sizeof(mpq_vector))
        self.is_init = init
        if self.is_init:
            self.is_init = True
            for i from 0 <= i < nrows:
                init_mpq_vector(&self.rows[i], ncols, 0)

    def __dealloc__(self):
        if not self.is_init:
            return
        cdef int i
        for i from 0 <= i < self.nr:
            clear_mpq_vector(&self.rows[i])

    def __init__(self, int nrows, int ncols, object entries=[], init=True, coerce=False):
        """
=======
>>>>>>> 2e0df62f
        INPUT:
            parent -- a matrix space
            entries -- * a Python list of triples (i,j,x), where 0 <= i < nrows,
                         0 <= j < ncols, and x is coercible to an int.  The i,j
                         entry of self is set to x.  The x's can be 0.
                       * Alternatively, entries can be a list of *all* the entries
                         of the sparse matrix (so they would be mostly 0).
            copy -- ignored
            coerce -- ignored
        """
        cdef Py_ssize_t i, j, k
        cdef Rational z
        cdef void** X

        # set the parent, nrows, ncols, etc.
        matrix_sparse.Matrix_sparse.__init__(self, parent)

        # initialize the rows
        for i from 0 <= i < parent.nrows():
            init_mpq_vector(&self._matrix[i], self._ncols, 0)

        # record that rows have been initialized
        self._initialized = True

        # fill in entries in the dict case
        if isinstance(entries, dict):
            R = self.base_ring()
            for ij, x in entries.iteritems():
                z = R(x)
                if z != 0:
                    i, j = ij  # nothing better to do since this is user input, which may be bogus.
                    if i < 0 or j < 0 or i >= self._nrows or j >= self._ncols:
                        raise IndexError, "invalid entries list"
                    mpq_vector_set_entry(&self._matrix[i], j, z.value)
        elif isinstance(entries, list):
            # Dense input format -- fill in entries
            if len(entries) != self._nrows * self._ncols:
                raise TypeError, "list of entries must be a dictionary of (i,j):x or a dense list of n * m elements"
            seq = PySequence_Fast(entries,"expected a list")
            X = PySequence_Fast_ITEMS(seq)
            k = 0
            R = self.base_ring()
            # Get fast access to the entries list.
            for i from 0 <= i < self._nrows:
                for  j from 0 <= j < self._ncols:
                    z = R(<object>X[k])
                    if z != 0:
                        mpq_vector_set_entry(&self._matrix[i], j, z.value)
                    k = k + 1
        else:
            # fill in entries in the scalar case
            z = Rational(entries)
            if z == 0:
                return
            if self._nrows != self._ncols:
                raise TypeError, "matrix must be square to initialize with a scalar."
            for i from 0 <= i < self._nrows:
                mpq_vector_set_entry(&self._matrix[i], i, z.value)


    cdef set_unsafe(self, Py_ssize_t i, Py_ssize_t j, x):
        mpq_vector_set_entry(&self._matrix[i], j, (<Rational> x).value)

    cdef get_unsafe(self, Py_ssize_t i, Py_ssize_t j):
        cdef Rational x
        x = Rational()
        mpq_vector_get_entry(&x.value, &self._matrix[i], j)
        return x

    def __richcmp__(Matrix self, right, int op):  # always need for mysterious reasons.
        return self._richcmp(right, op)
    def __hash__(self):
        return self._hash()


    ########################################################################
    # LEVEL 2 functionality
    #   * def _pickle
    #   * def _unpickle
    #   * cdef _add_c_impl
    #   * cdef _sub_c_impl
    #   * cdef _mul_c_impl
    #   * cdef _cmp_c_impl
    #   * __neg__
    #   * __invert__
    #   * __copy__
    #   * _multiply_classical
    #   * _matrix_times_matrix_c_impl
    #   * _list -- list of underlying elements (need not be a copy)
    #   * _dict -- sparse dictionary of underlying elements (need not be a copy)
    ########################################################################
    # def _pickle(self):
    # def _unpickle(self, data, int version):   # use version >= 0
    # cdef ModuleElement _add_c_impl(self, ModuleElement right):
    # cdef _mul_c_impl(self, Matrix right):
    # cdef int _cmp_c_impl(self, Matrix right) except -2:
    # def __neg__(self):
    # def __invert__(self):
    # def __copy__(self):
    # def _multiply_classical(left, matrix.Matrix _right):
    # def _list(self):
    # def _dict(self):


    ########################################################################
    # LEVEL 3 functionality (Optional)
    #    * cdef _sub_c_impl
    #    * __deepcopy__
    #    * __invert__
    #    * Matrix windows -- only if you need strassen for that base
    #    * Other functions (list them here):
    ########################################################################

##     cdef int mpz_denom(self, mpz_t d) except -1:
##         mpz_set_si(d,1)
##         cdef Py_ssize_t i, j
##         cdef mpq_vector *v

##         _sig_on
##         for i from 0 <= i < self._nrows:
##             v = self._matrix[i]
##             for j from 0 <= j < v.num_nonzero:
##                 mpz_lcm(d, d, mpq_denref(v.entries[j]))
##         _sig_off
##         return 0

##     def _clear_denom(self):
##         """
##         INPUT:
##             self -- a matrix

##         OUTPUT:
##             D*self, D

##         The product D*self is a matrix over ZZ
##         """
##         cdef Integer D
##         cdef Py_ssize_t i, j
##         cdef Matrix_integer_sparse A
##         cdef mpz_t t

##         D = Integer()
##         self.mpz_denom(D.value)

##         MZ = sage.matrix.matrix_space.MatrixSpace(ZZ, self._nrows, self._ncols, sparse=True)
##         A = MZ.zero_matrix()

##         mpz_init(t)
##             _sig_on
##         for i from 0 <= i < self._nrows:
##             v = self._matrix[i]
##             for j from 0 <= j < v.num_nonzero:
##                 mpz_divexact(t, D.value, mpq_denref(v.entries[j]))
##                 mpz_mul(t, t, mpq_numref(v.entries[j]))
##                 mpz_vector_set_entry(&A._matrix[i], v.positions[j], t)
##         _sig_off
##         mpz_clear(t)
##         A._initialized = 1
##         return A, D


    def _echelon_form_multimodular(self, height_guess=None, proof=True):
        """
        Returns reduced row-echelon form using a multi-modular
        algorithm.  Does not change self.

        REFERENCE: Chapter 7 of Stein's "Explicitly Computing Modular Forms".

        INPUT:
            height_guess -- integer or None
            proof -- boolean (default: True)
        """
        import misc
        return misc.matrix_rational_echelon_form_multimodular(self,
                                 height_guess=height_guess, proof=proof)<|MERGE_RESOLUTION|>--- conflicted
+++ resolved
@@ -11,752 +11,6 @@
 #  Distributed under the terms of the GNU General Public License (GPL)
 #  The full text of the GPL is available at:
 #                  http://www.gnu.org/licenses/
-<<<<<<< HEAD
-#############################################################################
-
-import random
-
-import sage.misc.all
-import sage.matrix.matrix_rational_sparse
-import sage.rings.integer_ring
-import sage.rings.finite_field
-import sage.rings.arith
-
-cimport sage.rings.rational
-import  sage.rings.rational
-
-cimport sage.rings.integer
-import  sage.rings.integer
-
-cimport sage.ext.arith
-import sage.ext.arith
-cdef sage.ext.arith.arith_int ai
-ai = sage.ext.arith.arith_int()
-
-cimport matrix_field_sparse
-import matrix_field_sparse
-
-cimport matrix_modn_sparse
-import matrix_modn_sparse
-
-cimport matrix_rational_dense
-import matrix_rational_dense
-
-include "../ext/gmp.pxi"
-
-START_PRIME = 20011  # used for multi-modular algorithms
-
-
-################# Dupe with matrix_modn_sparse ################
-
-cdef int allocate_c_vector_modint(c_vector_modint* v, int num_nonzero) except -1:
-    """
-    Allocate memory for a c_vector_modint -- most user code won't call this.
-    """
-    v.entries = <int*>sage_malloc(num_nonzero*sizeof(int))
-    if v.entries == <int*> 0:
-        raise MemoryError, "Error allocating memory"
-    v.positions = <int*>sage_malloc(num_nonzero*sizeof(int))
-    if v.positions == <int*> 0:
-        raise MemoryError, "Error allocating memory"
-    return 0
-
-cdef int init_c_vector_modint(c_vector_modint* v, int p, int degree,
-                              int num_nonzero) except -1:
-    """
-    Initialize a c_vector_modint -- most user code *will* call this.
-    """
-    if (allocate_c_vector_modint(v, num_nonzero) == -1):
-        return -1
-    if p > 46340:
-        raise OverflowError, "The prime must be <= 46340."
-    v.num_nonzero = num_nonzero
-    v.degree = degree
-    v.p = p
-
-cdef void clear_c_vector_modint(c_vector_modint* v):
-    sage_free(v.entries)
-    sage_free(v.positions)
-
-cdef int linear_search0(int* v, int n, int x):
-    """
-    Find the position of the integer x in the array v, which has length n.
-    Returns -1 if x is not in the array v.
-
-    (This is a drop-in replacement for binary_search0, which we do
-    not use in practice.  I just wrote it to make sure binary_search0
-    was working correctly.)
-    """
-    if n == 0:
-        return -1
-    cdef int k
-    for k from 0 <= k < n:
-        if v[k] == x:
-            return k
-    return -1
-
-cdef int binary_search0(int* v, int n, int x):
-    """
-    Find the position of the integer x in the array v, which has length n.
-    Returns -1 if x is not in the array v.
-    """
-    if n == 0:
-        return -1
-
-    cdef int i, j, k
-    i = 0
-    j = n-1
-    while i<=j:
-        if i == j:
-            if v[i] == x:
-                return i
-            return -1
-        k = (i+j)/2
-        if v[k] > x:
-            j = k-1
-        elif v[k] < x:
-            i = k+1
-        else:   # only possibility is that v[k] == x
-            return k
-    return -1
-
-
-cdef int linear_search(int* v, int n, int x, int* ins):
-    """
-    Find the position of the integer x in the array v, which has length n.
-    Returns -1 if x is not in the array v, and in this case ins is
-    set equal to the position where x should be inserted in order to
-    get the array ordered.
-
-    (This is a drop-in replacement for binary_search, which we do
-    not use in practice.  I just wrote it to make sure binary_search
-    was working.)
-    """
-    if n == 0:
-        ins[0] = 0
-        return -1
-
-    cdef int k
-    for k from 0 <= k < n:
-        if v[k] >= x:
-            ins[0] = k
-            if v[k] == x:
-                return k
-            else:
-                return -1
-    ins[0] = n
-    return -1
-
-cdef int binary_search(int* v, int n, int x, int* ins):
-    """
-    Find the position of the integer x in the array v, which has length n.
-    Returns -1 if x is not in the array v, and in this case ins is
-    set equal to the position where x should be inserted in order to
-    obtain an ordered array.
-    """
-    if n == 0:
-        ins[0] = 0
-        return -1
-
-    cdef int i, j, k
-    i = 0
-    j = n-1
-    while i<=j:
-        if i == j:
-            if v[i] == x:
-                ins[0] = i
-                return i
-            if v[i] < x:
-                ins[0] = i + 1
-            else:
-                ins[0] = i
-            return -1
-        k = (i+j)/2
-        if v[k] > x:
-            j = k-1
-        elif v[k] < x:
-            i = k+1
-        else:   # only possibility is that v[k] == x
-            ins[0] = k
-            return k
-    # end while
-    ins[0] = j+1
-    return -1
-
-def bs(v, x):
-    cdef int* w
-    w = <int*>sage_malloc(sizeof(int)*len(v))
-    for i from 0 <= i < len(v):
-        w[i] = v[i]
-    cdef int ins, b
-    b = binary_search(w, len(v), x, &ins)
-    s1 = (b, ins)
-    b = linear_search(w, len(v), x, &ins)
-    s2 = (b, ins)
-    sage_free(w)
-    return s1, s2
-
-cdef int get_entry(c_vector_modint* v, int n) except -1:
-    """
-    Returns the n-th entry of the sparse vector v.  This
-    would be v[n] in Python syntax.
-    """
-    if n >= v.degree or n < 0:
-        raise IndexError, "Index must be between 0 and the degree minus 1."
-        return -1
-    cdef int m
-    m = binary_search0(v.positions, v.num_nonzero, n)
-    #m = linear_search0(v.positions, v.num_nonzero, n)
-    if m == -1:
-        return 0
-    return v.entries[m]
-
-cdef object to_list(c_vector_modint* v):
-    """
-    Returns a Python list of 2-tuples (i,x), where x=v[i] runs
-    through the nonzero elements of x, in order.
-    """
-    cdef object X
-    cdef int i
-    X = []
-    for i from 0 <= i < v.num_nonzero:
-        X.append( (v.positions[i], v.entries[i]) )
-    return X
-
-cdef int set_entry(c_vector_modint* v, int n, int x) except -1:
-    """
-    Set the n-th component of the sparse vector v equal to x.
-    This would be v[n] = x in Python syntax.
-    """
-    if n >= v.degree:
-        raise IndexError, "Index must be between 0 and the degree minus 1."
-        return -1
-    cdef int i, m, ins
-    cdef int m2, ins2
-    cdef int *e, *pos
-
-    x = x % v.p
-    if x<0: x = x + v.p
-    m = binary_search(v.positions, v.num_nonzero, n, &ins)
-
-    if m != -1:
-        # The position n was found in the array of positions.
-        # Now there are two cases:
-        #   1. x =/= 0, which is easy, and
-        #   2. x = 0, in which case we have to recopy
-        #      positions and entries, without the m-th
-        #      element, and change num_nonzero.
-        if x != 0:   # case 1
-            v.entries[m] = x
-        else:        # case 2
-            e = v.entries
-            pos = v.positions
-            allocate_c_vector_modint(v, v.num_nonzero - 1)
-            for i from 0 <= i < m:
-                v.entries[i] = e[i]
-                v.positions[i] = pos[i]
-            for i from m < i < v.num_nonzero:
-                v.entries[i-1] = e[i]
-                v.positions[i-1] = pos[i]
-            sage_free(e)
-            sage_free(pos)
-            v.num_nonzero = v.num_nonzero - 1
-    else:
-        # Allocate new memory and copy over elements from the
-        # old array.  This is similar to case 2 above,
-        # except we are inserting a new entry rather than
-        # deleting an old one.  The new entry should be inserted
-        # at position ins, which was computed using binary search.
-        #
-        # There is one exception -- if the new entry is 0, we
-        # do nothing and return.
-        if x == 0:
-            return 0
-        v.num_nonzero = v.num_nonzero + 1
-        e = v.entries
-        pos = v.positions
-        allocate_c_vector_modint(v, v.num_nonzero)
-        for i from 0 <= i < ins:
-            v.entries[i] = e[i]
-            v.positions[i] = pos[i]
-        v.entries[ins] = x
-        v.positions[ins] = n
-        for i from ins < i < v.num_nonzero:
-            v.entries[i] = e[i-1]
-            v.positions[i] = pos[i-1]
-        sage_free(e)
-        sage_free(pos)
-
-cdef int add_c_vector_modint_init(c_vector_modint* sum, c_vector_modint* v,
-                                  c_vector_modint* w, int multiple) except -1:
-    """
-    Set sum = v + multiple*w.
-    """
-    if v.p != w.p:
-        raise ArithmeticError, "The vectors must be modulo the same prime."
-        return -1
-    if v.degree != w.degree:
-        raise ArithmeticError, "The vectors must have the same degree."
-        return -1
-
-    cdef int nz, i, j, k, s
-    cdef c_vector_modint* z
-
-    multiple = multiple % v.p    # need this to avoid overflow.
-    if multiple < 0:
-        multiple = multiple + v.p
-
-    z = sum
-    # ALGORITHM:
-    # 1. Allocate enough memory to hold the union of the two
-    #    lists of positions.  We allocate the sum of the number
-    #    of positions of both (up to the degree), to avoid
-    #    having to make two passes.  This might be slightly wasteful of
-    #    memory, but is faster.
-    # 2. Move along the entries of v and w, copying them into the
-    #    new position / entry array.  When position are the same,
-    #    add modulo p.
-    # 3. Set num_nonzero and return success code.
-
-    # 1. Allocate memory:
-    nz = v.num_nonzero + w.num_nonzero
-    if nz > v.degree: nz = v.degree
-    init_c_vector_modint(z, v.p, v.degree, nz)
-    # 2. Merge entries
-    i = 0  # index into entries of v
-    j = 0  # index into entries of w
-    k = 0  # index into z (the vector we are creating)
-    while i < v.num_nonzero or j < w.num_nonzero:
-        if i >= v.num_nonzero:   # just copy w in
-            z.positions[k] = w.positions[j]
-            z.entries[k] = (multiple*w.entries[j])%v.p
-            j = j + 1
-            k = k + 1
-        elif j >= w.num_nonzero:  # just copy v in
-            z.positions[k] = v.positions[i]
-            z.entries[k] = v.entries[i]
-            i = i + 1
-            k = k + 1
-        elif v.positions[i] < w.positions[j]:  # copy entry from v in
-            z.positions[k] = v.positions[i]
-            z.entries[k] = v.entries[i]
-            i = i + 1
-            k = k + 1
-        elif v.positions[i] > w.positions[j]: # copy entry from w in
-            s = (multiple*w.entries[j])%v.p
-            if s != 0:
-                z.positions[k] = w.positions[j]
-                z.entries[k] = s
-                k = k + 1
-            j = j + 1
-        else:                                 # equal, so add and copy
-            s = (v.entries[i] + multiple*w.entries[j]) % v.p
-            if s != 0:
-                z.positions[k] = v.positions[i]
-                z.entries[k] = s
-                k = k + 1     # only increment if sum is nonzero!
-            i = i + 1
-            j = j + 1
-        #end if
-    # end while
-    z.num_nonzero = k
-    return 0
-
-cdef int scale_c_vector_modint(c_vector_modint* v, int scalar) except -1:
-    scalar = scalar % v.p
-    if scalar == 0:
-        clear_c_vector_modint(v)
-        init_c_vector_modint(v, v.p, v.degree, 0)
-        return 0
-    if scalar < 0:
-        scalar = scalar + v.p
-    cdef int i
-    for i from 0 <= i < v.num_nonzero:
-        v.entries[i] = (v.entries[i] * scalar) % v.p
-    return 0
-
-
-#############################################################
-#
-#    Sparse Vector over mpq_t (the GMP rationals)
-#
-#############################################################
-
-
-cdef int allocate_mpq_vector(mpq_vector* v, int num_nonzero) except -1:
-    """
-    Allocate memory for a mpq_vector -- most user code won't call this.
-    num_nonzero is the number of nonzero entries to allocate memory for.
-
-    This function *does* call mpq_init on each mpq_t that is allocated.
-    It does *not* clear the entries of v, if there are any.
-    """
-    cdef int i
-    v.entries = <mpq_t*>sage_malloc(num_nonzero*sizeof(mpq_t))
-    if v.entries == <mpq_t*> 0:
-        raise MemoryError, "Error allocating memory"
-    for i from 0 <= i < num_nonzero:
-        mpq_init(v.entries[i])
-    v.positions = <int*>sage_malloc(num_nonzero*sizeof(int))
-    if v.positions == <int*> 0:
-        raise MemoryError, "Error allocating memory"
-    return 0
-
-cdef int init_mpq_vector(mpq_vector* v, int degree, int num_nonzero) except -1:
-    """
-    Initialize a mpq_vector -- most user code *will* call this.
-    """
-    allocate_mpq_vector(v, num_nonzero)
-    v.num_nonzero = num_nonzero
-    v.degree = degree
-
-cdef void clear_mpq_vector(mpq_vector* v):
-    cdef int i
-    # Free all mpq objects allocated in creating v
-    for i from 0 <= i < v.num_nonzero:
-        mpq_clear(v.entries[i])
-    # Free entries and positions of those entries.
-    # These were allocated from the Python heap.
-    # If init_mpq_vector was not called, then this
-    # will (of course!) cause a core dump.
-    sage_free(v.entries)
-    sage_free(v.positions)
-
-cdef int mpq_binary_search0(mpq_t* v, int n, mpq_t x):
-    """
-    Find the position of the rational x in the array v, which has length n.
-    Returns -1 if x is not in the array v.
-    """
-    cdef int i, j, k, c
-    if n == 0:
-        return -1
-    i = 0
-    j = n-1
-    while i<=j:
-        if i == j:
-            if mpq_equal(v[i],x):
-                return i
-            return -1
-        k = (i+j)/2
-        c = mpq_cmp(v[k],x)
-        if c > 0:       # v[k] > x
-            j = k-1
-        elif c < 0:     # v[k] < x
-            i = k+1
-        else:   # only possibility is that v[k] == x
-            return k
-    return -1
-
-cdef int mpq_binary_search(mpq_t* v, int n, mpq_t x, int* ins):
-    """
-    Find the position of the integer x in the array v, which has length n.
-    Returns -1 if x is not in the array v, and in this case ins is
-    set equal to the position where x should be inserted in order to
-    obtain an ordered array.
-    INPUT:
-       v -- array of mpq_t  (rational)
-       n -- integer (length of array v)
-       x -- mpq_t  (rational)
-    OUTPUT:
-       position of x (as an int)
-       ins -- (call be pointer), the insertion point if x is not found.
-    """
-    cdef int i, j, k, c
-    if n == 0:
-        ins[0] = 0
-        return -1
-    i = 0
-    j = n-1
-    while i<=j:
-        if i == j:
-            c = mpq_cmp(v[i],x)
-            if c == 0:          # v[i] == x
-                ins[0] = i
-                return i
-            if c < 0:           # v[i] < x
-                ins[0] = i + 1
-            else:
-                ins[0] = i
-            return -1
-        k = (i+j)/2
-        c = mpq_cmp(v[k], x)
-        if c > 0:               # v[k] > x
-            j = k-1
-        elif c < 0:             # v[k] < x
-            i = k+1
-        else:   # only possibility is that v[k] == x
-            ins[0] = k
-            return k
-    # end while
-    ins[0] = j+1
-    return -1
-
-cdef int mpq_vector_get_entry(mpq_t* ans, mpq_vector* v, int n) except -1:
-    """
-    Returns the n-th entry of the sparse vector v.  This
-    would be v[n] in Python syntax.
-
-    The return is done using the pointer ans, which is to an mpq_t
-    that *must* have been initialized using mpq_init.
-    """
-    if n >= v.degree:
-        raise IndexError, "Index must be between 0 and %s."%(v.degree - 1)
-    cdef int m
-    m = binary_search0(v.positions, v.num_nonzero, n)
-    if m == -1:
-        mpq_set_si(ans[0], 0,1)
-        return 0
-    mpq_set(ans[0], v.entries[m])
-    return 0
-
-cdef object mpq_vector_to_list(mpq_vector* v):
-    """
-    Returns a Python list of 2-tuples (i,x), where x=v[i] runs
-    through the nonzero elements of x, in order.
-    """
-    cdef X
-    cdef sage.rings.rational.Rational a
-    cdef int i
-    X = []
-    for i from 0 <= i < v.num_nonzero:
-        a = sage.rings.rational.Rational()
-        a.set_from_mpq(v.entries[i])
-        X.append( (v.positions[i], a) )
-    return X
-
-
-cdef int mpq_vector_set_entry(mpq_vector* v, int n, mpq_t x) except -1:
-    """
-    Set the n-th component of the sparse vector v equal to x.
-    This would be v[n] = x in Python syntax.
-    """
-    if n >= v.degree or n < 0:
-        raise IndexError, "Index must be between 0 and the degree minus 1."
-        return -1
-    cdef int i, m, ins
-    cdef int m2, ins2
-    cdef int *pos
-    cdef mpq_t *e
-
-    m = binary_search(v.positions, v.num_nonzero, n, &ins)
-
-    if m != -1:
-        # The position n was found in the array of positions.
-        # Now there are two cases:
-        #   1. x =/= 0, which is easy, and
-        #   2. x = 0, in which case we have to recopy
-        #      positions and entries, without the m-th
-        #      element, and change num_nonzero.
-        if mpq_sgn(x) != 0:   # x != 0,  case 1
-            # v.entries[m] = x
-            mpq_set(v.entries[m], x)
-        else:        # case 2
-            e = v.entries
-            pos = v.positions
-            allocate_mpq_vector(v, v.num_nonzero - 1)
-            for i from 0 <= i < m:
-                # v.entries[i] = e[i]
-                mpq_set(v.entries[i], e[i])
-                v.positions[i] = pos[i]
-            for i from m < i < v.num_nonzero:
-                # v.entries[i-1] = e[i]
-                mpq_set(v.entries[i-1], e[i])
-                v.positions[i-1] = pos[i]
-            sage_free(e)
-            sage_free(pos)
-            v.num_nonzero = v.num_nonzero - 1
-    else:
-        # Allocate new memory and copy over elements from the
-        # old array.  This is similar to case 2 above,
-        # except we are inserting a new entry rather than
-        # deleting an old one.  The new entry should be inserted
-        # at position ins, which was computed using binary search.
-        #
-        # There is one exception -- if the new entry is 0, we
-        # do nothing and return.
-        if mpq_sgn(x) == 0:
-            return 0
-        v.num_nonzero = v.num_nonzero + 1
-        e = v.entries
-        pos = v.positions
-        allocate_mpq_vector(v, v.num_nonzero)
-        for i from 0 <= i < ins:
-            # v.entries[i] = e[i]
-            mpq_set(v.entries[i], e[i])
-            v.positions[i] = pos[i]
-        # v.entries[ins] = x
-        mpq_set(v.entries[ins], x)
-        v.positions[ins] = n
-        for i from ins < i < v.num_nonzero:
-            mpq_set(v.entries[i], e[i-1])
-            v.positions[i] = pos[i-1]
-        # Free the memory occupie by GMP rationals.
-        # This -1 is because we incremented v.num_nonzero above.
-        for i from 0 <= i < v.num_nonzero-1:
-            mpq_clear(e[i])
-        sage_free(e)
-        sage_free(pos)
-
-
-
-cdef mpq_t mpq_set_tmp
-mpq_init(mpq_set_tmp)
-cdef int mpq_vector_set_entry_str(mpq_vector* v, int n, char *x_str) except -1:
-    """
-    Set the n-th component of the sparse vector v equal to x.
-    This would be v[n] = x in Python syntax.
-    """
-    mpq_set_str(mpq_set_tmp, x_str, 0)
-    mpq_vector_set_entry(v, n, mpq_set_tmp)
-
-
-cdef int add_mpq_vector_init(mpq_vector* sum,
-                             mpq_vector* v,
-                             mpq_vector* w,
-                             mpq_t multiple) except -1:
-    """
-    Initialize sum and set sum = v + multiple*w.
-    """
-    if v.degree != w.degree:
-        print "Can't add vectors of degree %s and %s"%(v.degree, w.degree)
-        raise ArithmeticError, "The vectors must have the same degree."
-
-    cdef int nz, i, j, k, do_multiply
-    cdef mpq_vector* z
-    cdef mpq_t tmp
-    mpq_init(tmp)
-    if mpq_cmp_si(multiple, 0, 1) == 0:
-        init_mpq_vector(sum, v.degree, 0)
-        return 0
-    # Do not do the multiply if the multiple is 1.
-    do_multiply = mpq_cmp_si(multiple, 1,1)
-
-    z = sum
-    # ALGORITHM:
-    # 1. Allocate enough memory to hold the union of the two
-    #    lists of positions.  We allocate the sum of the number
-    #    of positions of both (up to the degree), to avoid
-    #    having to make two passes.  This might be slightly wasteful of
-    #    memory, but is faster.
-    # 2. Move along the entries of v and w, copying them into the
-    #    new position / entry array.  When position are the same,
-    #    add modulo p.
-    # 3. Set num_nonzero and return success code.
-
-    # 1. Allocate memory:
-    nz = v.num_nonzero + w.num_nonzero
-    if nz > v.degree: nz = v.degree
-    init_mpq_vector(z, v.degree, nz)
-    # 2. Merge entries
-    i = 0  # index into entries of v
-    j = 0  # index into entries of w
-    k = 0  # index into z (the vector we are creating)
-    while i < v.num_nonzero or j < w.num_nonzero:
-        if i >= v.num_nonzero:   # just copy w in
-            z.positions[k] = w.positions[j]
-
-            if do_multiply:
-                # This means: z.entries[k] = (multiple*w.entries[j])
-                mpq_mul(z.entries[k], multiple, w.entries[j])
-            else:
-                mpq_set(z.entries[k], w.entries[j])
-            j = j + 1
-            k = k + 1
-        elif j >= w.num_nonzero:  # just copy v in
-            z.positions[k] = v.positions[i]
-            # This means: z.entries[k] = v.entries[i]
-            mpq_set(z.entries[k], v.entries[i])
-            i = i + 1
-            k = k + 1
-        elif v.positions[i] < w.positions[j]:  # copy entry from v in
-            z.positions[k] = v.positions[i]
-            # This means: z.entries[k] = v.entries[i]
-            mpq_set(z.entries[k], v.entries[i])
-            i = i + 1
-            k = k + 1
-        elif v.positions[i] > w.positions[j]: # copy entry from w in
-            if do_multiply:
-                # This means: tmp = multiple*w.entries[j]
-                mpq_mul(tmp, multiple, w.entries[j])
-                # This means: z.entries[k] = tmp
-                mpq_set(z.entries[k], tmp)
-            else:
-                mpq_set(z.entries[k], w.entries[j])
-            z.positions[k] = w.positions[j]
-            k = k + 1
-            j = j + 1
-        else:                                 # equal, so add and copy
-            if do_multiply:
-                # This means: tmp = v.entries[i] + multiple*w.entries[j]
-                mpq_mul(tmp, multiple, w.entries[j])
-                mpq_add(tmp, tmp, v.entries[i])
-            else:
-                mpq_add(tmp, v.entries[i], w.entries[j])
-            if mpq_sgn(tmp) != 0:
-                z.positions[k] = v.positions[i]
-                # This means: z.entries[k] = tmp
-                mpq_set(z.entries[k], tmp)
-                k = k + 1     # only increment if sum is nonzero!
-            i = i + 1
-            j = j + 1
-        #end if
-    # end while
-    z.num_nonzero = k
-    mpq_clear(tmp)
-    return 0
-
-cdef int scale_mpq_vector(mpq_vector* v, mpq_t scalar) except -1:
-    if mpq_sgn(scalar) == 0:  # scalar = 0
-        clear_mpq_vector(v)
-        init_mpq_vector(v, v.degree, 0)
-        return 0
-    cdef int i
-    for i from 0 <= i < v.num_nonzero:
-        # v.entries[i] = scalar * v.entries[i]
-        mpq_mul(v.entries[i], v.entries[i], scalar)
-    return 0
-
-cdef int mpq_vector_cmp(mpq_vector* v, mpq_vector* w):
-    if v.degree < w.degree:
-        return -1
-    elif v.degree > w.degree:
-        return 1
-    cdef int i, c
-    for i from 0 <= i < v.num_nonzero:
-        c = mpq_cmp(v.entries[i], w.entries[i])
-        if c < 0:
-            return -1
-        elif c > 0:
-            return 1
-    return 0
-
-cdef class Vector_mpq
-
-cdef void Vector_mpq_rescale(Vector_mpq w, mpq_t x):
-    scale_mpq_vector(&w.v, x)
-
-cdef class Vector_mpq:
-    """
-    Vector_mpq -- a sparse vector of GMP rationals.  This is a Python
-    extension type that wraps the C implementation of sparse vectors
-    modulo a small prime.
-    """
-    cdef mpq_vector v
-
-    def __init__(self, int degree, int num_nonzero=0, entries=[], sort=True):
-        cdef int i
-        init_mpq_vector(&self.v, degree, num_nonzero)
-        if entries != []:
-            if len(entries) != num_nonzero:
-                raise ValueError, "length of entries (=%s) must equal num_nonzero (=%s)"%(len(entries), num_nonzero)
-            if sort:
-                entries = list(entries) # copy so as not to modify passed in list
-                entries.sort()
-            for i from 0 <= i < num_nonzero:
-                s = str(entries[i][1])
-                mpq_set_str(self.v.entries[i], s, 0)
-                self.v.positions[i] = entries[i][0]
-=======
 ##############################################################################
 
 include '../modules/vector_rational_sparse_h.pxi'
@@ -786,7 +40,6 @@
         self._matrix = <mpq_vector*> sage_malloc(parent.nrows()*sizeof(mpq_vector))
         if self._matrix == NULL:
             raise MemoryError, "error allocating sparse matrix"
->>>>>>> 2e0df62f
 
     def __dealloc__(self):
         cdef Py_ssize_t i
@@ -799,36 +52,6 @@
         """
         Create a sparse matrix over the rational numbers
 
-<<<<<<< HEAD
-
-#############################################################
-#
-#    Sparse Matrix over mpq_t (the GMP rationals)
-#
-#############################################################
-cdef class Matrix_rational_sparse(matrix_sparse.Matrix_sparse):
-
-    def __new__(self, int nrows, int ncols, object entries=[], init=True, coerce=False):
-        # allocate memory
-        cdef int i
-        self.rows = <mpq_vector*> sage_malloc(nrows*sizeof(mpq_vector))
-        self.is_init = init
-        if self.is_init:
-            self.is_init = True
-            for i from 0 <= i < nrows:
-                init_mpq_vector(&self.rows[i], ncols, 0)
-
-    def __dealloc__(self):
-        if not self.is_init:
-            return
-        cdef int i
-        for i from 0 <= i < self.nr:
-            clear_mpq_vector(&self.rows[i])
-
-    def __init__(self, int nrows, int ncols, object entries=[], init=True, coerce=False):
-        """
-=======
->>>>>>> 2e0df62f
         INPUT:
             parent -- a matrix space
             entries -- * a Python list of triples (i,j,x), where 0 <= i < nrows,
