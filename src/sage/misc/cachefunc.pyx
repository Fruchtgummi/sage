--- conflicted
+++ resolved
@@ -588,19 +588,6 @@
     try:
         hash(o)
     except TypeError:
-<<<<<<< HEAD
-        oo = o
-        if isinstance(o, sage.structure.sage_object.SageObject):
-            o = o._cache_key()
-        if isinstance(o,tuple):
-            return tuple(_cache_key(item) for item in o)
-        else:
-            try:
-                hash(o)
-                return o
-            except TypeError as e:
-                raise TypeError("_cache_key() for %s returned an unhashable %s element. Inner exception: %s"%(oo,o,e))
-=======
         o = cache_key_unhashable(o)
     return o
 
@@ -617,7 +604,6 @@
         raise TypeError("unhashable type: {!r}".format(type(o).__name__))
     return cache_key(k)
 
->>>>>>> 2505dbca
 
 cdef class CachedFunction(object):
     """
