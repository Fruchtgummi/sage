--- conflicted
+++ resolved
@@ -114,11 +114,7 @@
 """
 from __future__ import print_function, absolute_import
 from six.moves import range
-<<<<<<< HEAD
-from six import iteritems, string_types
-=======
-from six import iteritems, class_types
->>>>>>> 2232799d
+from six import iteritems, string_types, class_types
 
 import ast
 import inspect
