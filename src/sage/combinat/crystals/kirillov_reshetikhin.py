--- conflicted
+++ resolved
@@ -3199,8 +3199,6 @@
                + [l(-2)]*coords[4] + [l(-1)]*coords[5])
         return self.element_class(self, C(*lst))
 
-<<<<<<< HEAD
-=======
     def _element_constructor_(self, *args, **options):
         """
         Construct an element of ``self``.
@@ -3239,7 +3237,6 @@
             return hw_elt.f_string(f_str)
         return KirillovReshetikhinGenericCrystal._element_constructor_(self, *args, **options)
 
->>>>>>> 8053f0c8
     class Element(KirillovReshetikhinGenericCrystalElement):
         @cached_method
         def coordinates(self):
