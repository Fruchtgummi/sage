r"""
Balanced Incomplete Block Designs (BIBD)

This module implements two constructions of Balanced Incomplete Block Designs:

* Steiner Triple Systems, i.e. `(v,3,1)`-BIBD.
* `K_4`-decompositions of `K_v`, i.e. `(v,4,1)`-BIBD.

These BIBD can be obtained through the :meth:`BalancedIncompleteBlockDesign`
method, available in Sage as ``designs.BalancedIncompleteBlockDesign``.

EXAMPLES::

    sage: designs.BalancedIncompleteBlockDesign(7,3)
    Incidence structure with 7 points and 7 blocks
    sage: designs.BalancedIncompleteBlockDesign(7,3).blocks()
    [[0, 1, 3], [0, 2, 4], [0, 5, 6], [1, 2, 6], [1, 4, 5], [2, 3, 5], [3, 4, 6]]
    sage: designs.BalancedIncompleteBlockDesign(13,4).blocks()
    [[0, 1, 2, 12], [0, 3, 6, 9], [0, 4, 8, 10], [0, 5, 7, 11], [1, 3, 8, 11],
     [1, 4, 7, 9], [1, 5, 6, 10], [2, 3, 7, 10], [2, 4, 6, 11], [2, 5, 8, 9],
     [3, 4, 5, 12], [6, 7, 8, 12], [9, 10, 11, 12]]

`K_4`-decompositions of `K_v`
-----------------------------

Decompositions of `K_v` into `K_4` (i.e. `(v,4,1)`-BIBD) are built following
Douglas Stinson's construction as presented in [Stinson2004]_ page 167. It is
based upon the construction of `(v\{4,5,8,9,12\})`-PBD (see the doc of
:meth:`PBD_4_5_8_9_12`), knowing that a `(v\{4,5,8,9,12\})`-PBD on `v` points
can always be transformed into a `((k-1)v+1,4,1)`-BIBD, which covers all
possible cases of `(v,4,1)`-BIBD.

Functions
---------
"""
from design_catalog import transversal_design
from block_design import BlockDesign
from sage.rings.arith import binomial
from sage.rings.arith import is_prime_power

def BalancedIncompleteBlockDesign(v,k,existence=False,use_LJCR=False):
    r"""
    Returns a BIBD of parameters `v,k`.

    A Balanced Incomplete Block Design of parameters `v,k` is a collection
    `\mathcal C` of `k`-subsets of `V=\{0,\dots,v-1\}` such that for any two
    distinct elements `x,y\in V` there is a unique element `S\in \mathcal C`
    such that `x,y\in S`.

    More general definitions sometimes involve a `\lambda` parameter, and we
    assume here that `\lambda=1`.

    For more information on BIBD, see the
    :wikipedia:`corresponding Wikipedia entry <Block_design#Definition_of_a_BIBD_.28or_2-design.29>`.

    INPUT:

    - ``v,k`` (integers)

    - ``existence`` (boolean) -- instead of building the design, returns:

        - ``True`` -- meaning that Sage knows how to build the design

        - ``Unknown`` -- meaning that Sage does not know how to build the
          design, but that the design may exist (see :mod:`sage.misc.unknown`).

        - ``False`` -- meaning that the design does not exist.

    - ``use_LJCR`` (boolean) -- whether to query the La Jolla Covering
      Repository for the design when Sage does not know how to build it (see
      :meth:`~sage.combinat.designs.covering_design.best_known_covering_design_www`). This
      requires internet.

    .. SEEALSO::

        * :func:`steiner_triple_system`
        * :func:`v_4_1_BIBD`

    TODO:

        * Implement `(v,5,1)`-BIBD using `this text <http://www.argilo.net/files/bibd.pdf>`_.
        * Implement other constructions from the Handbook of Combinatorial
          Designs.

    EXAMPLES::

        sage: designs.BalancedIncompleteBlockDesign(7,3).blocks()
        [[0, 1, 3], [0, 2, 4], [0, 5, 6], [1, 2, 6], [1, 4, 5], [2, 3, 5], [3, 4, 6]]
        sage: B = designs.BalancedIncompleteBlockDesign(21,5, use_LJCR=True) # optional - internet
        sage: B                                                              # optional - internet
        Incidence structure with 21 points and 21 blocks
        sage: B.blocks()                                                     # optional - internet
        [[0, 1, 2, 3, 20], [0, 4, 8, 12, 16], [0, 5, 10, 15, 19],
         [0, 6, 11, 13, 17], [0, 7, 9, 14, 18], [1, 4, 11, 14, 19],
         [1, 5, 9, 13, 16], [1, 6, 8, 15, 18], [1, 7, 10, 12, 17],
         [2, 4, 9, 15, 17], [2, 5, 11, 12, 18], [2, 6, 10, 14, 16],
         [2, 7, 8, 13, 19], [3, 4, 10, 13, 18], [3, 5, 8, 14, 17],
         [3, 6, 9, 12, 19], [3, 7, 11, 15, 16], [4, 5, 6, 7, 20],
         [8, 9, 10, 11, 20], [12, 13, 14, 15, 20], [16, 17, 18, 19, 20]]
        sage: designs.BalancedIncompleteBlockDesign(20,5, use_LJCR=True) # optional - internet
        Traceback (most recent call last):
        ...
        ValueError: No such design exists !

    TESTS::

        sage: designs.BalancedIncompleteBlockDesign(85,5,existence=True)
        True
        sage: _ = designs.BalancedIncompleteBlockDesign(85,5)

    A BIBD from a Finite Projective Plane::

        sage: _ = designs.BalancedIncompleteBlockDesign(21,5)

    A trivial BIBD::

        sage: designs.BalancedIncompleteBlockDesign(10,10)
        Incidence structure with 10 points and 1 blocks
    """
    if ((binomial(v,2)%binomial(k,2) != 0) or
        (v-1)%(k-1) != 0):
        if existence:
            return False
        raise ValueError("No such design exists !")
<<<<<<< HEAD

=======
>>>>>>> e941a54d
    if k == v:
        if existence:
            return True
        return BlockDesign(v,[range(v)], test=False)
<<<<<<< HEAD

=======
>>>>>>> e941a54d
    if k == 2:
        if existence:
            return True
        from itertools import combinations
        return BlockDesign(v, combinations(range(v),2), test = False)
    if k == 3:
        if existence:
            return bool((n%6) in [1,3])
        return steiner_triple_system(v)
    if k == 4:
        if existence:
            return bool((n%12) in [1,4])
        return BlockDesign(v, v_4_1_BIBD(v), test = False)
    if BIBD_from_TD(v,k,existence=True):
        if existence:
            return True
        return BlockDesign(v, BIBD_from_TD(v,k))
    if v == (k-1)**2+k and is_prime_power(k-1):
        if existence:
            return True
        from block_design import projective_plane
        return projective_plane(k-1)
    if use_LJCR:
        from covering_design import best_known_covering_design_www
        B = best_known_covering_design_www(v,k,2)

        # Is it a BIBD or just a good covering ?
        expected_n_of_blocks = binomial(v,2)/binomial(k,2)
        if B.low_bd() > expected_n_of_blocks:
            if existence:
                return False
            raise ValueError("No such design exists !")
        B = B.incidence_structure()
        if len(B.blcks) == expected_n_of_blocks:
            if existence:
                return True
            else:
                return B

    if existence:
        from sage.misc.unknown import Unknown
        return Unknown
    else:
        raise ValueError("I don't know how to build this design.")

def steiner_triple_system(n):
    r"""
    Returns a Steiner Triple System

    A Steiner Triple System (STS) of a set `\{0,...,n-1\}`
    is a family `S` of 3-sets such that for any `i \not = j`
    there exists exactly one set of `S` in which they are
    both contained.

    It can alternatively be thought of as a factorization of
    the complete graph `K_n` with triangles.

    A Steiner Triple System of a `n`-set exists if and only if
    `n \equiv 1 \pmod 6` or `n \equiv 3 \pmod 6`, in which case
    one can be found through Bose's and Skolem's constructions,
    respectively [AndHonk97]_.

    INPUT:

    - ``n`` returns a Steiner Triple System of `\{0,...,n-1\}`

    EXAMPLE:

    A Steiner Triple System on `9` elements ::

        sage: sts = designs.steiner_triple_system(9)
        sage: sts
        Incidence structure with 9 points and 12 blocks
        sage: list(sts)
        [[0, 1, 5], [0, 2, 4], [0, 3, 6], [0, 7, 8], [1, 2, 3], [1, 4, 7], [1, 6, 8], [2, 5, 8], [2, 6, 7], [3, 4, 8], [3, 5, 7], [4, 5, 6]]

    As any pair of vertices is covered once, its parameters are ::

        sage: sts.parameters(t=2)
        (2, 9, 3, 1)

    An exception is raised for invalid values of ``n`` ::

        sage: designs.steiner_triple_system(10)
        Traceback (most recent call last):
        ...
        ValueError: Steiner triple systems only exist for n = 1 mod 6 or n = 3 mod 6

    REFERENCE:

    .. [AndHonk97] A short course in Combinatorial Designs,
      Ian Anderson, Iiro Honkala,
      Internet Editions, Spring 1997,
      http://www.utu.fi/~honkala/designs.ps
    """

    name = "Steiner Triple System on "+str(n)+" elements"

    if n%6 == 3:
        t = (n-3)/6
        Z = range(2*t+1)

        T = lambda (x,y) : x + (2*t+1)*y

        sts = [[(i,0),(i,1),(i,2)] for i in Z] + \
            [[(i,k),(j,k),(((t+1)*(i+j)) % (2*t+1),(k+1)%3)] for k in range(3) for i in Z for j in Z if i != j]

    elif n%6 == 1:

        t = (n-1)/6
        N = range(2*t)
        T = lambda (x,y) : x+y*t*2 if (x,y) != (-1,-1) else n-1

        L1 = lambda i,j : (i+j) % (int((n-1)/3))
        L = lambda i,j : L1(i,j)/2 if L1(i,j)%2 == 0 else t+(L1(i,j)-1)/2

        sts = [[(i,0),(i,1),(i,2)] for i in range(t)] + \
            [[(-1,-1),(i,k),(i-t,(k+1) % 3)] for i in range(t,2*t) for k in [0,1,2]] + \
            [[(i,k),(j,k),(L(i,j),(k+1) % 3)] for k in [0,1,2] for i in N for j in N if i < j]

    else:
        raise ValueError("Steiner triple systems only exist for n = 1 mod 6 or n = 3 mod 6")

    from sage.sets.set import Set
    sts = Set(map(lambda x: Set(map(T,x)),sts))

    return BlockDesign(n, sts, name=name)

def BIBD_from_TD(v,k,existence=False):
    r"""
    Returns a BIBD through TD-based constructions.

    INPUT:

    - ``v,k`` (integers) -- computes a `(v,k,1)`-BIBD.

    - ``existence`` (boolean) -- instead of building the design, returns:

        - ``True`` -- meaning that Sage knows how to build the design

        - ``Unknown`` -- meaning that Sage does not know how to build the
          design, but that the design may exist (see :mod:`sage.misc.unknown`).

        - ``False`` -- meaning that the design does not exist.

    This method implements three constructions:

    - If there exists a `TD(k,v)` and a `(v,k,1)`-BIBD then there exists a
      `(kv,k,1)`-BIBD.

      The BIBD is obtained from all blocks of the `TD`, and from the blocks of
      the `(v,k,1)`-BIBDs defined over the `k` groups of the `TD`.

    - If there exists a `TD(k,v)` and a `(v+1,k,1)`-BIBD then there exists a
      `(kv+1,k,1)`-BIBD.

      The BIBD is obtained from all blocks of the `TD`, and from the blocks of
      the `(v+1,k,1)`-BIBDs defined over the sets `V_1\cup \infty,\dots,V_k\cup
      \infty` where the `V_1,\dots,V_k` are the groups of the TD.

    - If there exists a `TD(k,v)` and a `(v+k,k,1)`-BIBD then there exists a
      `(kv+k,k,1)`-BIBD.

      The BIBD is obtained from all blocks of the `TD`, and from the blocks of
      the `(v+k,k,1)`-BIBDs defined over the sets `V_1\cup
      \{\infty_1,\dots,\infty_k\},\dots,V_k\cup \{\infty_1,\dots,\infty_k\}`
      where the `V_1,\dots,V_k` are the groups of the TD. By making sure that
      all copies of the `(v+k,k,1)`-BIBD contain the block
      `\{\infty_1,\dots,\infty_k\}`, the result is also a BIBD.

    These constructions can be found in
    `<http://www.argilo.net/files/bibd.pdf>`_.

    EXAMPLES:

    First construction::

        sage: from sage.combinat.designs.bibd import BIBD_from_TD
        sage: BIBD_from_TD(25,5,existence=True)
        True
        sage: _ = BlockDesign(25,BIBD_from_TD(25,5))

    Second construction::

        sage: from sage.combinat.designs.bibd import BIBD_from_TD
        sage: BIBD_from_TD(21,5,existence=True)
        True
        sage: _ = BlockDesign(21,BIBD_from_TD(21,5))

    Third construction::

        sage: from sage.combinat.designs.bibd import BIBD_from_TD
        sage: BIBD_from_TD(85,5,existence=True)
        True
        sage: _ = BlockDesign(85,BIBD_from_TD(85,5))

    No idea::

        sage: from sage.combinat.designs.bibd import BIBD_from_TD
        sage: BIBD_from_TD(20,5,existence=True)
        Unknown
        sage: BIBD_from_TD(20,5)
        Traceback (most recent call last):
        ...
        NotImplementedError: I do not know how to build this BIBD!
    """
    from orthogonal_arrays import transversal_design

    # First construction
    if (v%k == 0 and
        BalancedIncompleteBlockDesign(v//k,k,existence=True) and
        transversal_design(k,v//k,existence=True)):

        if existence:
            return True

        v = v//k
        BIBDvk = BalancedIncompleteBlockDesign(v,k)
        TDkv = transversal_design(k,v,check=False)

        BIBD = TDkv
        for i in range(k):
            BIBD.extend([[x+i*v for x in B] for B in BIBDvk])

    # Second construction
    elif ((v-1)%k == 0 and
        BalancedIncompleteBlockDesign((v-1)//k+1,k,existence=True) and
        transversal_design(k,(v-1)//k,existence=True)):

        if existence:
            return True

        v = (v-1)//k
        BIBDv1k = BalancedIncompleteBlockDesign(v+1,k)
        TDkv = transversal_design(k,v,check=False)

        inf = v*k
        BIBD = TDkv
        for i in range(k):
            BIBD.extend([[inf if x == v else x+i*v for x in B] for B in BIBDv1k])

    # Third construction
    elif ((v-k)%k == 0 and
        BalancedIncompleteBlockDesign((v-k)//k+k,k,existence=True) and
        transversal_design(k,(v-k)//k,existence=True)):

        if existence:
            return True

        v = (v-k)//k
        BIBDvpkk = BalancedIncompleteBlockDesign(v+k,k)
        TDkv = transversal_design(k,v,check=False)
        inf = v*k
        BIBD = TDkv

        # makes sure that [v,...,v+k-1] is a block of BIBDvpkk. Then, we remove it.
        BIBDvpkk = _relabel_bibd(BIBDvpkk,v+k)
        BIBDvpkk = [B for B in BIBDvpkk if min(B) < v]

        for i in range(k):
            BIBD.extend([[(x-v)+inf if x >= v else x+i*v for x in B] for B in BIBDvpkk])

        BIBD.append(range(k*v,v*k+k))

    # No idea ...
    else:
        if existence:
            from sage.misc.unknown import Unknown
            return Unknown
        else:
            raise NotImplementedError("I do not know how to build this BIBD!")

    return BIBD

def v_4_1_BIBD(v, check=True):
    r"""
    Returns a `(v,4,1)`-BIBD.

    A `(v,4,1)`-BIBD is an edge-decomposition of the complete graph `K_v` into
    copies of `K_4`. For more information, see
    :meth:`BalancedIncompleteBlockDesign`. It exists if and only if `v\equiv 1,4
    \pmod {12}`.

    See page 167 of [Stinson2004]_ for the construction details.

    .. SEEALSO::

        * :meth:`BalancedIncompleteBlockDesign`

    INPUT:

    - ``v`` (integer) -- number of points.

    - ``check`` (boolean) -- whether to check that output is correct before
      returning it. As this is expected to be useless (but we are cautious
      guys), you may want to disable it whenever you want speed. Set to ``True``
      by default.

    EXAMPLES::

        sage: from sage.combinat.designs.bibd import v_4_1_BIBD  # long time
        sage: for n in range(13,100):                            # long time
        ....:    if n%12 in [1,4]:                               # long time
        ....:       _ = v_4_1_BIBD(n, check = True)              # long time
    """
    from sage.rings.finite_rings.constructor import FiniteField
    k = 4
    if v == 0:
        return []
    if v <= 12 or v%12 not in [1,4]:
        raise ValueError("A K_4-decomposition of K_v exists iif v=2,4 mod 12, v>12 or v==0")

    # Step 1. Base cases.
    if v == 13:
        from block_design import projective_plane
        return projective_plane(3).blocks()
    if v == 16:
        from block_design import AffineGeometryDesign
        return AffineGeometryDesign(2,1,FiniteField(4,'x')).blocks()
    if v == 25:
        return [[0, 1, 17, 22], [0, 2, 11, 21], [0, 3, 15, 18], [0, 4, 7, 13],
                [0, 5, 12, 14], [0, 6, 19, 23], [0, 8, 16, 24], [0, 9, 10, 20],
                [1, 2, 3, 4], [1, 5, 6, 7], [1, 8, 12, 15], [1, 9, 13, 16],
                [1, 10, 11, 14], [1, 18, 20, 23], [1, 19, 21, 24], [2, 5, 15, 24],
                [2, 6, 9, 17], [2, 7, 14, 18], [2, 8, 22, 23], [2, 10, 12, 13],
                [2, 16, 19, 20], [3, 5, 16, 22], [3, 6, 11, 20], [3, 7, 12, 19],
                [3, 8, 9, 14], [3, 10, 17, 24], [3, 13, 21, 23], [4, 5, 10, 23],
                [4, 6, 8, 21], [4, 9, 18, 24], [4, 11, 15, 16], [4, 12, 17, 20],
                [4, 14, 19, 22], [5, 8, 13, 20], [5, 9, 11, 19], [5, 17, 18, 21],
                [6, 10, 15, 22], [6, 12, 16, 18], [6, 13, 14, 24], [7, 8, 11, 17],
                [7, 9, 15, 23], [7, 10, 16, 21], [7, 20, 22, 24], [8, 10, 18, 19],
                [9, 12, 21, 22], [11, 12, 23, 24], [11, 13, 18, 22], [13, 15, 17, 19],
                [14, 15, 20, 21], [14, 16, 17, 23]]
    if v == 28:
        return [[0, 1, 23, 26], [0, 2, 10, 11], [0, 3, 16, 18], [0, 4, 15, 20],
                [0, 5, 8, 9], [0, 6, 22, 25], [0, 7, 14, 21], [0, 12, 17, 27],
                [0, 13, 19, 24], [1, 2, 24, 27], [1, 3, 11, 12], [1, 4, 17, 19],
                [1, 5, 14, 16], [1, 6, 9, 10], [1, 7, 20, 25], [1, 8, 15, 22],
                [1, 13, 18, 21], [2, 3, 21, 25], [2, 4, 12, 13], [2, 5, 18, 20],
                [2, 6, 15, 17], [2, 7, 19, 22], [2, 8, 14, 26], [2, 9, 16, 23],
                [3, 4, 22, 26], [3, 5, 7, 13], [3, 6, 14, 19], [3, 8, 20, 23],
                [3, 9, 15, 27], [3, 10, 17, 24], [4, 5, 23, 27], [4, 6, 7, 8],
                [4, 9, 14, 24], [4, 10, 16, 21], [4, 11, 18, 25], [5, 6, 21, 24],
                [5, 10, 15, 25], [5, 11, 17, 22], [5, 12, 19, 26], [6, 11, 16, 26],
                [6, 12, 18, 23], [6, 13, 20, 27], [7, 9, 17, 18], [7, 10, 26, 27],
                [7, 11, 23, 24], [7, 12, 15, 16], [8, 10, 18, 19], [8, 11, 21, 27],
                [8, 12, 24, 25], [8, 13, 16, 17], [9, 11, 19, 20], [9, 12, 21, 22],
                [9, 13, 25, 26], [10, 12, 14, 20], [10, 13, 22, 23], [11, 13, 14, 15],
                [14, 17, 23, 25], [14, 18, 22, 27], [15, 18, 24, 26], [15, 19, 21, 23],
                [16, 19, 25, 27], [16, 20, 22, 24], [17, 20, 21, 26]]
    if v == 37:
        return [[0, 1, 3, 24], [0, 2, 23, 36], [0, 4, 26, 32], [0, 5, 9, 31],
                [0, 6, 11, 15], [0, 7, 17, 25], [0, 8, 20, 27], [0, 10, 18, 30],
                [0, 12, 19, 29], [0, 13, 14, 16], [0, 21, 34, 35], [0, 22, 28, 33],
                [1, 2, 4, 25], [1, 5, 27, 33], [1, 6, 10, 32], [1, 7, 12, 16],
                [1, 8, 18, 26], [1, 9, 21, 28], [1, 11, 19, 31], [1, 13, 20, 30],
                [1, 14, 15, 17], [1, 22, 35, 36], [1, 23, 29, 34], [2, 3, 5, 26],
                [2, 6, 28, 34], [2, 7, 11, 33], [2, 8, 13, 17], [2, 9, 19, 27],
                [2, 10, 22, 29], [2, 12, 20, 32], [2, 14, 21, 31], [2, 15, 16, 18],
                [2, 24, 30, 35], [3, 4, 6, 27], [3, 7, 29, 35], [3, 8, 12, 34],
                [3, 9, 14, 18], [3, 10, 20, 28], [3, 11, 23, 30], [3, 13, 21, 33],
                [3, 15, 22, 32], [3, 16, 17, 19], [3, 25, 31, 36], [4, 5, 7, 28],
                [4, 8, 30, 36], [4, 9, 13, 35], [4, 10, 15, 19], [4, 11, 21, 29],
                [4, 12, 24, 31], [4, 14, 22, 34], [4, 16, 23, 33], [4, 17, 18, 20],
                [5, 6, 8, 29], [5, 10, 14, 36], [5, 11, 16, 20], [5, 12, 22, 30],
                [5, 13, 25, 32], [5, 15, 23, 35], [5, 17, 24, 34], [5, 18, 19, 21],
                [6, 7, 9, 30], [6, 12, 17, 21], [6, 13, 23, 31], [6, 14, 26, 33],
                [6, 16, 24, 36], [6, 18, 25, 35], [6, 19, 20, 22], [7, 8, 10, 31],
                [7, 13, 18, 22], [7, 14, 24, 32], [7, 15, 27, 34], [7, 19, 26, 36],
                [7, 20, 21, 23], [8, 9, 11, 32], [8, 14, 19, 23], [8, 15, 25, 33],
                [8, 16, 28, 35], [8, 21, 22, 24], [9, 10, 12, 33], [9, 15, 20, 24],
                [9, 16, 26, 34], [9, 17, 29, 36], [9, 22, 23, 25], [10, 11, 13, 34],
                [10, 16, 21, 25], [10, 17, 27, 35], [10, 23, 24, 26], [11, 12, 14, 35],
                [11, 17, 22, 26], [11, 18, 28, 36], [11, 24, 25, 27], [12, 13, 15, 36],
                [12, 18, 23, 27], [12, 25, 26, 28], [13, 19, 24, 28], [13, 26, 27, 29],
                [14, 20, 25, 29], [14, 27, 28, 30], [15, 21, 26, 30], [15, 28, 29, 31],
                [16, 22, 27, 31], [16, 29, 30, 32], [17, 23, 28, 32], [17, 30, 31, 33],
                [18, 24, 29, 33], [18, 31, 32, 34], [19, 25, 30, 34], [19, 32, 33, 35],
                [20, 26, 31, 35], [20, 33, 34, 36], [21, 27, 32, 36]]

    # Step 2 : this is function PBD_4_5_8_9_12
    PBD = PBD_4_5_8_9_12((v-1)/(k-1),check=False)

    # Step 3 : Theorem 7.20
    bibd = BIBD_from_PBD(PBD,v,k,check=False)

    if check:
        _check_pbd(bibd,v,[k])

    return bibd

def BIBD_from_PBD(PBD,v,k,check=True,base_cases={}):
    r"""
    Returns a `(v,k,1)`-BIBD from a `(r,K)`-PBD where `r=(v-1)/(k-1)`.

    This is Theorem 7.20 from [Stinson2004]_.

    INPUT:

    - ``v,k`` -- integers.

    - ``PBD`` -- A PBD on `r=(v-1)/(k-1)` points, such that for any block of
      ``PBD`` of size `s` there must exist a `((k-1)s+1,k,1)`-BIBD.

    - ``check`` (boolean) -- whether to check that output is correct before
      returning it. As this is expected to be useless (but we are cautious
      guys), you may want to disable it whenever you want speed. Set to ``True``
      by default.

    - ``base_cases`` -- caching system, for internal use.

    EXAMPLES::

        sage: from sage.combinat.designs.bibd import PBD_4_5_8_9_12
        sage: from sage.combinat.designs.bibd import BIBD_from_PBD
        sage: from sage.combinat.designs.bibd import _check_pbd
        sage: PBD = PBD_4_5_8_9_12(17)
        sage: bibd = _check_pbd(BIBD_from_PBD(PBD,52,4),52,[4])
    """
    r = (v-1)/(k-1)
    bibd = []
    for X in PBD:
        n = len(X)
        N = (k-1)*n+1
        if not (n,k) in base_cases:
            base_cases[n,k] = _relabel_bibd(BalancedIncompleteBlockDesign(N,k).blcks,N)

        for XX in base_cases[n,k]:
            if N-1 in XX:
                continue
            bibd.append([X[x//(k-1)] + (x%(k-1))*r for x in XX])

    for x in range(r):
        bibd.append([x+i*r for i in range(k-1)]+[v-1])

    if check:
        _check_pbd(bibd,v,[k])

    return bibd

def _check_pbd(B,v,S):
    r"""
    Checks that ``B`` is a PBD on `v` points with given block sizes.

    INPUT:

    - ``bibd`` -- a list of blocks

    - ``v`` (integer) -- number of points

    - ``S`` -- list of integers

    EXAMPLE::

        sage: designs.BalancedIncompleteBlockDesign(40,4).blocks() # indirect doctest
        [[0, 1, 2, 12], [0, 3, 6, 9], [0, 4, 8, 10],
         [0, 5, 7, 11], [0, 13, 26, 39], [0, 14, 25, 28],
         [0, 15, 27, 38], [0, 16, 22, 32], [0, 17, 23, 34],
        ...
    """
    from itertools import combinations
    from sage.graphs.graph import Graph

    if not all(len(X) in S for X in B):
        raise RuntimeError("This is not a nice honest PBD from the good old days !")

    g = Graph()
    m = 0
    for X in B:
        g.add_edges(list(combinations(X,2)))
        if g.size() != m+binomial(len(X),2):
            raise RuntimeError("This is not a nice honest PBD from the good old days !")
        m = g.size()

    if not (g.is_clique() and g.vertices() == range(v)):
        raise RuntimeError("This is not a nice honest PBD from the good old days !")

    return B

def _relabel_bibd(B,n,p=None):
    r"""
    Relabels the BIBD on `n` points and blocks of size k such that
    `\{0,...,k-2,n-1\},\{k-1,...,2k-3,n-1\},...,\{n-k,...,n-2,n-1\}` are blocks
    of the BIBD.

    INPUT:

    - ``B`` -- a list of blocks.

    - ``n`` (integer) -- number of points.

    - ``p`` (optional) -- the point that will be labeled with n-1.

    EXAMPLE::

        sage: designs.BalancedIncompleteBlockDesign(40,4).blocks() # indirect doctest
        [[0, 1, 2, 12], [0, 3, 6, 9], [0, 4, 8, 10],
         [0, 5, 7, 11], [0, 13, 26, 39], [0, 14, 25, 28],
         [0, 15, 27, 38], [0, 16, 22, 32], [0, 17, 23, 34],
        ...
    """
    if p is None:
        p = n-1
    found = 0
    last = n-1
    d = {}
    for X in B:
        if last in X:
            for x in X:
                if x == last:
                    continue
                d[x] = found
                found += 1
            if found == n-1:
                break
    d[p] = n-1
    return [[d[x] for x in X] for X in B]

def PBD_4_5_8_9_12(v, check=True):
    """
    Returns a `(v,\{4,5,8,9,12\})-`PBD on `v` elements.

    A `(v,\{4,5,8,9,12\})`-PBD exists if and only if `v\equiv 0,1 \pmod 4`. The
    construction implemented here appears page 168 in [Stinson2004]_.

    INPUT:

    - ``v`` (integer)

    - ``check`` (boolean) -- whether to check that output is correct before
      returning it. As this is expected to be useless (but we are cautious
      guys), you may want to disable it whenever you want speed. Set to ``True``
      by default.

    EXAMPLES::

        sage: designs.BalancedIncompleteBlockDesign(40,4).blocks() # indirect doctest
        [[0, 1, 2, 12], [0, 3, 6, 9], [0, 4, 8, 10],
         [0, 5, 7, 11], [0, 13, 26, 39], [0, 14, 25, 28],
         [0, 15, 27, 38], [0, 16, 22, 32], [0, 17, 23, 34],
        ...
    """
    if not v%4 in [0,1]:
        raise ValueError
    if v == 0:
        return []
    if v == 13:
        PBD = v_4_1_BIBD(v, check=False)
    elif v == 28:
        PBD = v_4_1_BIBD(v, check=False)
    elif v == 29:
        TD47 = transversal_design(4,7)
        four_more_sets = [[28]+[i*7+j for j in range(7)] for i in range(4)]
        PBD = TD47 + four_more_sets
    elif v == 41:
        TD59 = transversal_design(5,9)
        PBD = ([[x for x in X if x<41] for X in TD59]
                +[[i*9+j for j in range(9)] for i in range(4)]
                +[[36,37,38,39,40]])
    elif v == 44:
        TD59 = transversal_design(5,9)
        PBD = ([[x for x in X if x<44] for X in TD59]
                +[[i*9+j for j in range(9)] for i in range(4)]
                +[[36,37,38,39,40,41,42,43]])
    elif v == 45:
        TD59 = transversal_design(5,9)
        PBD = (TD59+[[i*9+j for j in range(9)] for i in range(5)])
    elif v == 48:
        TD4_12 = transversal_design(4,12)
        PBD = (TD4_12+[[i*12+j for j in range(12)] for i in range(4)])
    elif v == 49:
        # Lemma 7.16 : A (49,{4,13})-PBD
        TD4_12 = transversal_design(4,12)

        # Replacing the block of size 13 with a BIBD
        BIBD_13_4 = v_4_1_BIBD(13)
        for i in range(4):
            for B in BIBD_13_4:
                TD4_12.append([i*12+x if x != 12 else 48
                               for x in B])

        PBD = TD4_12
    else:
        t,u = _get_t_u(v)
        TD = transversal_design(5,t)
        TD = [[x for x in X if x<4*t+u] for X in TD]
        for B in [range(t*i,t*(i+1)) for i in range(4)]:
            TD.extend(_PBD_4_5_8_9_12_closure([B]))

        if u > 1:
            TD.extend(_PBD_4_5_8_9_12_closure([range(4*t,4*t+u)]))

        PBD = TD

    if check:
        _check_pbd(PBD,v,[4,5,8,9,12])

    return PBD

def _PBD_4_5_8_9_12_closure(B):
    r"""
    Makes sure all blocks of `B` have size in `\{4,5,8,9,12\}`.

    This is a helper function for :meth:`PBD_4_5_8_9_12`. Given that
    `\{4,5,8,9,12\}` is PBD-closed, any block of size not in `\{4,5,8,9,12\}`
    can be decomposed further.

    EXAMPLES::

        sage: designs.BalancedIncompleteBlockDesign(40,4).blocks() # indirect doctest
        [[0, 1, 2, 12], [0, 3, 6, 9], [0, 4, 8, 10],
         [0, 5, 7, 11], [0, 13, 26, 39], [0, 14, 25, 28],
         [0, 15, 27, 38], [0, 16, 22, 32], [0, 17, 23, 34],
        ...
    """
    BB = []
    for X in B:
        if len(X) not in [4,5,8,9,12]:
            PBD = PBD_4_5_8_9_12(len(X), check = False)
            X = [[X[i] for i in XX] for XX in PBD]
            BB.extend(X)
        else:
            BB.append(X)
    return BB

table_7_1 = {
    0:{'t':-4,'u':16,'s':2},
    1:{'t':-4,'u':17,'s':2},
    4:{'t':1,'u':0,'s':1},
    5:{'t':1,'u':1,'s':1},
    8:{'t':1,'u':4,'s':1},
    9:{'t':1,'u':5,'s':1},
    12:{'t':1,'u':8,'s':1},
    13:{'t':1,'u':9,'s':1},
    16:{'t':4,'u':0,'s':0},
    17:{'t':4,'u':1,'s':0},
    20:{'t':5,'u':0,'s':0},
    21:{'t':5,'u':1,'s':0},
    24:{'t':5,'u':4,'s':0},
    25:{'t':5,'u':5,'s':0},
    28:{'t':5,'u':8,'s':1},
    29:{'t':5,'u':9,'s':1},
    32:{'t':8,'u':0,'s':0},
    33:{'t':8,'u':1,'s':0},
    36:{'t':8,'u':4,'s':0},
    37:{'t':8,'u':5,'s':0},
    40:{'t':8,'u':8,'s':0},
    41:{'t':8,'u':9,'s':1},
    44:{'t':8,'u':12,'s':1},
    45:{'t':8,'u':13,'s':1},
    }


def _get_t_u(v):
    r"""
    Returns the parameters of table 7.1 from [Stinson2004]_.

    INPUT:

    - ``v`` (integer)

    EXAMPLE::

        sage: from sage.combinat.designs.bibd import _get_t_u
        sage: _get_t_u(20)
        (5, 0)
    """
    # Table 7.1
    v = int(v)
    global table_7_1
    d = table_7_1[v%48]
    s = v//48
    if s < d['s']:
        raise RuntimeError("This should not have happened.")
    t = 12*s+d['t']
    u = d['u']
    return t,u<|MERGE_RESOLUTION|>--- conflicted
+++ resolved
@@ -122,18 +122,12 @@
         if existence:
             return False
         raise ValueError("No such design exists !")
-<<<<<<< HEAD
-
-=======
->>>>>>> e941a54d
+
     if k == v:
         if existence:
             return True
         return BlockDesign(v,[range(v)], test=False)
-<<<<<<< HEAD
-
-=======
->>>>>>> e941a54d
+
     if k == 2:
         if existence:
             return True
