--- conflicted
+++ resolved
@@ -109,9 +109,5 @@
                            ("This function will soon be removed. Use the designs.orthogonal_arrays.* functions instead"))
 
 # We don't want this to appear in designs.<tab>
-<<<<<<< HEAD
 del deprecated_function_alias
-=======
-del deprecated_function_alias
-del deprecated_callable_import
->>>>>>> f16112c7
+del deprecated_callable_import