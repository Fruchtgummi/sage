r"""
Finite real reflection groups
-------------------------------

AUTHORS:

- Christian Stump (initial version 2011--2015)

.. NOTE::

    - For definitions and classification types of finite
      complex reflection groups, see :wikipedia:`Complex_reflection_group`.
    - Uses the GAP3 package *chevie* available at
      `Jean Michel's website <http://webusers.imj-prg.fr/~jean.michel/gap3/>`_.

.. WARNING:: Works only if the GAP3 package Chevie is available.

.. TODO::

    - Properly provide root systems for real reflection groups
    - Element class should be unique to be able to work with large groups
      without creating elements multiple times.
"""
#*****************************************************************************
#       Copyright (C) 2011-2016 Christian Stump <christian.stump at gmail.com>
#
# This program is free software: you can redistribute it and/or modify
# it under the terms of the GNU General Public License as published by
# the Free Software Foundation, either version 2 of the License, or
# (at your option) any later version.
#                  http://www.gnu.org/licenses/
#*****************************************************************************

from sage.misc.cachefunc import cached_method, cached_in_parent_method
from sage.misc.lazy_attribute import lazy_attribute
from sage.combinat.root_system.cartan_type import CartanType, CartanType_abstract
from sage.rings.all import ZZ, QQ
from sage.matrix.matrix import is_Matrix
from sage.interfaces.gap3 import gap3
from sage.combinat.root_system.reflection_group_complex import ComplexReflectionGroup, IrreducibleComplexReflectionGroup
from sage.categories.coxeter_groups import CoxeterGroups
from sage.combinat.root_system.cartan_matrix import CartanMatrix
from sage.combinat.root_system.coxeter_group import is_chevie_available
from sage.misc.sage_eval import sage_eval
from sage.rings.universal_cyclotomic_field import UniversalCyclotomicField

def ReflectionGroup(*args,**kwds):
    r"""
    Construct a finite (complex or real) reflection group as a Sage
    permutation group by fetching the permutation representation of the
    generators from chevie's database.

    INPUT:

    can be one or multiple of the following:

    - triple `(r,p,n)` with `p` divides `r`, which denotes the group
      `G(r,p,n)`

    - integer between `4` and `37`, which denotes an exceptional
      irreducible complex reflection group

    - finite Cartan-Killing type

    EXAMPLES:

    Finite reflection groups can be constructed from

    Cartan-Killing classification types::

        sage: W = ReflectionGroup(['A',3]); W                           # optional - chevie
         Irreducible real reflection group of rank 3 and type A3        # optional - chevie

        sage: W = ReflectionGroup(['H',4]); W                           # optional - chevie
         Irreducible real reflection group of rank 4 and type H4

        sage: W = ReflectionGroup(['I',5]); W                           # optional - chevie
         Irreducible real reflection group of rank 2 and type I2(5)

    the complex infinite family `G(r,p,n)` with `p` divides `r`::

        sage: W = ReflectionGroup((1,1,4)); W                           # optional - chevie
        Irreducible complex reflection group of rank 3 and type A3

        sage: W = ReflectionGroup((2,1,3)); W                           # optional - chevie
        Irreducible complex reflection group of rank 3 and type B3

    Chevalley-Shepard-Todd exceptional classification types::

        sage: W = ReflectionGroup(23); W                                # optional - chevie
         Irreducible complex reflection group of rank 3 and type H3

    multiples of the above::

        sage: W = ReflectionGroup(['A',2],['B',2]); W
        Reducible real reflection group of rank 4 and type A2 x B2

        sage: W = ReflectionGroup(['A',2],4); W
        Reducible complex reflection group of rank 4 and type A2 x ST4

        sage: W = ReflectionGroup((4,2,2),4); W
        Reducible complex reflection group of rank 4 and type G(4,2,2) x ST4
    """
    if not is_chevie_available():
        raise ImportError("the GAP3 package 'chevie' is needed to work with (complex) reflection groups")
    gap3.load_package("chevie")

    W_types = []
    is_complex = False
    for arg in args:
        # preparsing
        if isinstance(arg, list):
            X = tuple(arg)
        elif isinstance(arg, CartanType_abstract):
            X = (arg.letter, arg.n)
        else:
            X = arg

        # precheck for valid input data
        if not (is_Matrix(X) or isinstance(X, (CartanMatrix, tuple)) or (X in ZZ and 4 <= X <= 37)):
            raise ValueError("the input data (%s) is not valid for reflection groups"%X)

        # transforming two reducible types and an irreducible type
        if X == (2,2,2) or X == ('I',2):
            W_types.extend([('A',1), ('A',1)])
        elif X == (2,2,3):
            W_types.extend([('A', 3)])
        else:
            W_types.append(X)

    # converting the real types given as complex types
    # and then checking for real vs complex
    for i,W_type in enumerate(W_types):
        if W_type in ZZ:
            if W_type == 23:
                W_types[i] = ('H', 3)
            elif W_type == 28:
                W_types[i] = ('F', 4)
            elif W_type == 30:
                W_types[i] = ('H', 4)
            elif W_type == 35:
                W_types[i] = ('E', 6)
            elif W_type == 36:
                W_types[i] = ('E', 7)
            elif W_type == 37:
                W_types[i] = ('E', 8)
        if isinstance(W_type,tuple) and len(W_type) == 3:
            if W_type[0] == W_type[1] == 1:
                W_types[i] = ('A', W_type[2]-1)
            elif W_type[0] == 2 and W_type[1] == 1:
                W_types[i] = ('B', W_type[2])
            elif W_type[0] == W_type[1] == 2:
                W_types[i] = ('D', W_type[2])
            elif W_type[0] == W_type[1] and W_type[2] == 2:
                W_types[i] = ('I', W_type[0])

        W_type = W_types[i]
        # check for real vs complex
        if W_type in ZZ or (isinstance(W_type, tuple) and len(W_type) == 3):
            is_complex = True

    for index_set_kwd in ['index_set','hyperplane_index_set','reflection_index_set']:
        index_set = kwds.get(index_set_kwd, None)
        if index_set is not None:
            if isinstance(index_set, (list, tuple)):
                kwds[index_set_kwd] = tuple(index_set)
            else:
                raise ValueError('the keyword %s must be a list or tuple'%index_set_kwd)

    if len(W_types) == 1:
        if is_complex is True:
            cls = IrreducibleComplexReflectionGroup
        else:
            cls = IrreducibleRealReflectionGroup
    else:
        if is_complex is True:
            cls = ComplexReflectionGroup
        else:
            cls = RealReflectionGroup
    return cls(tuple(W_types),
               index_set=kwds.get('index_set', None),
               hyperplane_index_set=kwds.get('hyperplane_index_set', None),
               reflection_index_set=kwds.get('reflection_index_set', None))


class RealReflectionGroup(ComplexReflectionGroup):
    """
    A real reflection group given as a permutation group.

    .. SEEALSO::

        :func:`ReflectionGroup`
    """
    def __init__(self, W_types, index_set=None, hyperplane_index_set=None, reflection_index_set=None):
        r"""

        TESTS::

            sage: W = ReflectionGroup(['A',3])
            sage: TestSuite(W).run()
        """
        W_types = tuple([tuple(W_type) if isinstance(W_type, (list,tuple)) else W_type
                         for W_type in W_types])
        cartan_types = []
        for W_type in W_types:
            W_type = CartanType(W_type)
            if not W_type.is_finite() or not W_type.is_irreducible():
                raise ValueError("the given Cartan type of a component is not irreducible and finite")
            cartan_types.append( W_type )
        if len(W_types) == 1:
            cls = IrreducibleComplexReflectionGroup
        else:
            cls = ComplexReflectionGroup
<<<<<<< HEAD
        cls.__init__(self, W_types, index_set            = index_set,
                                    hyperplane_index_set = hyperplane_index_set,
                                    reflection_index_set = reflection_index_set)
        N = self.number_of_reflections()
=======
        cls.__init__(self, W_types,
                     index_set=index_set,
                     hyperplane_index_set=hyperplane_index_set,
                     reflection_index_set=reflection_index_set)
        N = self.nr_reflections()
        self._is_positive_root = [None] + [True] * N + [False] * N
>>>>>>> a1b61e6d

    def _repr_(self):
        r"""
        Return the string representation of ``self``.

        EXAMPLES::

            sage: W = ReflectionGroup(['A',3],['B',2],['I',5],['I',6]); W
            Reducible real reflection group of rank 9 and type A3 x B2 x I2(5) x G2
        """
        type_str = ''
        for W_type in self._type:
            type_str += self._irrcomp_repr_(W_type)
            type_str += ' x '
        type_str = type_str[:-3]
        return 'Reducible real reflection group of rank %s and type %s'%(self._rank,type_str)

    def iteration(self, algorithm="breadth", tracking_words=True):
        r"""
        Return an iterator going through all elements in ``self``.

        INPUT:

        - ``algorithm`` (default: ``'breadth'``) -- must be one of
          the following:

          * ``'breadth'`` - iterate over in a linear extension of the
            weak order
          * ``'depth'`` - iterate by a depth-first-search

        - ``tracking_words`` (default: ``True``) -- whether or not to keep
          track of the reduced words and store them in ``_reduced_word``

        .. NOTE::

            The fastest iteration is the depth first algorithm without
            tracking words. In particular, ``'depth'`` is ~1.5x faster.

        EXAMPLES::

            sage: W = ReflectionGroup(["B",2])

            sage: for w in W.iteration("breadth",True):
            ....:     print("%s %s"%(w, w._reduced_word))
            () []
            (1,3)(2,6)(5,7) [1]
            (1,5)(2,4)(6,8) [0]
            (1,7,5,3)(2,4,6,8) [0, 1]
            (1,3,5,7)(2,8,6,4) [1, 0]
            (2,8)(3,7)(4,6) [1, 0, 1]
            (1,7)(3,5)(4,8) [0, 1, 0]
            (1,5)(2,6)(3,7)(4,8) [0, 1, 0, 1]

            sage: for w in W.iteration("depth", False): w
            ()
            (1,3)(2,6)(5,7)
            (1,5)(2,4)(6,8)
            (1,3,5,7)(2,8,6,4)
            (1,7)(3,5)(4,8)
            (1,7,5,3)(2,4,6,8)
            (2,8)(3,7)(4,6)
            (1,5)(2,6)(3,7)(4,8)
        """
        from sage.combinat.root_system.reflection_group_c import Iterator
        return iter(Iterator(self, N=self.number_of_reflections(),
                             algorithm=algorithm, tracking_words=tracking_words))

    def __iter__(self):
        r"""
        Return an iterator going through all elements in ``self``.

        For options and faster iteration see :meth:`iteration`.

        EXAMPLES::

            sage: W = ReflectionGroup(["B",2])

            sage: for w in W: print("%s %s"%(w, w._reduced_word))
            () []
            (1,3)(2,6)(5,7) [1]
            (1,5)(2,4)(6,8) [0]
            (1,7,5,3)(2,4,6,8) [0, 1]
            (1,3,5,7)(2,8,6,4) [1, 0]
            (2,8)(3,7)(4,6) [1, 0, 1]
            (1,7)(3,5)(4,8) [0, 1, 0]
            (1,5)(2,6)(3,7)(4,8) [0, 1, 0, 1]
        """
        return self.iteration(algorithm="breadth", tracking_words=True)

    @cached_method
    def bipartite_index_set(self):
        r"""
        Return the bipartite index set of a real reflection group.

        EXAMPLES::

            sage: W = ReflectionGroup(["A",5])
            sage: W.bipartite_index_set()
            [[1, 3, 5], [2, 4]]

            sage: W = ReflectionGroup(["A",5],index_set=['a','b','c','d','e'])
            sage: W.bipartite_index_set()
            [['a', 'c', 'e'], ['b', 'd']]
        """
        L, R = self._gap_group.BipartiteDecomposition().sage()
        inv = self._index_set_inverse
        L = [i for i in self._index_set if inv[i] + 1 in L]
        R = [i for i in self._index_set if inv[i] + 1 in R]
        return [L, R]

    def cartan_type(self):
        r"""
        Return the Cartan type of ``self``.

        EXAMPLES::

            sage: W = ReflectionGroup(['A',3],['B',2])
            sage: W.cartan_type()
            A3xB2

            sage: W = ReflectionGroup(['A',3])
            sage: W.cartan_type()
            ['A', 3]
        """
        if len(self._type) == 1:
            ct = self._type[0]
            return CartanType([ct['series'], ct['rank']])
        else:
            return CartanType([W.cartan_type() for W in self.irreducible_components()])

    def invariant_form(self):
        r"""
        Return the form that is invariant under the action of ``self``.

        This is unique only up to a global scalar factor.

        EXAMPLES::

            sage: W = ReflectionGroup(['A',3])
            sage: W.invariant_form()
            [   1 -1/2    0]
            [-1/2    1 -1/2]
            [   0 -1/2    1]

            sage: W = ReflectionGroup(['B',3])
            sage: F = W.invariant_form(); F
            [ 1 -1  0]
            [-1  2 -1]
            [ 0 -1  2]
            sage: w = W.an_element().to_matrix()
            sage: w * F * w.transpose().conjugate() == F
            True
        """
        C = self.cartan_matrix()
        n = self.rank()

        if self.is_crystallographic():
            ring = QQ
        else:
            ring = UniversalCyclotomicField()

        from sage.matrix.constructor import zero_matrix
        form = zero_matrix(ring, n, n)

        for j in range(n):
            for i in range(j):
                if C[i,j] != 0:
                    form[j,j] = form[i,i] * C[i,j] / C[j,i]
            if form[j,j] == 0:
                form[j,j] = 1
        for j in range(n):
            for i in range(j):
                form[i,j] = C[i,j] * form[i,i] / 2
                form[j,i] = C[j,i] * form[j,j] / 2

        form.set_immutable()
        return form

    def simple_root(self, i):
        r"""
        Return the simple root with index ``i``.

        EXAMPLES::

            sage: W = ReflectionGroup(['A',3])
            sage: W.simple_root(1)
            (1, 0, 0)
        """
        return self.simple_roots()[self._index_set_inverse[i]]

    def positive_roots(self):
        r"""
        Return the positive roots of ``self``.

        EXAMPLES::

            sage: W = ReflectionGroup(['A',3],['B',2])
            sage: W.positive_roots()
            [(1, 0, 0, 0, 0),
             (0, 1, 0, 0, 0),
             (0, 0, 1, 0, 0),
             (0, 0, 0, 1, 0),
             (0, 0, 0, 0, 1),
             (1, 1, 0, 0, 0),
             (0, 1, 1, 0, 0),
             (0, 0, 0, 1, 1),
             (1, 1, 1, 0, 0),
             (0, 0, 0, 2, 1)]

            sage: W = ReflectionGroup(['A',3])
            sage: W.positive_roots()
            [(1, 0, 0), (0, 1, 0), (0, 0, 1), (1, 1, 0), (0, 1, 1), (1, 1, 1)]
        """
        return self.roots()[:self.number_of_reflections()]

    def almost_positive_roots(self):
        r"""
        Return the almost positive roots of ``self``.

        EXAMPLES::

            sage: W = ReflectionGroup(['A',3],['B',2])
            sage: W.almost_positive_roots()
            [(-1, 0, 0, 0, 0),
             (0, -1, 0, 0, 0),
             (0, 0, -1, 0, 0),
             (0, 0, 0, -1, 0),
             (0, 0, 0, 0, -1),
             (1, 0, 0, 0, 0),
             (0, 1, 0, 0, 0),
             (0, 0, 1, 0, 0),
             (0, 0, 0, 1, 0),
             (0, 0, 0, 0, 1),
             (1, 1, 0, 0, 0),
             (0, 1, 1, 0, 0),
             (0, 0, 0, 1, 1),
             (1, 1, 1, 0, 0),
             (0, 0, 0, 2, 1)]

            sage: W = ReflectionGroup(['A',3])
            sage: W.almost_positive_roots()
            [(-1, 0, 0),
             (0, -1, 0),
             (0, 0, -1),
             (1, 0, 0),
             (0, 1, 0),
             (0, 0, 1),
             (1, 1, 0),
             (0, 1, 1),
             (1, 1, 1)]
        """
        return [-beta for beta in self.simple_roots()] + self.positive_roots()

    def root_to_reflection(self, root):
        r"""
        Return the reflection along the given ``root``.

        EXAMPLES::

            sage: W = ReflectionGroup(['A',2])
            sage: for beta in W.roots(): W.root_to_reflection(beta)
            (1,4)(2,3)(5,6)
            (1,3)(2,5)(4,6)
            (1,5)(2,4)(3,6)
            (1,4)(2,3)(5,6)
            (1,3)(2,5)(4,6)
            (1,5)(2,4)(3,6)
        """
        Phi = self.roots()
        R = self.reflections()
        i = Phi.index(root) + 1
        j = Phi.index(-root) + 1
        for r in R:
            if r(i) == j:
                return r
        raise AssertionError("there is a bug in root_to_reflection")

    def reflection_to_positive_root(self, r):
        r"""
        Return the positive root orthogonal to the given reflection.

        EXAMPLES::

            sage: W = ReflectionGroup(['A',2])
            sage: for r in W.reflections(): print W.reflection_to_positive_root(r)
            (1, 0)
            (0, 1)
            (1, 1)
        """
        Phi = self.roots()
        N = len(Phi) / 2
        for i in range(1, N+1):
            if r(i) == i + N:
                return Phi[i-1]
        raise AssertionError("there is a bug in reflection_to_positive_root")

    @cached_method
    def fundamental_weights(self):
        r"""
        Return the fundamental weights of ``self`` in terms of the simple roots.

        EXAMPLES::

            sage: W = ReflectionGroup(['A',3],['B',2])
            sage: W.fundamental_weights()
            [(3/4, 1/2, 1/4, 0, 0),
             (1/2, 1, 1/2, 0, 0),
             (1/4, 1/2, 3/4, 0, 0),
             (0, 0, 0, 1, 1/2),
             (0, 0, 0, 1, 1)]

            sage: W = ReflectionGroup(['A',3])
            sage: W.fundamental_weights()
            [(3/4, 1/2, 1/4), (1/2, 1, 1/2), (1/4, 1/2, 3/4)]
        """
        m = self.cartan_matrix().transpose().inverse()
        S = self.simple_roots()
        zero = S[0] - S[0]
        weights = [sum([m[i,j] * sj for j,sj in enumerate(S)], zero)
                   for i in range(len(S))]
        for weight in weights:
            weight.set_immutable()
        return weights

    def fundamental_weight(self, i):
        r"""
        Return the fundamental weight with index ``i``.

        EXAMPLES::

            sage: W = ReflectionGroup(['A',3])
            sage: [ W.fundamental_weight(i) for i in W.index_set() ]
            [(3/4, 1/2, 1/4), (1/2, 1, 1/2), (1/4, 1/2, 3/4)]
        """
        return self.fundamental_weights()[self._index_set_inverse[i]]

    def coxeter_matrix(self):
        """
        Return the Coxeter matrix associated to ``self``.

        EXAMPLES::

            sage: G = ReflectionGroup(['A',3])
            sage: G.coxeter_matrix()
            [1 3 2]
            [3 1 3]
            [2 3 1]
        """
        return self.cartan_type().coxeter_matrix()

    def permutahedron(self, point=None):
        r"""
        Return the permutahedron of ``self``.

        This is the convex hull of the point ``point`` in the weight
        basis under the action of ``self`` on the underlying vector
        space `V`.

        INPUT:

        - ``point`` -- optional, a point given by its coordinates in
          the weight basis (default is (1,1,1,..))

        .. NOTE::

            The result is expressed in the root basis coordinates.

        EXAMPLES::

            sage: W = ReflectionGroup(['A',3],['B',2])
            sage: W.permutahedron()
            A 5-dimensional polyhedron in QQ^5 defined as the convex hull of 192 vertices

            sage: W = ReflectionGroup(['A',3])
            sage: W.permutahedron()
            A 3-dimensional polyhedron in QQ^3 defined as the convex hull
            of 24 vertices

        TESTS::

            sage: W.permutahedron([3,5,8])
            A 3-dimensional polyhedron in QQ^3 defined as the convex hull
            of 24 vertices
        """
        n = self.rank()
        weights = self.fundamental_weights()
        if point is None:
            point = [1] * n
        v = sum(point[i] * wt for i, wt in enumerate(weights))
        from sage.geometry.polyhedron.constructor import Polyhedron
        return Polyhedron(vertices=[v*(~w).to_matrix() for w in self])

    @cached_method
    def right_coset_representatives(self,J):
        r"""
        Return the right coset representatives of ``self`` for the
        parabolic subgroup generated by the simple reflections in ``J``.

        EXAMPLES::

            sage: W = ReflectionGroup(["A",3])
            sage: for J in Subsets([1,2,3]): W.right_coset_representatives(J)
            [(), (2,5)(3,9)(4,6)(8,11)(10,12), (1,4)(2,8)(3,5)(7,10)(9,11), (1,7)(2,4)(5,6)(8,10)(11,12), (1,2,10)(3,6,5)(4,7,8)(9,12,11), (1,4,6)(2,3,11)(5,8,9)(7,10,12), (1,6,4)(2,11,3)(5,9,8)(7,12,10), (1,7)(2,6)(3,9)(4,5)(8,12)(10,11), (1,10,2)(3,5,6)(4,8,7)(9,11,12), (1,2,3,12)(4,5,10,11)(6,7,8,9), (1,5,9,10)(2,12,8,6)(3,4,7,11), (1,6)(2,9)(3,8)(5,11)(7,12), (1,8)(2,7)(3,6)(4,10)(9,12), (1,10,9,5)(2,6,8,12)(3,11,7,4), (1,12,3,2)(4,11,10,5)(6,9,8,7), (1,3)(2,12)(4,10)(5,11)(6,8)(7,9), (1,5,12)(2,9,4)(3,10,8)(6,7,11), (1,8,11)(2,5,7)(3,12,4)(6,10,9), (1,11,8)(2,7,5)(3,4,12)(6,9,10), (1,12,5)(2,4,9)(3,8,10)(6,11,7), (1,3,7,9)(2,11,6,10)(4,8,5,12), (1,9,7,3)(2,10,6,11)(4,12,5,8), (1,11)(3,10)(4,9)(5,7)(6,12), (1,9)(2,8)(3,7)(4,11)(5,10)(6,12)]
            [(), (2,5)(3,9)(4,6)(8,11)(10,12), (1,4)(2,8)(3,5)(7,10)(9,11), (1,2,10)(3,6,5)(4,7,8)(9,12,11), (1,4,6)(2,3,11)(5,8,9)(7,10,12), (1,6,4)(2,11,3)(5,9,8)(7,12,10), (1,2,3,12)(4,5,10,11)(6,7,8,9), (1,5,9,10)(2,12,8,6)(3,4,7,11), (1,6)(2,9)(3,8)(5,11)(7,12), (1,3)(2,12)(4,10)(5,11)(6,8)(7,9), (1,5,12)(2,9,4)(3,10,8)(6,7,11), (1,3,7,9)(2,11,6,10)(4,8,5,12)]
            [(), (2,5)(3,9)(4,6)(8,11)(10,12), (1,7)(2,4)(5,6)(8,10)(11,12), (1,4,6)(2,3,11)(5,8,9)(7,10,12), (1,7)(2,6)(3,9)(4,5)(8,12)(10,11), (1,10,2)(3,5,6)(4,8,7)(9,11,12), (1,2,3,12)(4,5,10,11)(6,7,8,9), (1,10,9,5)(2,6,8,12)(3,11,7,4), (1,12,3,2)(4,11,10,5)(6,9,8,7), (1,8,11)(2,5,7)(3,12,4)(6,10,9), (1,12,5)(2,4,9)(3,8,10)(6,11,7), (1,11)(3,10)(4,9)(5,7)(6,12)]
            [(), (1,4)(2,8)(3,5)(7,10)(9,11), (1,7)(2,4)(5,6)(8,10)(11,12), (1,2,10)(3,6,5)(4,7,8)(9,12,11), (1,6,4)(2,11,3)(5,9,8)(7,12,10), (1,10,2)(3,5,6)(4,8,7)(9,11,12), (1,5,9,10)(2,12,8,6)(3,4,7,11), (1,8)(2,7)(3,6)(4,10)(9,12), (1,12,3,2)(4,11,10,5)(6,9,8,7), (1,3)(2,12)(4,10)(5,11)(6,8)(7,9), (1,11,8)(2,7,5)(3,4,12)(6,9,10), (1,9,7,3)(2,10,6,11)(4,12,5,8)]
            [(), (2,5)(3,9)(4,6)(8,11)(10,12), (1,4,6)(2,3,11)(5,8,9)(7,10,12), (1,2,3,12)(4,5,10,11)(6,7,8,9)]
            [(), (1,4)(2,8)(3,5)(7,10)(9,11), (1,2,10)(3,6,5)(4,7,8)(9,12,11), (1,6,4)(2,11,3)(5,9,8)(7,12,10), (1,5,9,10)(2,12,8,6)(3,4,7,11), (1,3)(2,12)(4,10)(5,11)(6,8)(7,9)]
            [(), (1,7)(2,4)(5,6)(8,10)(11,12), (1,10,2)(3,5,6)(4,8,7)(9,11,12), (1,12,3,2)(4,11,10,5)(6,9,8,7)]
            [()]
        """
        from sage.combinat.root_system.reflection_group_complex import _gap_return
        J_inv = [self._index_set_inverse[j] + 1 for j in J]
        S = str(gap3('ReducedRightCosetRepresentatives(%s,ReflectionSubgroup(%s,%s))' % (self._gap_group._name, self._gap_group._name, J_inv)))
        return sage_eval(_gap_return(S), locals={'self': self})

    class Element(ComplexReflectionGroup.Element):
        # Use the generic reduced word from the Coxeter groups category
        reduced_word = CoxeterGroups.ElementMethods.reduced_word.__func__

        @lazy_attribute
        def _reduced_word(self):
            r"""
            Computes a reduced word and stores it into ``self._reduced_word``.

            TESTS::

                sage: W = ReflectionGroup(['A',2])
                sage: [w._reduced_word for w in W]
                [[], [1], [0], [0, 1], [1, 0], [0, 1, 0]]
            """
            return CoxeterGroups.ElementMethods.reduced_word.__func__(self)

        def length(self):
            r"""
            Return the length of ``self`` in generating reflections.

            This is the minimal numbers of generating reflections needed
            to obtain ``self``.

            EXAMPLES::

                sage: W = ReflectionGroup(['A',2])
                sage: for w in W:
                ....:   print("%s %s"%(w.reduced_word(), w.length()))
                [] 0
                [2] 1
                [1] 1
                [1, 2] 2
                [2, 1] 2
                [1, 2, 1] 3
            """
            if not self._reduced_word is None:
                return len(self._reduced_word)
            else:
                N = self.parent().number_of_reflections()
                return ZZ.sum(ZZ.one() for i in range(N)
                              if self(i+1) >= N)

        def has_left_descent(self, i):
            r"""
            Return whether ``i`` is a left descent of ``self``.

            This is done by testing whether ``i`` is mapped by ``self``
            to a negative root.

            EXAMPLES::

                sage: W = ReflectionGroup(["A",3])
                sage: s = W.simple_reflections()
                sage: (s[1]*s[2]).has_left_descent(1)
                True
                sage: (s[1]*s[2]).has_left_descent(2)
                False
            """
            W = self.parent()
            return self(W._index_set_inverse[i]+1) > W.number_of_reflections()

        def has_descent(self, i, side='left', positive=False):
            r"""
            Return whether ``i`` is a descent (or ascent) of ``self``.

            This is done by testing whether ``i`` is mapped by ``self``
            to a negative root.

            INPUT:

            - ``i`` -- an index of a simple reflection
            - ``side`` (default: ``'right'``) -- ``'left'`` or ``'right'``
            - ``positive`` (default: ``False``) -- a boolean

            EXAMPLES::

                sage: W = ReflectionGroup(["A",3])
                sage: s = W.simple_reflections()
                sage: (s[1]*s[2]).has_descent(1)
                True
                sage: (s[1]*s[2]).has_descent(2)
                False
            """
            if not isinstance(positive, bool):
                raise TypeError("%s is not a boolean"%(bool))

            if i not in self.parent().index_set():
                raise ValueError("the given index %s is not in the index set"%i)

            negative = not positive

            if side == 'left':
                return self.has_left_descent(i) is negative
            elif side == 'right':
                return self.has_right_descent(i) is negative
            else:
                raise ValueError("the method 'has_descent' needs the input 'side' to be either 'left' or 'right'")

        def act_on_root(self, root):
            r"""
            Return the root obtained by applying ``self`` on ``root``.

            EXAMPLES::

                sage: W = CoxeterGroup(['A',2], implementation='chevie')
                sage: for w in W:
                ....:     print("%s %s"%(w.reduced_word(), [w.act_on_root(beta) for beta in W.roots()]))
                [] [(1, 0), (0, 1), (1, 1), (-1, 0), (0, -1), (-1, -1)]
                [2] [(1, 1), (0, -1), (1, 0), (-1, -1), (0, 1), (-1, 0)]
                [1] [(-1, 0), (1, 1), (0, 1), (1, 0), (-1, -1), (0, -1)]
                [1, 2] [(0, 1), (-1, -1), (-1, 0), (0, -1), (1, 1), (1, 0)]
                [2, 1] [(-1, -1), (1, 0), (0, -1), (1, 1), (-1, 0), (0, 1)]
                [1, 2, 1] [(0, -1), (-1, 0), (-1, -1), (0, 1), (1, 0), (1, 1)]
            """
            Phi = self.parent().roots()
            return Phi[(~self)(Phi.index(root)+1) - 1]

        def inversion_set(self):
            r"""
            Return the inversion set of ``self``.

            This is the set `\{\beta \in \Phi^+ : s(\beta) \in \Phi^-\}`,
            where `s` is ``self``.

            EXAMPLES::

                sage: W = CoxeterGroup(['A',2], implementation='chevie')
                sage: for w in W:
                ....:     print("%s %s"%(w.reduced_word(), w.inversion_set()))
                [] []
                [2] [(0, 1)]
                [1] [(1, 0)]
                [1, 2] [(0, 1), (1, 1)]
                [2, 1] [(1, 0), (1, 1)]
                [1, 2, 1] [(0, 1), (1, 0), (1, 1)]
            """
            Phi_plus = set(self.parent().positive_roots())
            return [root for root in Phi_plus if self.act_on_root(root) not in Phi_plus]

        @cached_in_parent_method
        def right_coset_representatives(self):
            r"""
            Return the right coset representatives of ``self``.

            EXAMPLES::

                sage: W = ReflectionGroup(['A',2])
                sage: for w in W:
                ....:     rcr = w.right_coset_representatives()
                ....:     print("%s %s"%(w.reduced_word(),
                ....:                    [v.reduced_word() for v in rcr]))
                [] [[], [2], [1], [2, 1], [1, 2], [1, 2, 1]]
                [2] [[], [2], [1]]
                [1] [[], [1], [1, 2]]
                [1, 2] [[]]
                [2, 1] [[]]
                [1, 2, 1] [[], [2], [2, 1]]
            """
            from sage.combinat.root_system.reflection_group_complex import _gap_return
            W = self.parent()
            T = W.reflections()
            T_fix = [i + 1 for i in T.keys()
                     if self.fix_space().is_subspace(T[i].fix_space())]
            S = str(gap3('ReducedRightCosetRepresentatives(%s,ReflectionSubgroup(%s,%s))' % (W._gap_group._name, W._gap_group._name, T_fix)))
            return sage_eval(_gap_return(S, coerce_obj='W'),
                             locals={'self': self, 'W': W})

        def left_coset_representatives(self):
            r"""
            Return the left coset representatives of ``self``.

            .. SEEALSO:: :meth:`right_coset_representatives`

            EXAMPLES::

                sage: W = ReflectionGroup(['A',2])
                sage: for w in W:
                ....:     lcr = w.left_coset_representatives()
                ....:     print("%s %s"%(w.reduced_word(),
                ....:                    [v.reduced_word() for v in lcr]))
                [] [[], [2], [1], [1, 2], [2, 1], [1, 2, 1]]
                [2] [[], [2], [1]]
                [1] [[], [1], [2, 1]]
                [1, 2] [[]]
                [2, 1] [[]]
                [1, 2, 1] [[], [2], [1, 2]]
            """
            return [ (~w) for w in self.right_coset_representatives() ]

class IrreducibleRealReflectionGroup(RealReflectionGroup, IrreducibleComplexReflectionGroup):

    def _repr_(self):
        r"""
        Return the string representation of ``self``.

        EXAMPLES::

            sage: for i in [2..7]: ReflectionGroup(["I",i])
            Reducible real reflection group of rank 2 and type A1 x A1
            Irreducible real reflection group of rank 2 and type A2
            Irreducible real reflection group of rank 2 and type B2
            Irreducible real reflection group of rank 2 and type I2(5)
            Irreducible real reflection group of rank 2 and type G2
            Irreducible real reflection group of rank 2 and type I2(7)
        """
        type_str = self._irrcomp_repr_(self._type[0])
        return 'Irreducible real reflection group of rank %s and type %s'%(self._rank,type_str)

    class Element(RealReflectionGroup.Element,IrreducibleComplexReflectionGroup.Element):
        pass<|MERGE_RESOLUTION|>--- conflicted
+++ resolved
@@ -211,19 +211,10 @@
             cls = IrreducibleComplexReflectionGroup
         else:
             cls = ComplexReflectionGroup
-<<<<<<< HEAD
         cls.__init__(self, W_types, index_set            = index_set,
                                     hyperplane_index_set = hyperplane_index_set,
                                     reflection_index_set = reflection_index_set)
         N = self.number_of_reflections()
-=======
-        cls.__init__(self, W_types,
-                     index_set=index_set,
-                     hyperplane_index_set=hyperplane_index_set,
-                     reflection_index_set=reflection_index_set)
-        N = self.nr_reflections()
-        self._is_positive_root = [None] + [True] * N + [False] * N
->>>>>>> a1b61e6d
 
     def _repr_(self):
         r"""
