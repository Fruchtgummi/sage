r"""
Index of codes

The ``codes`` object may be used to access the codes that Sage can build.

{INDEX_OF_FUNCTIONS}

.. NOTE::

    To import these names into the global namespace, use:

        sage: from sage.coding.codes_catalog import *

"""

# Implementation note:
#
# This module is imported as "codes" in all.py so that codes.<tab> is available
# in the global namespace.

from sage.misc.lazy_import import lazy_import as _lazy_import
<<<<<<< HEAD
_lazy_import('sage.coding.code_constructions',
        ['BCHCode', 'BinaryGolayCode', 'CyclicCodeFromGeneratingPolynomial',
         'CyclicCode', 'CyclicCodeFromCheckPolynomial', 'DuadicCodeEvenPair',
         'DuadicCodeOddPair', 'ExtendedBinaryGolayCode',
         'ExtendedQuadraticResidueCode', 'ExtendedTernaryGolayCode',
         'LinearCode', 'LinearCodeFromCheckMatrix',
         'QuadraticResidueCode', 'QuadraticResidueCodeEvenPair',
         'QuadraticResidueCodeOddPair', 'RandomLinearCode',
         'ReedSolomonCode', 'TernaryGolayCode',
         'ToricCode', 'TrivialCode', 'WalshCode'])

_lazy_import('sage.coding.extended_code', 'ExtendedCode')
_lazy_import('sage.coding.grs', 'GeneralizedReedSolomonCode')
_lazy_import('sage.coding.guava', ['BinaryReedMullerCode',
                                    'QuasiQuadraticResidueCode',
                                    'RandomLinearCodeGuava'])
_lazy_import('sage.coding.hamming_code', 'HammingCode')
=======
from code_constructions import (BCHCode, BinaryGolayCode, CyclicCodeFromGeneratingPolynomial,
                                CyclicCode, CyclicCodeFromCheckPolynomial, DuadicCodeEvenPair,
                                DuadicCodeOddPair, ExtendedBinaryGolayCode,
                                ExtendedQuadraticResidueCode, ExtendedTernaryGolayCode,
                                LinearCode, LinearCodeFromCheckMatrix,
                                QuadraticResidueCode, QuadraticResidueCodeEvenPair,
                                QuadraticResidueCodeOddPair, RandomLinearCode,
                                ReedSolomonCode, TernaryGolayCode,
                                ToricCode, TrivialCode, WalshCode)

from grs import GeneralizedReedSolomonCode
from reed_muller_code import ReedMullerCode, BinaryReedMullerCode
from extended_code import ExtendedCode

from guava import QuasiQuadraticResidueCode, RandomLinearCodeGuava
>>>>>>> d091c436
_lazy_import('sage.coding.punctured_code', 'PuncturedCode')

import decoders_catalog as decoders
import encoders_catalog as encoders
import bounds_catalog as bounds
from sage.misc.rest_index_of_methods import gen_rest_table_index as _gen_rest_table_index
import sys as _sys
__doc__ = __doc__.format(INDEX_OF_FUNCTIONS=_gen_rest_table_index(_sys.modules[__name__], only_local_functions=False))<|MERGE_RESOLUTION|>--- conflicted
+++ resolved
@@ -19,7 +19,6 @@
 # in the global namespace.
 
 from sage.misc.lazy_import import lazy_import as _lazy_import
-<<<<<<< HEAD
 _lazy_import('sage.coding.code_constructions',
         ['BCHCode', 'BinaryGolayCode', 'CyclicCodeFromGeneratingPolynomial',
          'CyclicCode', 'CyclicCodeFromCheckPolynomial', 'DuadicCodeEvenPair',
@@ -37,24 +36,9 @@
                                     'QuasiQuadraticResidueCode',
                                     'RandomLinearCodeGuava'])
 _lazy_import('sage.coding.hamming_code', 'HammingCode')
-=======
-from code_constructions import (BCHCode, BinaryGolayCode, CyclicCodeFromGeneratingPolynomial,
-                                CyclicCode, CyclicCodeFromCheckPolynomial, DuadicCodeEvenPair,
-                                DuadicCodeOddPair, ExtendedBinaryGolayCode,
-                                ExtendedQuadraticResidueCode, ExtendedTernaryGolayCode,
-                                LinearCode, LinearCodeFromCheckMatrix,
-                                QuadraticResidueCode, QuadraticResidueCodeEvenPair,
-                                QuadraticResidueCodeOddPair, RandomLinearCode,
-                                ReedSolomonCode, TernaryGolayCode,
-                                ToricCode, TrivialCode, WalshCode)
-
-from grs import GeneralizedReedSolomonCode
-from reed_muller_code import ReedMullerCode, BinaryReedMullerCode
-from extended_code import ExtendedCode
-
-from guava import QuasiQuadraticResidueCode, RandomLinearCodeGuava
->>>>>>> d091c436
 _lazy_import('sage.coding.punctured_code', 'PuncturedCode')
+_lazy_import('sage.coding.reed_muller_code', ['BinaryReedMullerCode',
+                                              'ReedMullerCode'])
 
 import decoders_catalog as decoders
 import encoders_catalog as encoders
