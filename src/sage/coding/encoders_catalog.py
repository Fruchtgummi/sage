r"""
Index of encoders

The ``codes.encoders`` object may be used to access the encoders that Sage can build.

**Extended code encoders**

- :class:`extended_code.ExtendedCodeExtendedMatrixEncoder <sage.coding.extended_code.ExtendedCodeExtendedMatrixEncoder>`

**Generic encoders**

- :class:`linear_code.LinearCodeGeneratorMatrixEncoder <sage.coding.linear_code.LinearCodeGeneratorMatrixEncoder>`
- :class:`linear_code.LinearCodeParityCheckEncoder <sage.coding.linear_code.LinearCodeParityCheckEncoder>`
- :class:`linear_code.LinearCodeSystematicEncoder <sage.coding.linear_code.LinearCodeSystematicEncoder>`

**Generalized Reed-Solomon code encoders**

- :class:`grs.GRSEvaluationVectorEncoder <sage.coding.grs.GRSEvaluationVectorEncoder>`
- :class:`grs.GRSEvaluationPolynomialEncoder <sage.coding.grs.GRSEvaluationPolynomialEncoder>`

<<<<<<< HEAD
**Cyclic code encoders**

- :func:`cyclic_code.CyclicCodePolynomialEncoder <sage.coding.cyclic_code.CyclicCodePolynomialEncoder>`
- :func:`cyclic_code.CyclicCodeVectorEncoder <sage.coding.cyclic_code.CyclicCodeVectorEncoder>`

**Extended code encoders**
=======
**Punctured codes encoders**
>>>>>>> ac2dd765

- :class:`punctured_code.PuncturedCodePuncturedMatrixEncoder <sage.coding.punctured_code.PuncturedCodePuncturedMatrixEncoder>`

**Punctured code encoders**

- :class:`punctured_code.PuncturedCodePuncturedMatrixEncoder <sage.punctured_code.PuncturedCodePuncturedMatrixEncoder>`

.. NOTE::

    To import these names into the global namespace, use:

        sage: from sage.coding.encoders_catalog import *
"""
#*****************************************************************************
#       Copyright (C) 2009 David Joyner <wdjoyner@gmail.com>
#                     2015 David Lucas <david.lucas@inria.fr>
#
#  Distributed under the terms of the GNU General Public License (GPL),
#  version 2 or later (at your preference).
#
#                  http://www.gnu.org/licenses/
#*****************************************************************************

from sage.misc.lazy_import import lazy_import as _lazy_import

_lazy_import('sage.coding.extended_code', 'ExtendedCodeExtendedMatrixEncoder')
_lazy_import('sage.coding.grs', ['GRSEvaluationVectorEncoder', 'GRSEvaluationPolynomialEncoder'])
_lazy_import('sage.coding.linear_code', ['LinearCodeGeneratorMatrixEncoder',
                                         'LinearCodeParityCheckEncoder',
                                         'LinearCodeSystematicEncoder'])
<<<<<<< HEAD
_lazy_import('sage.coding.grs', ['GRSEvaluationVectorEncoder', 'GRSEvaluationPolynomialEncoder'])
_lazy_import('sage.coding.cyclic_code', ['CyclicCodePolynomialEncoder',
                                         'CyclicCodeVectorEncoder'])
_lazy_import('sage.coding.reed_muller_code', ['ReedMullerVectorEncoder', 'ReedMullerPolynomialEncoder'])
_lazy_import('sage.coding.extended_code', 'ExtendedCodeExtendedMatrixEncoder')
=======
>>>>>>> ac2dd765
_lazy_import('sage.coding.punctured_code', 'PuncturedCodePuncturedMatrixEncoder')
_lazy_import('sage.coding.reed_muller_code', ['ReedMullerVectorEncoder', 'ReedMullerPolynomialEncoder'])
_lazy_import('sage.coding.subfield_subcode', 'SubfieldSubcodeParityCheckEncoder')<|MERGE_RESOLUTION|>--- conflicted
+++ resolved
@@ -2,6 +2,11 @@
 Index of encoders
 
 The ``codes.encoders`` object may be used to access the encoders that Sage can build.
+
+**Cyclic code encoders**
+
+- :class:`cyclic_code.CyclicCodePolynomialEncoder <sage.coding.cyclic_code.CyclicCodePolynomialEncoder>`
+- :class:`cyclic_code.CyclicCodeVectorEncoder <sage.coding.cyclic_code.CyclicCodeVectorEncoder>`
 
 **Extended code encoders**
 
@@ -18,22 +23,9 @@
 - :class:`grs.GRSEvaluationVectorEncoder <sage.coding.grs.GRSEvaluationVectorEncoder>`
 - :class:`grs.GRSEvaluationPolynomialEncoder <sage.coding.grs.GRSEvaluationPolynomialEncoder>`
 
-<<<<<<< HEAD
-**Cyclic code encoders**
-
-- :func:`cyclic_code.CyclicCodePolynomialEncoder <sage.coding.cyclic_code.CyclicCodePolynomialEncoder>`
-- :func:`cyclic_code.CyclicCodeVectorEncoder <sage.coding.cyclic_code.CyclicCodeVectorEncoder>`
-
-**Extended code encoders**
-=======
 **Punctured codes encoders**
->>>>>>> ac2dd765
 
 - :class:`punctured_code.PuncturedCodePuncturedMatrixEncoder <sage.coding.punctured_code.PuncturedCodePuncturedMatrixEncoder>`
-
-**Punctured code encoders**
-
-- :class:`punctured_code.PuncturedCodePuncturedMatrixEncoder <sage.punctured_code.PuncturedCodePuncturedMatrixEncoder>`
 
 .. NOTE::
 
@@ -53,19 +45,13 @@
 
 from sage.misc.lazy_import import lazy_import as _lazy_import
 
+_lazy_import('sage.coding.cyclic_code', ['CyclicCodePolynomialEncoder',
+                                         'CyclicCodeVectorEncoder'])
 _lazy_import('sage.coding.extended_code', 'ExtendedCodeExtendedMatrixEncoder')
 _lazy_import('sage.coding.grs', ['GRSEvaluationVectorEncoder', 'GRSEvaluationPolynomialEncoder'])
 _lazy_import('sage.coding.linear_code', ['LinearCodeGeneratorMatrixEncoder',
                                          'LinearCodeParityCheckEncoder',
                                          'LinearCodeSystematicEncoder'])
-<<<<<<< HEAD
-_lazy_import('sage.coding.grs', ['GRSEvaluationVectorEncoder', 'GRSEvaluationPolynomialEncoder'])
-_lazy_import('sage.coding.cyclic_code', ['CyclicCodePolynomialEncoder',
-                                         'CyclicCodeVectorEncoder'])
-_lazy_import('sage.coding.reed_muller_code', ['ReedMullerVectorEncoder', 'ReedMullerPolynomialEncoder'])
-_lazy_import('sage.coding.extended_code', 'ExtendedCodeExtendedMatrixEncoder')
-=======
->>>>>>> ac2dd765
 _lazy_import('sage.coding.punctured_code', 'PuncturedCodePuncturedMatrixEncoder')
 _lazy_import('sage.coding.reed_muller_code', ['ReedMullerVectorEncoder', 'ReedMullerPolynomialEncoder'])
 _lazy_import('sage.coding.subfield_subcode', 'SubfieldSubcodeParityCheckEncoder')