--- conflicted
+++ resolved
@@ -10,10 +10,7 @@
 #  Distributed under the terms of the GNU General Public License (GPL)
 #                  http://www.gnu.org/licenses/
 #******************************************************************************
-<<<<<<< HEAD
-=======
 from sage.categories.category import Category
->>>>>>> aa015914
 from sage.categories.category_types import Category_module
 from sage.categories.category_with_axiom import CategoryWithAxiom_over_base_ring
 from sage.categories.dual import DualObjectsCategory
