"""
Coercion via Construction Functors
"""
from __future__ import print_function, absolute_import
from six.moves import range
import six

from sage.misc.lazy_import import lazy_import
from .functor import Functor, IdentityFunctor_generic

lazy_import('sage.categories.commutative_additive_groups', 'CommutativeAdditiveGroups')
lazy_import('sage.categories.commutative_rings', 'CommutativeRings')
lazy_import('sage.categories.groups', 'Groups')
lazy_import('sage.categories.objects', 'Objects')
lazy_import('sage.categories.rings', 'Rings', at_startup=True)

lazy_import('sage.structure.parent', 'CoercionException')

# TODO, think through the rankings, and override pushout where necessary.

class ConstructionFunctor(Functor):
    """
    Base class for construction functors.

    A construction functor is a functorial algebraic construction,
    such as the construction of a matrix ring over a given ring
    or the fraction field of a given ring.

    In addition to the class :class:`~sage.categories.functor.Functor`,
    construction functors provide rules for combining and merging
    constructions. This is an important part of Sage's coercion model,
    namely the pushout of two constructions: When a polynomial ``p`` in
    a variable ``x`` with integer coefficients is added to a rational
    number ``q``, then Sage finds that the parents ``ZZ['x']`` and
    ``QQ`` are obtained from ``ZZ`` by applying a polynomial ring
    construction respectively the fraction field construction. Each
    construction functor has an attribute ``rank``, and the rank of
    the polynomial ring construction is higher than the rank of the
    fraction field construction. This means that the pushout of ``QQ``
    and ``ZZ['x']``, and thus a common parent in which ``p`` and ``q``
    can be added, is ``QQ['x']``, since the construction functor with
    a lower rank is applied first.

    ::

        sage: F1, R = QQ.construction()
        sage: F1
        FractionField
        sage: R
        Integer Ring
        sage: F2, R = (ZZ['x']).construction()
        sage: F2
        Poly[x]
        sage: R
        Integer Ring
        sage: F3 = F2.pushout(F1)
        sage: F3
        Poly[x](FractionField(...))
        sage: F3(R)
        Univariate Polynomial Ring in x over Rational Field
        sage: from sage.categories.pushout import pushout
        sage: P.<x> = ZZ[]
        sage: pushout(QQ,P)
        Univariate Polynomial Ring in x over Rational Field
        sage: ((x+1) + 1/2).parent()
        Univariate Polynomial Ring in x over Rational Field

    When composing two construction functors, they are sometimes
    merged into one, as is the case in the Quotient construction::

        sage: Q15, R = (ZZ.quo(15*ZZ)).construction()
        sage: Q15
        QuotientFunctor
        sage: Q35, R = (ZZ.quo(35*ZZ)).construction()
        sage: Q35
        QuotientFunctor
        sage: Q15.merge(Q35)
        QuotientFunctor
        sage: Q15.merge(Q35)(ZZ)
        Ring of integers modulo 5

    Functors can not only be applied to objects, but also to morphisms in the
    respective categories. For example::

        sage: P.<x,y> = ZZ[]
        sage: F = P.construction()[0]; F
        MPoly[x,y]
        sage: A.<a,b> = GF(5)[]
        sage: f = A.hom([a+b,a-b],A)
        sage: F(A)
        Multivariate Polynomial Ring in x, y over Multivariate Polynomial Ring in a, b over Finite Field of size 5
        sage: F(f)
        Ring endomorphism of Multivariate Polynomial Ring in x, y over Multivariate Polynomial Ring in a, b over Finite Field of size 5
          Defn: Induced from base ring by
                Ring endomorphism of Multivariate Polynomial Ring in a, b over Finite Field of size 5
                  Defn: a |--> a + b
                        b |--> a - b
        sage: F(f)(F(A)(x)*a)
        (a + b)*x

    """
    def __mul__(self, other):
        """
        Compose ``self`` and ``other`` to a composite construction
        functor, unless one of them is the identity.

        NOTE:

        The product is in functorial notation, i.e., when applying the
        product to an object, the second factor is applied first.

        TESTS::

            sage: from sage.categories.pushout import IdentityConstructionFunctor
            sage: I = IdentityConstructionFunctor()
            sage: F = QQ.construction()[0]
            sage: P = ZZ['t'].construction()[0]
            sage: F*P
            FractionField(Poly[t](...))
            sage: P*F
            Poly[t](FractionField(...))
            sage: (F*P)(ZZ)
            Fraction Field of Univariate Polynomial Ring in t over Integer Ring
            sage: I*P is P
            True
            sage: F*I is F
            True

        """
        if not isinstance(self, ConstructionFunctor) and not isinstance(other, ConstructionFunctor):
            raise CoercionException("Non-constructive product")
        if isinstance(other,IdentityConstructionFunctor):
            return self
        if isinstance(self,IdentityConstructionFunctor):
            return other
        return CompositeConstructionFunctor(other, self)

    def pushout(self, other):
        """
        Composition of two construction functors, ordered by their ranks.

        NOTE:

        - This method seems not to be used in the coercion model.

        - By default, the functor with smaller rank is applied first.

        TESTS::

            sage: F = QQ.construction()[0]
            sage: P = ZZ['t'].construction()[0]
            sage: F.pushout(P)
            Poly[t](FractionField(...))
            sage: P.pushout(F)
            Poly[t](FractionField(...))

        """
        if self.rank > other.rank:
            return self * other
        else:
            return other * self

    def __eq__(self, other):
        """
        Equality here means that they are mathematically equivalent, though they may have
        specific implementation data. This method will usually be overloaded in subclasses.
        by default, only the types of the functors are compared. Also see the \code{merge}
        function.

        TESTS::

            sage: from sage.categories.pushout import IdentityConstructionFunctor
            sage: I = IdentityConstructionFunctor()
            sage: F = QQ.construction()[0]
            sage: P = ZZ['t'].construction()[0]
            sage: I == F        # indirect doctest
            False
            sage: I == I        # indirect doctest
            True
        """
        return type(self) == type(other)

    def __ne__(self, other):
        """
        Check whether ``self`` is not equal to ``other``.

        EXAMPLES::

            sage: from sage.categories.pushout import IdentityConstructionFunctor
            sage: I = IdentityConstructionFunctor()
            sage: F = QQ.construction()[0]
            sage: P = ZZ['t'].construction()[0]
            sage: I != F        # indirect doctest
            True
            sage: I != I        # indirect doctest
            False
        """
        return not (self == other)

    def _repr_(self):
        """
        NOTE:

        By default, it returns the name of the construction functor's class.
        Usually, this method will be overloaded.

        TESTS::

            sage: F = QQ.construction()[0]
            sage: F                  # indirect doctest
            FractionField
            sage: Q = ZZ.quo(2).construction()[0]
            sage: Q                  # indirect doctest
            QuotientFunctor

        """
        s = str(type(self))
        import re
        return re.sub("<.*'.*\.([^.]*)'>", "\\1", s)

    def merge(self, other):
        """
        Merge ``self`` with another construction functor, or return None.

        NOTE:

        The default is to merge only if the two functors coincide. But this
        may be overloaded for subclasses, such as the quotient functor.

        EXAMPLES::

            sage: F = QQ.construction()[0]
            sage: P = ZZ['t'].construction()[0]
            sage: F.merge(F)
            FractionField
            sage: F.merge(P)
            sage: P.merge(F)
            sage: P.merge(P)
            Poly[t]

        """
        if self == other:
            return self
        else:
            return None

    def commutes(self, other):
        """
        Determine whether ``self`` commutes with another construction functor.

        NOTE:

        By default, ``False`` is returned in all cases (even if the two
        functors are the same, since in this case :meth:`merge` will apply
        anyway). So far there is no construction functor that overloads
        this method. Anyway, this method only becomes relevant if two
        construction functors have the same rank.

        EXAMPLES::

            sage: F = QQ.construction()[0]
            sage: P = ZZ['t'].construction()[0]
            sage: F.commutes(P)
            False
            sage: P.commutes(F)
            False
            sage: F.commutes(F)
            False

        """
        return False

    def expand(self):
        """
        Decompose ``self`` into a list of construction functors.

        NOTE:

        The default is to return the list only containing ``self``.

        EXAMPLES::

            sage: F = QQ.construction()[0]
            sage: F.expand()
            [FractionField]
            sage: Q = ZZ.quo(2).construction()[0]
            sage: Q.expand()
            [QuotientFunctor]
            sage: P = ZZ['t'].construction()[0]
            sage: FP = F*P
            sage: FP.expand()
            [FractionField, Poly[t]]

        """
        return [self]

    # See the pushout() function below for explanation.
    coercion_reversed = False

    def common_base(self, other_functor, self_bases, other_bases):
        r"""
        This function is called by :func:`pushout` when no common parent
        is found in the construction tower.

        .. NOTE::

            The main use is for multivariate construction functors,
            which use this function to implement recursion for
            :func:`pushout`.

        INPUT:

        - ``other_functor`` -- a construction functor.

        - ``self_bases`` -- the arguments passed to this functor.

        - ``other_bases`` -- the arguments passed to the functor
          ``other_functor``.

        OUTPUT:

        Nothing, since a
        :class:`~sage.structure.coerce_exceptions.CoercionException`
        is raised.

        .. NOTE::

            Overload this function in derived class, see
            e.e. :class:`MultivariateConstructionFunctor`.

        TESTS::

            sage: from sage.categories.pushout import pushout
            sage: pushout(QQ, cartesian_product([ZZ]))  # indirect doctest
            Traceback (most recent call last):
            ...
            CoercionException: No common base ("join") found for
            FractionField(Integer Ring) and The cartesian_product functorial construction(Integer Ring).
        """
        self._raise_common_base_exception_(
            other_functor, self_bases, other_bases)

    def _raise_common_base_exception_(self, other_functor,
                                      self_bases, other_bases,
                                      reason=None):
        r"""
        Raise a coercion exception.

        INPUT:

        - ``other_functor`` -- a functor.

        - ``self_bases`` -- the arguments passed to this functor.

        - ``other_bases`` -- the arguments passed to the functor
          ``other_functor``.

        - ``reason`` -- a string or ``None`` (default).

        TESTS::

            sage: from sage.categories.pushout import pushout
            sage: pushout(QQ, cartesian_product([QQ]))  # indirect doctest
            Traceback (most recent call last):
            ...
            CoercionException: No common base ("join") found for
            FractionField(Integer Ring) and The cartesian_product functorial construction(Rational Field).
        """
        if not isinstance(self_bases, (tuple, list)):
            self_bases = (self_bases,)
        if not isinstance(other_bases, (tuple, list)):
            other_bases = (other_bases,)
        if reason is None:
            reason = '.'
        else:
            reason = ': ' + reason + '.'
        raise CoercionException(
            'No common base ("join") found for %s(%s) and %s(%s)%s' %
            (self, ', '.join(str(b) for b in self_bases),
             other_functor, ', '.join(str(b) for b in other_bases),
             reason))


class CompositeConstructionFunctor(ConstructionFunctor):
    """
    A Construction Functor composed by other Construction Functors.

    INPUT:

    ``F1, F2,...``: A list of Construction Functors. The result is the
    composition ``F1`` followed by ``F2`` followed by ...

    EXAMPLES::

        sage: from sage.categories.pushout import CompositeConstructionFunctor
        sage: F = CompositeConstructionFunctor(QQ.construction()[0],ZZ['x'].construction()[0],QQ.construction()[0],ZZ['y'].construction()[0])
        sage: F
        Poly[y](FractionField(Poly[x](FractionField(...))))
        sage: F == loads(dumps(F))
        True
        sage: F == CompositeConstructionFunctor(*F.all)
        True
        sage: F(GF(2)['t'])
        Univariate Polynomial Ring in y over Fraction Field of Univariate Polynomial Ring in x over Fraction Field of Univariate Polynomial Ring in t over Finite Field of size 2 (using GF2X)
    """
    def __init__(self, *args):
        """
        TESTS::

            sage: from sage.categories.pushout import CompositeConstructionFunctor
            sage: F = CompositeConstructionFunctor(QQ.construction()[0],ZZ['x'].construction()[0],QQ.construction()[0],ZZ['y'].construction()[0])
            sage: F
            Poly[y](FractionField(Poly[x](FractionField(...))))
            sage: F == CompositeConstructionFunctor(*F.all)
            True

        """
        self.all = []
        for c in args:
            if isinstance(c, list):
                self.all += c
            elif isinstance(c, CompositeConstructionFunctor):
                self.all += c.all
            else:
                self.all.append(c)
        Functor.__init__(self, self.all[0].domain(), self.all[-1].codomain())

    def _apply_functor_to_morphism(self, f):
        """
        Apply the functor to an object of ``self``'s domain.

        TESTS::

            sage: from sage.categories.pushout import CompositeConstructionFunctor
            sage: F = CompositeConstructionFunctor(QQ.construction()[0],ZZ['x'].construction()[0],QQ.construction()[0],ZZ['y'].construction()[0])
            sage: R.<a,b> = QQ[]
            sage: f = R.hom([a+b, a-b])
            sage: F(f)           # indirect doctest
            Ring endomorphism of Univariate Polynomial Ring in y over Fraction Field of Univariate Polynomial Ring in x over Fraction Field of Multivariate Polynomial Ring in a, b over Rational Field
              Defn: Induced from base ring by
                    Ring endomorphism of Fraction Field of Univariate Polynomial Ring in x over Fraction Field of Multivariate Polynomial Ring in a, b over Rational Field
                      Defn: Induced from base ring by
                            Ring endomorphism of Univariate Polynomial Ring in x over Fraction Field of Multivariate Polynomial Ring in a, b over Rational Field
                              Defn: Induced from base ring by
                                    Ring endomorphism of Fraction Field of Multivariate Polynomial Ring in a, b over Rational Field
                                      Defn: a |--> a + b
                                            b |--> a - b

        """
        for c in self.all:
            f = c(f)
        return f

    def _apply_functor(self, R):
        """
        Apply the functor to an object of ``self``'s domain.

        TESTS::

            sage: from sage.categories.pushout import CompositeConstructionFunctor
            sage: F = CompositeConstructionFunctor(QQ.construction()[0],ZZ['x'].construction()[0],QQ.construction()[0],ZZ['y'].construction()[0])
            sage: R.<a,b> = QQ[]
            sage: F(R)       # indirect doctest
            Univariate Polynomial Ring in y over Fraction Field of Univariate Polynomial Ring in x over Fraction Field of Multivariate Polynomial Ring in a, b over Rational Field

        """
        for c in self.all:
            R = c(R)
        return R

    def __eq__(self, other):
        """
        TESTS::

            sage: from sage.categories.pushout import CompositeConstructionFunctor
            sage: F = CompositeConstructionFunctor(QQ.construction()[0],ZZ['x'].construction()[0],QQ.construction()[0],ZZ['y'].construction()[0])
            sage: F == loads(dumps(F)) # indirect doctest
            True
        """
        if isinstance(other, CompositeConstructionFunctor):
            return self.all == other.all
        else:
            return type(self) == type(other)

    def __ne__(self, other):
        """
        Check whether ``self`` is not equal to ``other``.

        EXAMPLES::

            sage: from sage.categories.pushout import CompositeConstructionFunctor
            sage: F = CompositeConstructionFunctor(QQ.construction()[0],ZZ['x'].construction()[0],QQ.construction()[0],ZZ['y'].construction()[0])
            sage: F != loads(dumps(F)) # indirect doctest
            False
        """
        return not (self == other)

    def __mul__(self, other):
        """
        Compose construction functors to a composit construction functor, unless one of them is the identity.

        NOTE:

        The product is in functorial notation, i.e., when applying the product to an object
        then the second factor is applied first.

        EXAMPLES::

            sage: from sage.categories.pushout import CompositeConstructionFunctor
            sage: F1 = CompositeConstructionFunctor(QQ.construction()[0],ZZ['x'].construction()[0])
            sage: F2 = CompositeConstructionFunctor(QQ.construction()[0],ZZ['y'].construction()[0])
            sage: F1*F2
            Poly[x](FractionField(Poly[y](FractionField(...))))

        """
        if isinstance(self, CompositeConstructionFunctor):
            all = [other] + self.all
        elif isinstance(other,IdentityConstructionFunctor):
            return self
        else:
            all = other.all + [self]
        return CompositeConstructionFunctor(*all)

    def _repr_(self):
        """
        TESTS::

            sage: from sage.categories.pushout import CompositeConstructionFunctor
            sage: F = CompositeConstructionFunctor(QQ.construction()[0],ZZ['x'].construction()[0],QQ.construction()[0],ZZ['y'].construction()[0])
            sage: F     # indirect doctest
            Poly[y](FractionField(Poly[x](FractionField(...))))

        """
        s = "..."
        for c in self.all:
            s = "%s(%s)" % (c,s)
        return s

    def expand(self):
        """
        Return expansion of a CompositeConstructionFunctor.

        NOTE:

        The product over the list of components, as returned by
        the ``expand()`` method, is equal to ``self``.

        EXAMPLES::

            sage: from sage.categories.pushout import CompositeConstructionFunctor
            sage: F = CompositeConstructionFunctor(QQ.construction()[0],ZZ['x'].construction()[0],QQ.construction()[0],ZZ['y'].construction()[0])
            sage: F
            Poly[y](FractionField(Poly[x](FractionField(...))))
            sage: prod(F.expand()) == F
            True

        """
        return list(reversed(self.all))


class IdentityConstructionFunctor(ConstructionFunctor):
    """
    A construction functor that is the identity functor.

    TESTS::

        sage: from sage.categories.pushout import IdentityConstructionFunctor
        sage: I = IdentityConstructionFunctor()
        sage: I(RR) is RR
        True
        sage: I == loads(dumps(I))
        True

    """
    rank = -100

    def __init__(self):
        """
        TESTS::

            sage: from sage.categories.pushout import IdentityConstructionFunctor
            sage: I = IdentityConstructionFunctor()
            sage: IdentityFunctor(Sets()) == I
            True
            sage: I(RR) is RR
            True

        """
        from sage.categories.sets_cat import Sets
        ConstructionFunctor.__init__(self, Sets(), Sets())

    def _apply_functor(self, x):
        """
        Return the argument unaltered.

        TESTS::

            sage: from sage.categories.pushout import IdentityConstructionFunctor
            sage: I = IdentityConstructionFunctor()
            sage: I(RR) is RR      # indirect doctest
            True
        """
        return x

    def _apply_functor_to_morphism(self, f):
        """
        Return the argument unaltered.

        TESTS::

            sage: from sage.categories.pushout import IdentityConstructionFunctor
            sage: I = IdentityConstructionFunctor()
            sage: f = ZZ['t'].hom(['x'],QQ['x'])
            sage: I(f) is f      # indirect doctest
            True
        """
        return f

    def __eq__(self, other):
        """
        TESTS::

            sage: from sage.categories.pushout import IdentityConstructionFunctor
            sage: I = IdentityConstructionFunctor()
            sage: I == IdentityFunctor(Sets())     # indirect doctest
            True
            sage: I == QQ.construction()[0]
            False
        """
        c = (type(self) == type(other))
        if not c:
            from sage.categories.functor import IdentityFunctor_generic
            if isinstance(other, IdentityFunctor_generic):
                return True
        return c

    def __ne__(self, other):
        """
        Check whether ``self`` is not equal to ``other``.

        EXAMPLES::

            sage: from sage.categories.pushout import IdentityConstructionFunctor
            sage: I = IdentityConstructionFunctor()
            sage: I != IdentityFunctor(Sets())     # indirect doctest
            False
            sage: I != QQ.construction()[0]
            True
        """
        return not (self == other)

    def __mul__(self, other):
        """
        Compose construction functors to a composit construction functor, unless one of them is the identity.

        NOTE:

        The product is in functorial notation, i.e., when applying the product to an object
        then the second factor is applied first.

        TESTS::

            sage: from sage.categories.pushout import IdentityConstructionFunctor
            sage: I = IdentityConstructionFunctor()
            sage: F = QQ.construction()[0]
            sage: P = ZZ['t'].construction()[0]
            sage: I*F is F     # indirect doctest
            True
            sage: F*I is F
            True
            sage: I*P is P
            True
            sage: P*I is P
            True

        """
        if isinstance(self, IdentityConstructionFunctor):
            return other
        else:
            return self


class MultivariateConstructionFunctor(ConstructionFunctor):
    """
    An abstract base class for functors that take
    multiple inputs (e.g. Cartesian products).

    TESTS::

        sage: from sage.categories.pushout import pushout
        sage: A = cartesian_product((QQ['z'], QQ))
        sage: B = cartesian_product((ZZ['t']['z'], QQ))
        sage: pushout(A, B)
        The Cartesian product of (Univariate Polynomial Ring in z over
        Univariate Polynomial Ring in t over Rational Field,
        Rational Field)
        sage: A.construction()
        (The cartesian_product functorial construction,
         (Univariate Polynomial Ring in z over Rational Field, Rational Field))
        sage: pushout(A, B)
        The Cartesian product of (Univariate Polynomial Ring in z over Univariate Polynomial Ring in t over Rational Field, Rational Field)
    """
    def common_base(self, other_functor, self_bases, other_bases):
        r"""
        This function is called by :func:`pushout` when no common parent
        is found in the construction tower.

        INPUT:

        - ``other_functor`` -- a construction functor.

        - ``self_bases`` -- the arguments passed to this functor.

        - ``other_bases`` -- the arguments passed to the functor
          ``other_functor``.

        OUTPUT:

        A parent.

        If no common base is found a :class:`sage.structure.coerce_exceptions.CoercionException`
        is raised.

        .. NOTE::

            Overload this function in derived class, see
            e.g. :class:`MultivariateConstructionFunctor`.

        TESTS::

            sage: from sage.categories.pushout import pushout
            sage: pushout(cartesian_product([ZZ]), QQ)  # indirect doctest
            Traceback (most recent call last):
            ...
            CoercionException: No common base ("join") found for
            The cartesian_product functorial construction(Integer Ring) and FractionField(Integer Ring):
            (Multivariate) functors are incompatible.
            sage: pushout(cartesian_product([ZZ]), cartesian_product([ZZ, QQ]))  # indirect doctest
            Traceback (most recent call last):
            ...
            CoercionException: No common base ("join") found for
            The cartesian_product functorial construction(Integer Ring) and
            The cartesian_product functorial construction(Integer Ring, Rational Field):
            Functors need the same number of arguments.
        """
        if self != other_functor:
            self._raise_common_base_exception_(
                other_functor, self_bases, other_bases,
                '(Multivariate) functors are incompatible')
        if len(self_bases) != len(other_bases):
            self._raise_common_base_exception_(
                other_functor, self_bases, other_bases,
                'Functors need the same number of arguments')
        from sage.structure.element import coercion_model
        Z_bases = tuple(coercion_model.common_parent(S, O)
                        for S, O in zip(self_bases, other_bases))
        return self(Z_bases)


class PolynomialFunctor(ConstructionFunctor):
    """
    Construction functor for univariate polynomial rings.

    EXAMPLES::

        sage: P = ZZ['t'].construction()[0]
        sage: P(GF(3))
        Univariate Polynomial Ring in t over Finite Field of size 3
        sage: P == loads(dumps(P))
        True
        sage: R.<x,y> = GF(5)[]
        sage: f = R.hom([x+2*y,3*x-y],R)
        sage: P(f)((x+y)*P(R).0)
        (-x + y)*t

    By :trac:`9944`, the construction functor distinguishes sparse and
    dense polynomial rings. Before, the following example failed::

        sage: R.<x> = PolynomialRing(GF(5), sparse=True)
        sage: F,B = R.construction()
        sage: F(B) is R
        True
        sage: S.<x> = PolynomialRing(ZZ)
        sage: R.has_coerce_map_from(S)
        False
        sage: S.has_coerce_map_from(R)
        False
        sage: S.0 + R.0
        2*x
        sage: (S.0 + R.0).parent()
        Univariate Polynomial Ring in x over Finite Field of size 5
        sage: (S.0 + R.0).parent().is_sparse()
        False

    """
    rank = 9

    def __init__(self, var, multi_variate=False, sparse=False):
        """
        TESTS::

            sage: from sage.categories.pushout import PolynomialFunctor
            sage: P = PolynomialFunctor('x')
            sage: P(GF(3))
            Univariate Polynomial Ring in x over Finite Field of size 3

        There is an optional parameter ``multi_variate``, but
        apparently it is not used::

            sage: Q = PolynomialFunctor('x',multi_variate=True)
            sage: Q(ZZ)
            Univariate Polynomial Ring in x over Integer Ring
            sage: Q == P
            True

        """
        from .rings import Rings
        Functor.__init__(self, Rings(), Rings())
        self.var = var
        self.multi_variate = multi_variate
        self.sparse = sparse

    def _apply_functor(self, R):
        """
        Apply the functor to an object of ``self``'s domain.

        TESTS::

            sage: P = ZZ['x'].construction()[0]
            sage: P(GF(3))      # indirect doctest
            Univariate Polynomial Ring in x over Finite Field of size 3

        """
        from sage.rings.polynomial.polynomial_ring_constructor import PolynomialRing
        return PolynomialRing(R, self.var, sparse=self.sparse)

    def _apply_functor_to_morphism(self, f):
        """
        Apply the functor ``self`` to the morphism `f`.

        TESTS::

            sage: P = ZZ['x'].construction()[0]
            sage: P(ZZ.hom(GF(3)))  # indirect doctest
            Ring morphism:
              From: Univariate Polynomial Ring in x over Integer Ring
              To:   Univariate Polynomial Ring in x over Finite Field of size 3
              Defn: Induced from base ring by
                    Natural morphism:
                      From: Integer Ring
                      To:   Finite Field of size 3
        """
        from sage.rings.polynomial.polynomial_ring_homomorphism import PolynomialRingHomomorphism_from_base
        R = self._apply_functor(f.domain())
        S = self._apply_functor(f.codomain())
        return PolynomialRingHomomorphism_from_base(R.Hom(S), f)

    def __eq__(self, other):
        """
        TESTS::

            sage: from sage.categories.pushout import MultiPolynomialFunctor
            sage: Q = MultiPolynomialFunctor(('x',),'lex')
            sage: P = ZZ['x'].construction()[0]
            sage: P
            Poly[x]
            sage: Q
            MPoly[x]
            sage: P == Q
            True
            sage: P == loads(dumps(P))
            True
            sage: P == QQ.construction()[0]
            False
        """
        if isinstance(other, PolynomialFunctor):
            return self.var == other.var
        elif isinstance(other, MultiPolynomialFunctor):
            return (other == self)
        else:
            return False

    def __ne__(self, other):
        """
        Check whether ``self`` is not equal to ``other``.

        EXAMPLES::

            sage: from sage.categories.pushout import MultiPolynomialFunctor
            sage: Q = MultiPolynomialFunctor(('x',),'lex')
            sage: P = ZZ['x'].construction()[0]
            sage: P != Q
            False
            sage: P != loads(dumps(P))
            False
            sage: P != QQ.construction()[0]
            True
        """
        return not (self == other)

    def merge(self, other):
        """
        Merge ``self`` with another construction functor, or return None.

        NOTE:

        Internally, the merging is delegated to the merging of
        multipolynomial construction functors. But in effect,
        this does the same as the default implementation, that
        returns ``None`` unless the to-be-merged functors coincide.

        EXAMPLES::

            sage: P = ZZ['x'].construction()[0]
            sage: Q = ZZ['y','x'].construction()[0]
            sage: P.merge(Q)
            sage: P.merge(P) is P
            True

        """
        if isinstance(other, MultiPolynomialFunctor):
            return other.merge(self)
        elif self == other:
            # i.e., they only differ in sparsity
            if not self.sparse:
                return self
            return other
        else:
            return None

    def _repr_(self):
        """
        TESTS::

            sage: P = ZZ['x'].construction()[0]
            sage: P       # indirect doctest
            Poly[x]

        """
        return "Poly[%s]" % self.var

class MultiPolynomialFunctor(ConstructionFunctor):
    """
    A constructor for multivariate polynomial rings.

    EXAMPLES::

        sage: P.<x,y> = ZZ[]
        sage: F = P.construction()[0]; F
        MPoly[x,y]
        sage: A.<a,b> = GF(5)[]
        sage: F(A)
        Multivariate Polynomial Ring in x, y over Multivariate Polynomial Ring in a, b over Finite Field of size 5
        sage: f = A.hom([a+b,a-b],A)
        sage: F(f)
        Ring endomorphism of Multivariate Polynomial Ring in x, y over Multivariate Polynomial Ring in a, b over Finite Field of size 5
          Defn: Induced from base ring by
                Ring endomorphism of Multivariate Polynomial Ring in a, b over Finite Field of size 5
                  Defn: a |--> a + b
                        b |--> a - b
        sage: F(f)(F(A)(x)*a)
        (a + b)*x

    """

    rank = 9

    def __init__(self, vars, term_order):
        """
        EXAMPLES::

            sage: F = sage.categories.pushout.MultiPolynomialFunctor(['x','y'], None)
            sage: F
            MPoly[x,y]
            sage: F(ZZ)
            Multivariate Polynomial Ring in x, y over Integer Ring
            sage: F(CC)
            Multivariate Polynomial Ring in x, y over Complex Field with 53 bits of precision
        """
        Functor.__init__(self, Rings(), Rings())
        self.vars = vars
        self.term_order = term_order

    def _apply_functor(self, R):
        """
        Apply the functor to an object of ``self``'s domain.

        EXAMPLES::

            sage: R.<x,y,z> = QQ[]
            sage: F = R.construction()[0]; F
            MPoly[x,y,z]
            sage: type(F)
            <class 'sage.categories.pushout.MultiPolynomialFunctor'>
            sage: F(ZZ)          # indirect doctest
            Multivariate Polynomial Ring in x, y, z over Integer Ring
            sage: F(RR)          # indirect doctest
            Multivariate Polynomial Ring in x, y, z over Real Field with 53 bits of precision
        """
        from sage.rings.polynomial.polynomial_ring_constructor import PolynomialRing
        return PolynomialRing(R, self.vars)

    def __eq__(self, other):
        """
        EXAMPLES::

            sage: F = ZZ['x,y,z'].construction()[0]
            sage: G = QQ['x,y,z'].construction()[0]
            sage: F == G
            True
            sage: G == loads(dumps(G))
            True
            sage: G = ZZ['x,y'].construction()[0]
            sage: F == G
            False
        """
        if isinstance(other, MultiPolynomialFunctor):
            return (self.vars == other.vars and
                    self.term_order == other.term_order)
        elif isinstance(other, PolynomialFunctor):
            return self.vars == (other.var,)
        else:
            return False

    def __ne__(self, other):
        """
        Check whether ``self`` is not equal to ``other``.

        EXAMPLES::

            sage: F = ZZ['x,y,z'].construction()[0]
            sage: G = QQ['x,y,z'].construction()[0]
            sage: F != G
            False
            sage: G != loads(dumps(G))
            False
            sage: G = ZZ['x,y'].construction()[0]
            sage: F != G
            True
        """
        return not (self == other)

    def __mul__(self, other):
        """
        If two MPoly functors are given in a row, form a single MPoly functor
        with all of the variables.

        EXAMPLES::

            sage: F = sage.categories.pushout.MultiPolynomialFunctor(['x','y'], None)
            sage: G = sage.categories.pushout.MultiPolynomialFunctor(['t'], None)
            sage: G*F
            MPoly[x,y,t]
        """
        if isinstance(other,IdentityConstructionFunctor):
            return self
        if isinstance(other, MultiPolynomialFunctor):
            if self.term_order != other.term_order:
                raise CoercionException("Incompatible term orders (%s,%s)." % (self.term_order, other.term_order))
            if set(self.vars).intersection(other.vars):
                raise CoercionException("Overlapping variables (%s,%s)" % (self.vars, other.vars))
            return MultiPolynomialFunctor(other.vars + self.vars, self.term_order)
        elif isinstance(other, CompositeConstructionFunctor) \
              and isinstance(other.all[-1], MultiPolynomialFunctor):
            return CompositeConstructionFunctor(other.all[:-1], self * other.all[-1])
        else:
            return CompositeConstructionFunctor(other, self)

    def merge(self, other):
        """
        Merge ``self`` with another construction functor, or return None.

        EXAMPLES::

            sage: F = sage.categories.pushout.MultiPolynomialFunctor(['x','y'], None)
            sage: G = sage.categories.pushout.MultiPolynomialFunctor(['t'], None)
            sage: F.merge(G) is None
            True
            sage: F.merge(F)
            MPoly[x,y]
        """
        if self == other:
            return self
        else:
            return None

    def expand(self):
        """
        Decompose ``self`` into a list of construction functors.

        EXAMPLES::

            sage: F = QQ['x,y,z,t'].construction()[0]; F
            MPoly[x,y,z,t]
            sage: F.expand()
            [MPoly[t], MPoly[z], MPoly[y], MPoly[x]]

        Now an actual use case::

            sage: R.<x,y,z> = ZZ[]
            sage: S.<z,t> = QQ[]
            sage: x+t
            x + t
            sage: parent(x+t)
            Multivariate Polynomial Ring in x, y, z, t over Rational Field
            sage: T.<y,s> = QQ[]
            sage: x + s
            Traceback (most recent call last):
            ...
            TypeError: unsupported operand parent(s) for +: 'Multivariate Polynomial Ring in x, y, z over Integer Ring' and 'Multivariate Polynomial Ring in y, s over Rational Field'
            sage: R = PolynomialRing(ZZ, 'x', 500)
            sage: S = PolynomialRing(GF(5), 'x', 200)
            sage: R.gen(0) + S.gen(0)
            2*x0
        """
        if len(self.vars) <= 1:
            return [self]
        else:
            return [MultiPolynomialFunctor((x,), self.term_order) for x in reversed(self.vars)]

    def _repr_(self):
        """
        TESTS::

            sage: QQ['x,y,z,t'].construction()[0]
            MPoly[x,y,z,t]
        """
        return "MPoly[%s]" % ','.join(self.vars)



class InfinitePolynomialFunctor(ConstructionFunctor):
    """
    A Construction Functor for Infinite Polynomial Rings (see :mod:`~sage.rings.polynomial.infinite_polynomial_ring`).

    AUTHOR:

    -- Simon King

    This construction functor is used to provide uniqueness of infinite polynomial rings as parent structures.
    As usual, the construction functor allows for constructing pushouts.

    Another purpose is to avoid name conflicts of variables of the to-be-constructed infinite polynomial ring with
    variables of the base ring, and moreover to keep the internal structure of an Infinite Polynomial Ring as simple
    as possible: If variables `v_1,...,v_n` of the given base ring generate an *ordered* sub-monoid of the monomials
    of the ambient Infinite Polynomial Ring, then they are removed from the base ring and merged with the generators
    of the ambient ring. However, if the orders don't match, an error is raised, since there was a name conflict
    without merging.

    EXAMPLES::

        sage: A.<a,b> = InfinitePolynomialRing(ZZ['t'])
        sage: A.construction()
        [InfPoly{[a,b], "lex", "dense"},
         Univariate Polynomial Ring in t over Integer Ring]
        sage: type(_[0])
        <class 'sage.categories.pushout.InfinitePolynomialFunctor'>
        sage: B.<x,y,a_3,a_1> = PolynomialRing(QQ, order='lex')
        sage: B.construction()
        (MPoly[x,y,a_3,a_1], Rational Field)
        sage: A.construction()[0]*B.construction()[0]
        InfPoly{[a,b], "lex", "dense"}(MPoly[x,y](...))

    Apparently the variables `a_1,a_3` of the polynomial ring are merged with the variables
    `a_0, a_1, a_2, ...` of the infinite polynomial ring; indeed, they form an ordered sub-structure.
    However, if the polynomial ring was given a different ordering, merging would not be allowed,
    resulting in a name conflict::

        sage: A.construction()[0]*PolynomialRing(QQ,names=['x','y','a_3','a_1']).construction()[0]
        Traceback (most recent call last):
        ...
        CoercionException: Incompatible term orders lex, degrevlex

    In an infinite polynomial ring with generator `a_\\ast`, the variable `a_3` will always be greater
    than the variable `a_1`. Hence, the orders are incompatible in the next example as well::

        sage: A.construction()[0]*PolynomialRing(QQ,names=['x','y','a_1','a_3'], order='lex').construction()[0]
        Traceback (most recent call last):
        ...
        CoercionException: Overlapping variables (('a', 'b'),['a_1', 'a_3']) are incompatible

    Another requirement is that after merging the order of the remaining variables must be unique.
    This is not the case in the following example, since it is not clear whether the variables `x,y`
    should be greater or smaller than the variables `b_\\ast`::

        sage: A.construction()[0]*PolynomialRing(QQ,names=['a_3','a_1','x','y'], order='lex').construction()[0]
        Traceback (most recent call last):
        ...
        CoercionException: Overlapping variables (('a', 'b'),['a_3', 'a_1']) are incompatible

    Since the construction functors are actually used to construct infinite polynomial rings, the following
    result is no surprise::

        sage: C.<a,b> = InfinitePolynomialRing(B); C
        Infinite polynomial ring in a, b over Multivariate Polynomial Ring in x, y over Rational Field

    There is also an overlap in the next example::

        sage: X.<w,x,y> = InfinitePolynomialRing(ZZ)
        sage: Y.<x,y,z> = InfinitePolynomialRing(QQ)

    `X` and `Y` have an overlapping generators `x_\\ast, y_\\ast`. Since the default lexicographic order is
    used in both rings, it gives rise to isomorphic sub-monoids in both `X` and `Y`. They are merged in the
    pushout, which also yields a common parent for doing arithmetic::

        sage: P = sage.categories.pushout.pushout(Y,X); P
        Infinite polynomial ring in w, x, y, z over Rational Field
        sage: w[2]+z[3]
        w_2 + z_3
        sage: _.parent() is P
        True

    """

    # We do provide merging with polynomial rings. However, it seems that it is better
    # to have a greater rank, since we want to apply InfinitePolynomialFunctor *after*
    # [Multi]PolynomialFunctor, which have rank 9. But there is the MatrixFunctor, which
    # has rank 10. So, do fine tuning...
    rank = 9.5

    def __init__(self, gens, order, implementation):
        """
        TESTS::

            sage: F = sage.categories.pushout.InfinitePolynomialFunctor(['a','b','x'],'degrevlex','sparse'); F # indirect doctest
            InfPoly{[a,b,x], "degrevlex", "sparse"}
            sage: F == loads(dumps(F))
            True

        """
        if len(gens)<1:
            raise ValueError("Infinite Polynomial Rings have at least one generator")
        ConstructionFunctor.__init__(self, Rings(), Rings())
        self._gens = tuple(gens)
        self._order = order
        self._imple = implementation

    def _apply_functor_to_morphism(self, f):
        """
        Morphisms for inifinite polynomial rings are not implemented yet.

        TESTS::

            sage: P.<x,y> = QQ[]
            sage: R.<alpha> = InfinitePolynomialRing(P)
            sage: f = P.hom([x+y,x-y],P)
            sage: R.construction()[0](f)     # indirect doctest
            Traceback (most recent call last):
            ...
            NotImplementedError: Morphisms for inifinite polynomial rings are not implemented yet.

        """
        raise NotImplementedError("Morphisms for inifinite polynomial rings are not implemented yet.")

    def _apply_functor(self, R):
        """
        Apply the functor to an object of ``self``'s domain.

        TESTS::

            sage: F = sage.categories.pushout.InfinitePolynomialFunctor(['a','b','x'],'degrevlex','sparse'); F
            InfPoly{[a,b,x], "degrevlex", "sparse"}
            sage: F(QQ['t']) # indirect doctest
            Infinite polynomial ring in a, b, x over Univariate Polynomial Ring in t over Rational Field

        """
        from sage.rings.polynomial.infinite_polynomial_ring import InfinitePolynomialRing
        return InfinitePolynomialRing(R, self._gens, order=self._order, implementation=self._imple)

    def _repr_(self):
        """
        TESTS::

            sage: F = sage.categories.pushout.InfinitePolynomialFunctor(['a','b','x'],'degrevlex','sparse'); F # indirect doctest
            InfPoly{[a,b,x], "degrevlex", "sparse"}

        """
        return 'InfPoly{[%s], "%s", "%s"}'%(','.join(self._gens), self._order, self._imple)

    def __eq__(self, other):
        """
        TESTS::

            sage: F = sage.categories.pushout.InfinitePolynomialFunctor(['a','b','x'],'degrevlex','sparse'); F # indirect doctest
            InfPoly{[a,b,x], "degrevlex", "sparse"}
            sage: F == loads(dumps(F)) # indirect doctest
            True
            sage: F == sage.categories.pushout.InfinitePolynomialFunctor(['a','b','x'],'deglex','sparse')
            False
        """
        if isinstance(other, InfinitePolynomialFunctor):
            return (self._gens == other._gens and
                    self._order == other._order and
                    self._imple == other._imple)
        return False

    def __ne__(self, other):
        """
        Check whether ``self`` is not equal to ``other``.

        EXAMPLES::

            sage: F = sage.categories.pushout.InfinitePolynomialFunctor(['a','b','x'],'degrevlex','sparse'); F # indirect doctest
            InfPoly{[a,b,x], "degrevlex", "sparse"}
            sage: F != loads(dumps(F)) # indirect doctest
            False
            sage: F != sage.categories.pushout.InfinitePolynomialFunctor(['a','b','x'],'deglex','sparse')
            True
        """
        return not(self == other)

    def __mul__(self, other):
        """
        Compose construction functors to a composite construction functor, unless one of them is the identity.

        NOTE:

        The product is in functorial notation, i.e., when applying the product to an object
        then the second factor is applied first.

        TESTS::

            sage: F1 = QQ['a','x_2','x_1','y_3','y_2'].construction()[0]; F1
            MPoly[a,x_2,x_1,y_3,y_2]
            sage: F2 = InfinitePolynomialRing(QQ, ['x','y'],order='degrevlex').construction()[0]; F2
            InfPoly{[x,y], "degrevlex", "dense"}
            sage: F3 = InfinitePolynomialRing(QQ, ['x','y'],order='degrevlex',implementation='sparse').construction()[0]; F3
            InfPoly{[x,y], "degrevlex", "sparse"}
            sage: F2*F1
            InfPoly{[x,y], "degrevlex", "dense"}(Poly[a](...))
            sage: F3*F1
            InfPoly{[x,y], "degrevlex", "sparse"}(Poly[a](...))
            sage: F4 = sage.categories.pushout.FractionField()
            sage: F2*F4
            InfPoly{[x,y], "degrevlex", "dense"}(FractionField(...))

        """
        if isinstance(other,IdentityConstructionFunctor):
            return self
        if isinstance(other, self.__class__): #
            INT = set(self._gens).intersection(other._gens)
            if INT:
                # if there is overlap of generators, it must only be at the ends, so that
                # the resulting order after the merging is unique
                if other._gens[-len(INT):] != self._gens[:len(INT)]:
                    raise CoercionException("Overlapping variables (%s,%s) are incompatible" % (self._gens, other._gens))
                OUTGENS = list(other._gens) + list(self._gens[len(INT):])
            else:
                OUTGENS = list(other._gens) + list(self._gens)
            # the orders must coincide
            if self._order != other._order:
                return CompositeConstructionFunctor(other, self)
            # the implementations must coincide
            if self._imple != other._imple:
                return CompositeConstructionFunctor(other, self)
            return InfinitePolynomialFunctor(OUTGENS, self._order, self._imple)

        # Polynomial Constructor
        # Idea: We merge into self, if the polynomial functor really provides a substructure,
        # even respecting the order. Note that, if the pushout is computed, only *one* variable
        # will occur in the polynomial constructor. Hence, any order is fine, which is exactly
        # what we need in order to have coercion maps for different orderings.
        if isinstance(other, MultiPolynomialFunctor) or isinstance(other, PolynomialFunctor):
            if isinstance(other, MultiPolynomialFunctor):
                othervars = other.vars
            else:
                othervars = [other.var]
            OverlappingGens = [] ## Generator names of variable names of the MultiPolynomialFunctor
                              ## that can be interpreted as variables in self
            OverlappingVars = [] ## The variable names of the MultiPolynomialFunctor
                                 ## that can be interpreted as variables in self
            RemainingVars = [x for x in othervars]
            IsOverlap = False
            BadOverlap = False
            for x in othervars:
                if x.count('_') == 1:
                    g,n = x.split('_')
                    if n.isdigit():
                        if g.isalnum(): # we can interprete x in any InfinitePolynomialRing
                            if g in self._gens: # we can interprete x in self, hence, we will not use it as a variable anymore.
                                RemainingVars.pop(RemainingVars.index(x))
                                IsOverlap = True # some variables of other can be interpreted in self.
                                if OverlappingVars:
                                    # Is OverlappingVars in the right order?
                                    g0,n0 = OverlappingVars[-1].split('_')
                                    i = self._gens.index(g)
                                    i0 = self._gens.index(g0)
                                    if i<i0: # wrong order
                                        BadOverlap = True
                                    if i==i0 and int(n)>int(n0): # wrong order
                                        BadOverlap = True
                                OverlappingVars.append(x)
                            else:
                                if IsOverlap: # The overlap must be on the right end of the variable list
                                    BadOverlap = True
                        else:
                            if IsOverlap: # The overlap must be on the right end of the variable list
                                BadOverlap = True
                    else:
                        if IsOverlap: # The overlap must be on the right end of the variable list
                            BadOverlap = True
                else:
                    if IsOverlap: # The overlap must be on the right end of the variable list
                        BadOverlap = True

            if BadOverlap: # the overlapping variables appear in the wrong order
                raise CoercionException("Overlapping variables (%s,%s) are incompatible" % (self._gens, OverlappingVars))
            if len(OverlappingVars)>1: # multivariate, hence, the term order matters
                if other.term_order.name()!=self._order:
                    raise CoercionException("Incompatible term orders %s, %s" % (self._order, other.term_order.name()))
            # ok, the overlap is fine, we will return something.
            if RemainingVars: # we can only partially merge other into self
                if len(RemainingVars)>1:
                    return CompositeConstructionFunctor(MultiPolynomialFunctor(RemainingVars,term_order=other.term_order), self)
                return CompositeConstructionFunctor(PolynomialFunctor(RemainingVars[0]), self)
            return self
        return CompositeConstructionFunctor(other, self)

    def merge(self,other):
        """
        Merge two construction functors of infinite polynomial rings, regardless of monomial order and implementation.

        The purpose is to have a pushout (and thus, arithmetic) even in cases when the parents are isomorphic as
        rings, but not as ordered rings.

        EXAMPLES::

            sage: X.<x,y> = InfinitePolynomialRing(QQ,implementation='sparse')
            sage: Y.<x,y> = InfinitePolynomialRing(QQ,order='degrevlex')
            sage: X.construction()
            [InfPoly{[x,y], "lex", "sparse"}, Rational Field]
            sage: Y.construction()
            [InfPoly{[x,y], "degrevlex", "dense"}, Rational Field]
            sage: Y.construction()[0].merge(Y.construction()[0])
            InfPoly{[x,y], "degrevlex", "dense"}
            sage: y[3] + X(x[2])
            x_2 + y_3
            sage: _.parent().construction()
            [InfPoly{[x,y], "degrevlex", "dense"}, Rational Field]

        """
        # Merging is only done if the ranks of self and other are the same.
        # It may happen that other is a substructure of self up to the monomial order
        # and the implementation. And this is when we want to merge, in order to
        # provide multiplication for rings with different term orderings.
        if not isinstance(other, InfinitePolynomialFunctor):
            return None
        if set(other._gens).issubset(self._gens):
            return self
        return None
        try:
            OUT = self*other
            # The following happens if "other" has the same order type etc.
            if not isinstance(OUT, CompositeConstructionFunctor):
                return OUT
        except CoercionException:
            pass
        if isinstance(other,InfinitePolynomialFunctor):
            # We don't require that the orders coincide. This is a difference to self*other
            # We only merge if other's generators are an ordered subset of self's generators
            for g in other._gens:
                if g not in self._gens:
                    return None
            # The sequence of variables is part of the ordering. It must coincide in both rings
            Ind = [self._gens.index(g) for g in other._gens]
            if sorted(Ind)!=Ind:
                return None
            # OK, other merges into self. Now, chose the default dense implementation,
            # unless both functors refer to the sparse implementation
            if self._imple != other._imple:
                return InfinitePolynomialFunctor(self._gens, self._order, 'dense')
            return self
        return None

    def expand(self):
        """
        Decompose the functor `F` into sub-functors, whose product returns `F`.

        EXAMPLES::

            sage: F = InfinitePolynomialRing(QQ, ['x','y'],order='degrevlex').construction()[0]; F
            InfPoly{[x,y], "degrevlex", "dense"}
            sage: F.expand()
            [InfPoly{[y], "degrevlex", "dense"}, InfPoly{[x], "degrevlex", "dense"}]
            sage: F = InfinitePolynomialRing(QQ, ['x','y','z'],order='degrevlex').construction()[0]; F
            InfPoly{[x,y,z], "degrevlex", "dense"}
            sage: F.expand()
            [InfPoly{[z], "degrevlex", "dense"},
             InfPoly{[y], "degrevlex", "dense"},
             InfPoly{[x], "degrevlex", "dense"}]
            sage: prod(F.expand())==F
            True

        """
        if len(self._gens)==1:
            return [self]
        return [InfinitePolynomialFunctor((x,), self._order, self._imple) for x in reversed(self._gens)]



class MatrixFunctor(ConstructionFunctor):
    """
    A construction functor for matrices over rings.

    EXAMPLES::

        sage: MS = MatrixSpace(ZZ,2, 3)
        sage: F = MS.construction()[0]; F
        MatrixFunctor
        sage: MS = MatrixSpace(ZZ,2)
        sage: F = MS.construction()[0]; F
        MatrixFunctor
        sage: P.<x,y> = QQ[]
        sage: R = F(P); R
        Full MatrixSpace of 2 by 2 dense matrices over Multivariate Polynomial Ring in x, y over Rational Field
        sage: f = P.hom([x+y,x-y],P); F(f)
        Ring endomorphism of Full MatrixSpace of 2 by 2 dense matrices over Multivariate Polynomial Ring in x, y over Rational Field
          Defn: Induced from base ring by
                Ring endomorphism of Multivariate Polynomial Ring in x, y over Rational Field
                  Defn: x |--> x + y
                        y |--> x - y
        sage: M = R([x,y,x*y,x+y])
        sage: F(f)(M)
        [    x + y     x - y]
        [x^2 - y^2       2*x]

    """
    rank = 10

    def __init__(self, nrows, ncols, is_sparse=False):
        """
        TESTS::

            sage: from sage.categories.pushout import MatrixFunctor
            sage: F = MatrixFunctor(2,3)
            sage: F == MatrixSpace(ZZ,2,3).construction()[0]
            True
            sage: F.codomain()
            Category of commutative additive groups
            sage: R = MatrixSpace(ZZ,2,2).construction()[0]
            sage: R.codomain()
            Category of rings
            sage: F(ZZ)
            Full MatrixSpace of 2 by 3 dense matrices over Integer Ring
            sage: F(ZZ) in F.codomain()
            True
            sage: R(GF(2))
            Full MatrixSpace of 2 by 2 dense matrices over Finite Field of size 2
            sage: R(GF(2)) in R.codomain()
            True
        """
        if nrows == ncols:
            Functor.__init__(self, Rings(), Rings()) # Algebras() takes a base ring
        else:
            # Functor.__init__(self, Rings(), MatrixAlgebras()) # takes a base ring
            Functor.__init__(self, Rings(), CommutativeAdditiveGroups()) # not a nice solution, but the best we can do.
        self.nrows = nrows
        self.ncols = ncols
        self.is_sparse = is_sparse

    def _apply_functor(self, R):
        """
        Apply the functor to an object of ``self``'s domain.

        TESTS:

        The following is a test against a bug discussed at :trac:`8800`::

            sage: F = MatrixSpace(ZZ,2,3).construction()[0]
            sage: F(RR)         # indirect doctest
            Full MatrixSpace of 2 by 3 dense matrices over Real Field with 53 bits of precision
            sage: F(RR) in F.codomain()
            True

        """
        from sage.matrix.matrix_space import MatrixSpace
        return MatrixSpace(R, self.nrows, self.ncols, sparse=self.is_sparse)

    def __eq__(self, other):
        """
        TESTS::

            sage: F = MatrixSpace(ZZ,2,3).construction()[0]
            sage: F == loads(dumps(F))
            True
            sage: F == MatrixSpace(ZZ,2,2).construction()[0]
            False
        """
        if isinstance(other, MatrixFunctor):
            return (self.nrows == other.nrows and self.ncols == other.ncols)
        return False

    def __ne__(self, other):
        """
        Check whether ``self`` is not equal to ``other``.

        EXAMPLES::

            sage: F = MatrixSpace(ZZ,2,3).construction()[0]
            sage: F != loads(dumps(F))
            False
            sage: F != MatrixSpace(ZZ,2,2).construction()[0]
            True
        """
        return not (self == other)

    def merge(self, other):
        """
        Merging is only happening if both functors are matrix functors of the same dimension.
        The result is sparse if and only if both given functors are sparse.

        EXAMPLES::

            sage: F1 = MatrixSpace(ZZ,2,2).construction()[0]
            sage: F2 = MatrixSpace(ZZ,2,3).construction()[0]
            sage: F3 = MatrixSpace(ZZ,2,2,sparse=True).construction()[0]
            sage: F1.merge(F2)
            sage: F1.merge(F3)
            MatrixFunctor
            sage: F13 = F1.merge(F3)
            sage: F13.is_sparse
            False
            sage: F1.is_sparse
            False
            sage: F3.is_sparse
            True
            sage: F3.merge(F3).is_sparse
            True

        """
        if self != other:
            return None
        else:
            return MatrixFunctor(self.nrows, self.ncols, self.is_sparse and other.is_sparse)

class LaurentPolynomialFunctor(ConstructionFunctor):
    """
    Construction functor for Laurent polynomial rings.

    EXAMPLES::

        sage: L.<t> = LaurentPolynomialRing(ZZ)
        sage: F = L.construction()[0]
        sage: F
        LaurentPolynomialFunctor
        sage: F(QQ)
        Univariate Laurent Polynomial Ring in t over Rational Field
        sage: K.<x> = LaurentPolynomialRing(ZZ)
        sage: F(K)
        Univariate Laurent Polynomial Ring in t over Univariate Laurent Polynomial Ring in x over Integer Ring
        sage: P.<x,y> = ZZ[]
        sage: f = P.hom([x+2*y,3*x-y],P)
        sage: F(f)
        Ring endomorphism of Univariate Laurent Polynomial Ring in t over Multivariate Polynomial Ring in x, y over Integer Ring
          Defn: Induced from base ring by
                Ring endomorphism of Multivariate Polynomial Ring in x, y over Integer Ring
                  Defn: x |--> x + 2*y
                        y |--> 3*x - y
        sage: F(f)(x*F(P).gen()^-2+y*F(P).gen()^3)
        (x + 2*y)*t^-2 + (3*x - y)*t^3

    """
    rank = 9

    def __init__(self, var, multi_variate=False):
        """
        INPUT:

        - ``var``, a string or a list of strings
        - ``multi_variate``, optional bool, default ``False`` if ``var`` is a string
          and ``True`` otherwise: If ``True``, application to a Laurent polynomial
          ring yields a multivariate Laurent polynomial ring.

        TESTS::

            sage: from sage.categories.pushout import LaurentPolynomialFunctor
            sage: F1 = LaurentPolynomialFunctor('t')
            sage: F2 = LaurentPolynomialFunctor('s', multi_variate=True)
            sage: F3 = LaurentPolynomialFunctor(['s','t'])
            sage: F1(F2(QQ))
            Univariate Laurent Polynomial Ring in t over Univariate Laurent Polynomial Ring in s over Rational Field
            sage: F2(F1(QQ))
            Multivariate Laurent Polynomial Ring in t, s over Rational Field
            sage: F3(QQ)
            Multivariate Laurent Polynomial Ring in s, t over Rational Field

        """
        Functor.__init__(self, Rings(), Rings())
        if not isinstance(var, (six.string_types,tuple,list)):
            raise TypeError("variable name or list of variable names expected")
        self.var = var
        self.multi_variate = multi_variate or not isinstance(var, six.string_types)

    def _apply_functor(self, R):
        """
        Apply the functor to an object of ``self``'s domain.

        TESTS::

            sage: from sage.categories.pushout import LaurentPolynomialFunctor
            sage: F1 = LaurentPolynomialFunctor('t')
            sage: F2 = LaurentPolynomialFunctor('s', multi_variate=True)
            sage: F3 = LaurentPolynomialFunctor(['s','t'])
            sage: F1(F2(QQ))          # indirect doctest
            Univariate Laurent Polynomial Ring in t over Univariate Laurent Polynomial Ring in s over Rational Field
            sage: F2(F1(QQ))
            Multivariate Laurent Polynomial Ring in t, s over Rational Field
            sage: F3(QQ)
            Multivariate Laurent Polynomial Ring in s, t over Rational Field

        """
        from sage.rings.polynomial.laurent_polynomial_ring import LaurentPolynomialRing, is_LaurentPolynomialRing
        if self.multi_variate and is_LaurentPolynomialRing(R):
            return LaurentPolynomialRing(R.base_ring(), (list(R.variable_names()) + [self.var]))
        else:
            from sage.rings.polynomial.polynomial_ring_constructor import PolynomialRing
            return LaurentPolynomialRing(R, self.var)

    def __eq__(self, other):
        """
        TESTS::

            sage: from sage.categories.pushout import LaurentPolynomialFunctor
            sage: F1 = LaurentPolynomialFunctor('t')
            sage: F2 = LaurentPolynomialFunctor('t', multi_variate=True)
            sage: F3 = LaurentPolynomialFunctor(['s','t'])
            sage: F1 == F2
            True
            sage: F1 == loads(dumps(F1))
            True
            sage: F1 == F3
            False
            sage: F1 == QQ.construction()[0]
            False
        """
        if isinstance(other, LaurentPolynomialFunctor):
            return self.var == other.var
        return False

    def __ne__(self, other):
        """
        Check whether ``self`` is not equal to ``other``.

        EXAMPLES::

            sage: from sage.categories.pushout import LaurentPolynomialFunctor
            sage: F1 = LaurentPolynomialFunctor('t')
            sage: F2 = LaurentPolynomialFunctor('t', multi_variate=True)
            sage: F3 = LaurentPolynomialFunctor(['s','t'])
            sage: F1 != F2
            False
            sage: F1 != loads(dumps(F1))
            False
            sage: F1 != F3
            True
            sage: F1 != QQ.construction()[0]
            True
        """
        return not (self == other)

    def merge(self, other):
        """
        Two Laurent polynomial construction functors merge if the variable names coincide.
        The result is multivariate if one of the arguments is multivariate.

        EXAMPLES::

            sage: from sage.categories.pushout import LaurentPolynomialFunctor
            sage: F1 = LaurentPolynomialFunctor('t')
            sage: F2 = LaurentPolynomialFunctor('t', multi_variate=True)
            sage: F1.merge(F2)
            LaurentPolynomialFunctor
            sage: F1.merge(F2)(LaurentPolynomialRing(GF(2),'a'))
            Multivariate Laurent Polynomial Ring in a, t over Finite Field of size 2
            sage: F1.merge(F1)(LaurentPolynomialRing(GF(2),'a'))
            Univariate Laurent Polynomial Ring in t over Univariate Laurent Polynomial Ring in a over Finite Field of size 2

        """
        if self == other or isinstance(other, PolynomialFunctor) and self.var == other.var:
            return LaurentPolynomialFunctor(self.var, (self.multi_variate or other.multi_variate))
        else:
            return None


class VectorFunctor(ConstructionFunctor):
    """
    A construction functor for free modules over commutative rings.

    EXAMPLES::

        sage: F = (ZZ^3).construction()[0]
        sage: F
        VectorFunctor
        sage: F(GF(2)['t'])
        Ambient free module of rank 3 over the principal ideal domain Univariate Polynomial Ring in t over Finite Field of size 2 (using GF2X)
    """
    rank = 10 # ranking of functor, not rank of module.
    # This coincides with the rank of the matrix construction functor, but this is OK since they can not both be applied in any order

    def __init__(self, n, is_sparse=False, inner_product_matrix=None):
        """
        INPUT:

        - ``n``, the rank of the to-be-created modules (non-negative integer)
        - ``is_sparse`` (optional bool, default ``False``), create sparse implementation of modules
        - ``inner_product_matrix``: ``n`` by ``n`` matrix, used to compute inner products in the
          to-be-created modules

        TESTS::

            sage: from sage.categories.pushout import VectorFunctor
            sage: F1 = VectorFunctor(3, inner_product_matrix = Matrix(3,3,range(9)))
            sage: F1.domain()
            Category of commutative rings
            sage: F1.codomain()
            Category of commutative additive groups
            sage: M1 = F1(ZZ)
            sage: M1.is_sparse()
            False
            sage: v = M1([3, 2, 1])
            sage: v*Matrix(3,3,range(9))*v.column()
            (96)
            sage: v.inner_product(v)
            96
            sage: F2 = VectorFunctor(3, is_sparse=True)
            sage: M2 = F2(QQ); M2; M2.is_sparse()
            Sparse vector space of dimension 3 over Rational Field
            True

        """
#        Functor.__init__(self, Rings(), FreeModules()) # FreeModules() takes a base ring
#        Functor.__init__(self, Objects(), Objects())   # Object() makes no sence, since FreeModule raises an error, e.g., on Set(['a',1]).
        ## FreeModule requires a commutative ring. Thus, we have
        Functor.__init__(self, CommutativeRings(), CommutativeAdditiveGroups())
        self.n = n
        self.is_sparse = is_sparse
        self.inner_product_matrix = inner_product_matrix

    def _apply_functor(self, R):
        """
        Apply the functor to an object of ``self``'s domain.

        TESTS::

            sage: from sage.categories.pushout import VectorFunctor
            sage: F1 = VectorFunctor(3, inner_product_matrix = Matrix(3,3,range(9)))
            sage: M1 = F1(ZZ)   # indirect doctest
            sage: M1.is_sparse()
            False
            sage: v = M1([3, 2, 1])
            sage: v*Matrix(3,3,range(9))*v.column()
            (96)
            sage: v.inner_product(v)
            96
            sage: F2 = VectorFunctor(3, is_sparse=True)
            sage: M2 = F2(QQ); M2; M2.is_sparse()
            Sparse vector space of dimension 3 over Rational Field
            True
            sage: v = M2([3, 2, 1])
            sage: v.inner_product(v)
            14

        """
        from sage.modules.free_module import FreeModule
        return FreeModule(R, self.n, sparse=self.is_sparse, inner_product_matrix=self.inner_product_matrix)

    def _apply_functor_to_morphism(self, f):
        """
        This is not implemented yet.

        TESTS::

            sage: F = (ZZ^3).construction()[0]
            sage: P.<x,y> = ZZ[]
            sage: f = P.hom([x+2*y,3*x-y],P)
            sage: F(f)       # indirect doctest
            Traceback (most recent call last):
            ...
            NotImplementedError: Can not create induced morphisms of free modules yet
        """
        ## TODO: Implement this!
        raise NotImplementedError("Can not create induced morphisms of free modules yet")

    def __eq__(self, other):
        """
        The rank and the inner product matrix are compared.

        TESTS::

            sage: from sage.categories.pushout import VectorFunctor
            sage: F1 = VectorFunctor(3, inner_product_matrix = Matrix(3,3,range(9)))
            sage: F2 = (ZZ^3).construction()[0]
            sage: F1 == F2
            False
            sage: F1(QQ) == F2(QQ)
            False
            sage: F1 == loads(dumps(F1))
            True
        """
        if isinstance(other, VectorFunctor):
            return (self.n == other.n and self.inner_product_matrix==other.inner_product_matrix)
        return False

    def __ne__(self, other):
        """
        Check whether ``self`` is not equal to ``other``.

        EXAMPLES::

            sage: from sage.categories.pushout import VectorFunctor
            sage: F1 = VectorFunctor(3, inner_product_matrix = Matrix(3,3,range(9)))
            sage: F2 = (ZZ^3).construction()[0]
            sage: F1 != F2
            True
            sage: F1(QQ) != F2(QQ)
            True
            sage: F1 != loads(dumps(F1))
            False
        """
        return not (self == other)

    def merge(self, other):
        """
        Two constructors of free modules merge, if the module ranks and the inner products coincide. If both
        have explicitly given inner product matrices, they must coincide as well.

        EXAMPLES:

        Two modules without explicitly given inner product allow coercion::

            sage: M1 = QQ^3
            sage: P.<t> = ZZ[]
            sage: M2 = FreeModule(P,3)
            sage: M1([1,1/2,1/3]) + M2([t,t^2+t,3])     # indirect doctest
            (t + 1, t^2 + t + 1/2, 10/3)

        If only one summand has an explicit inner product, the result will be provided
        with it::

            sage: M3 = FreeModule(P,3, inner_product_matrix = Matrix(3,3,range(9)))
            sage: M1([1,1/2,1/3]) + M3([t,t^2+t,3])
            (t + 1, t^2 + t + 1/2, 10/3)
            sage: (M1([1,1/2,1/3]) + M3([t,t^2+t,3])).parent().inner_product_matrix()
            [0 1 2]
            [3 4 5]
            [6 7 8]

        If both summands have an explicit inner product (even if it is the standard
        inner product), then the products must coincide. The only difference between
        ``M1`` and ``M4`` in the following example is the fact that the default
        inner product was *explicitly* requested for ``M4``. It is therefore not
        possible to coerce with a different inner product::

            sage: M4 = FreeModule(QQ,3, inner_product_matrix = Matrix(3,3,1))
            sage: M4 == M1
            True
            sage: M4.inner_product_matrix() == M1.inner_product_matrix()
            True
            sage: M4([1,1/2,1/3]) + M3([t,t^2+t,3])      # indirect doctest
            Traceback (most recent call last):
            ...
            TypeError: unsupported operand parent(s) for +: 'Ambient quadratic space of dimension 3 over Rational Field
            Inner product matrix:
            [1 0 0]
            [0 1 0]
            [0 0 1]' and 'Ambient free quadratic module of rank 3 over the integral domain Univariate Polynomial Ring in t over Integer Ring
            Inner product matrix:
            [0 1 2]
            [3 4 5]
            [6 7 8]'

        """
        if not isinstance(other, VectorFunctor):
            return None
        if self.inner_product_matrix is None:
            return VectorFunctor(self.n, self.is_sparse and other.is_sparse, other.inner_product_matrix)
        if other.inner_product_matrix is None:
            return VectorFunctor(self.n, self.is_sparse and other.is_sparse, self.inner_product_matrix)
        # At this point, we know that the user wants to take care of the inner product.
        # So, we only merge if both coincide:
        if self.inner_product_matrix != other.inner_product_matrix:
            return None
        else:
            return VectorFunctor(self.n, self.is_sparse and other.is_sparse, self.inner_product_matrix)

class SubspaceFunctor(ConstructionFunctor):
    """
    Constructing a subspace of an ambient free module, given by a basis.

    NOTE:

    This construction functor keeps track of the basis. It can only be applied
    to free modules into which this basis coerces.

    EXAMPLES::

        sage: M = ZZ^3
        sage: S = M.submodule([(1,2,3),(4,5,6)]); S
        Free module of degree 3 and rank 2 over Integer Ring
        Echelon basis matrix:
        [1 2 3]
        [0 3 6]
        sage: F = S.construction()[0]
        sage: F(GF(2)^3)
        Vector space of degree 3 and dimension 2 over Finite Field of size 2
        User basis matrix:
        [1 0 1]
        [0 1 0]

    """
    rank = 11 # ranking of functor, not rank of module

    # The subspace construction returns an object admitting a coercion
    # map into the original, not vice versa.
    coercion_reversed = True

    def __init__(self, basis):
        """
        INPUT:

        ``basis``: a list of elements of a free module.

        TESTS::

            sage: from sage.categories.pushout import SubspaceFunctor
            sage: M = ZZ^3
            sage: F = SubspaceFunctor([M([1,2,3]),M([4,5,6])])
            sage: F(GF(5)^3)
            Vector space of degree 3 and dimension 2 over Finite Field of size 5
            User basis matrix:
            [1 2 3]
            [4 0 1]
        """
##        Functor.__init__(self, FreeModules(), FreeModules()) # takes a base ring
##        Functor.__init__(self, Objects(), Objects())   # is too general
        ## It seems that the category of commutative additive groups
        ## currently is the smallest base ring free category that
        ## contains in- and output
        Functor.__init__(self, CommutativeAdditiveGroups(), CommutativeAdditiveGroups())
        self.basis = basis

    def _apply_functor(self, ambient):
        """
        Apply the functor to an object of ``self``'s domain.

        TESTS::

            sage: M = ZZ^3
            sage: S = M.submodule([(1,2,3),(4,5,6)]); S
            Free module of degree 3 and rank 2 over Integer Ring
            Echelon basis matrix:
            [1 2 3]
            [0 3 6]
            sage: F = S.construction()[0]
            sage: F(GF(2)^3)    # indirect doctest
            Vector space of degree 3 and dimension 2 over Finite Field of size 2
            User basis matrix:
            [1 0 1]
            [0 1 0]
        """
        return ambient.span_of_basis(self.basis)

    def _apply_functor_to_morphism(self, f):
        """
        This is not implemented yet.

        TESTS::

            sage: F = (ZZ^3).span([(1,2,3),(4,5,6)]).construction()[0]
            sage: P.<x,y> = ZZ[]
            sage: f = P.hom([x+2*y,3*x-y],P)
            sage: F(f)      # indirect doctest
            Traceback (most recent call last):
            ...
            NotImplementedError: Can not create morphisms of free sub-modules yet
        """
        raise NotImplementedError("Can not create morphisms of free sub-modules yet")

    def __eq__(self, other):
        """
        TESTS::

            sage: F1 = (GF(5)^3).span([(1,2,3),(4,5,6)]).construction()[0]
            sage: F2 = (ZZ^3).span([(1,2,3),(4,5,6)]).construction()[0]
            sage: F3 = (QQ^3).span([(1,2,3),(4,5,6)]).construction()[0]
            sage: F4 = (ZZ^3).span([(1,0,-1),(0,1,2)]).construction()[0]
            sage: F1 == loads(dumps(F1))
            True

        The ``span`` method automatically transforms the given basis into
        echelon form. The bases look like that::

            sage: F1.basis
            [
            (1, 0, 4),
            (0, 1, 2)
            ]
            sage: F2.basis
            [
            (1, 2, 3),
            (0, 3, 6)
            ]
            sage: F3.basis
            [
            (1, 0, -1),
            (0, 1, 2)
            ]
            sage: F4.basis
            [
            (1, 0, -1),
            (0, 1, 2)
            ]


        The basis of ``F2`` is modulo 5 different from the other bases.
        So, we have::

            sage: F1 != F2 != F3
            True

        The bases of ``F1``, ``F3`` and ``F4`` are the same modulo 5; however,
        there is no coercion from ``QQ^3`` to ``GF(5)^3``. Therefore, we have::

            sage: F1 == F3
            False

        But there are coercions from ``ZZ^3`` to ``QQ^3`` and ``GF(5)^3``, thus::

            sage: F1 == F4 == F3
            True

        """
        if not isinstance(other, SubspaceFunctor):
            return False

        # since comparing the basis involves constructing the pushout
        # of the ambient module, we can not do:
        # c = (self.basis == other.basis)
        # Instead, we only test whether there are coercions.
        L = self.basis.universe()
        R = other.basis.universe()
        c = (L == R)
        if L.has_coerce_map_from(R):
            return tuple(self.basis) == tuple(L(x) for x in other.basis)
        elif R.has_coerce_map_from(L):
            return tuple(other.basis) == tuple(R(x) for x in self.basis)
        return c

    def __ne__(self, other):
        """
        Check whether ``self`` is not equal to ``other``.

        EXAMPLES::

            sage: F1 = (GF(5)^3).span([(1,2,3),(4,5,6)]).construction()[0]
            sage: F1 != loads(dumps(F1))
            False
        """
        return not (self == other)

    def merge(self, other):
        """
        Two Subspace Functors are merged into a construction functor of the sum of two subspaces.

        EXAMPLES::

            sage: M = GF(5)^3
            sage: S1 = M.submodule([(1,2,3),(4,5,6)])
            sage: S2 = M.submodule([(2,2,3)])
            sage: F1 = S1.construction()[0]
            sage: F2 = S2.construction()[0]
            sage: F1.merge(F2)
            SubspaceFunctor
            sage: F1.merge(F2)(GF(5)^3) == S1+S2
            True
            sage: F1.merge(F2)(GF(5)['t']^3)
            Free module of degree 3 and rank 3 over Univariate Polynomial Ring in t over Finite Field of size 5
            User basis matrix:
            [1 0 0]
            [0 1 0]
            [0 0 1]

        TESTS::

            sage: P.<t> = ZZ[]
            sage: S1 = (ZZ^3).submodule([(1,2,3),(4,5,6)])
            sage: S2 = (Frac(P)^3).submodule([(t,t^2,t^3+1),(4*t,0,1)])
            sage: v = S1([0,3,6]) + S2([2,0,1/(2*t)]); v   # indirect doctest
            (2, 3, (-12*t - 1)/(-2*t))
            sage: v.parent()
            Vector space of degree 3 and dimension 3 over Fraction Field of Univariate Polynomial Ring in t over Integer Ring
            User basis matrix:
            [1 0 0]
            [0 1 0]
            [0 0 1]

        """
        if isinstance(other, SubspaceFunctor):
            # in order to remove linear dependencies, and in
            # order to test compatibility of the base rings,
            # we try to construct a sample submodule
            if not other.basis:
                return self
            if not self.basis:
                return other
            try:
                P = pushout(self.basis[0].parent().ambient_module(),other.basis[0].parent().ambient_module())
            except CoercionException:
                return None
            try:
                # Use span instead of submodule because we want to
                # allow denominators.
                submodule = P.span
            except AttributeError:
                return None
            S = submodule(self.basis+other.basis).echelonized_basis()
            return SubspaceFunctor(S)
        else:
            return None

class FractionField(ConstructionFunctor):
    """
    Construction functor for fraction fields.

    EXAMPLES::

        sage: F = QQ.construction()[0]
        sage: F
        FractionField
        sage: F.domain()
        Category of integral domains
        sage: F.codomain()
        Category of fields
        sage: F(GF(5)) is GF(5)
        True
        sage: F(ZZ['t'])
        Fraction Field of Univariate Polynomial Ring in t over Integer Ring
        sage: P.<x,y> = QQ[]
        sage: f = P.hom([x+2*y,3*x-y],P)
        sage: F(f)
        Ring endomorphism of Fraction Field of Multivariate Polynomial Ring in x, y over Rational Field
          Defn: x |--> x + 2*y
                y |--> 3*x - y
        sage: F(f)(1/x)
        1/(x + 2*y)
        sage: F == loads(dumps(F))
        True

    """
    rank = 5

    def __init__(self):
        """
        TESTS::

            sage: from sage.categories.pushout import FractionField
            sage: F = FractionField()
            sage: F
            FractionField
            sage: F(ZZ['t'])
            Fraction Field of Univariate Polynomial Ring in t over Integer Ring
        """
        from sage.categories.integral_domains import IntegralDomains
        from sage.categories.fields import Fields
        Functor.__init__(self, IntegralDomains(), Fields())

    def _apply_functor(self, R):
        """
        Apply the functor to an object of ``self``'s domain.

        TESTS::

            sage: F = QQ.construction()[0]
            sage: F(GF(5)['t'])      # indirect doctest
            Fraction Field of Univariate Polynomial Ring in t over Finite Field of size 5
        """
        return R.fraction_field()


class CompletionFunctor(ConstructionFunctor):
    """
    Completion of a ring with respect to a given prime (including infinity).

    EXAMPLES::

        sage: R = Zp(5)
        sage: R
        5-adic Ring with capped relative precision 20
        sage: F1 = R.construction()[0]
        sage: F1
        Completion[5, prec=20]
        sage: F1(ZZ) is R
        True
        sage: F1(QQ)
        5-adic Field with capped relative precision 20
        sage: F2 = RR.construction()[0]
        sage: F2
        Completion[+Infinity, prec=53]
        sage: F2(QQ) is RR
        True
        sage: P.<x> = ZZ[]
        sage: Px = P.completion(x) # currently the only implemented completion of P
        sage: Px
        Power Series Ring in x over Integer Ring
        sage: F3 = Px.construction()[0]
        sage: F3(GF(3)['x'])
        Power Series Ring in x over Finite Field of size 3

    TESTS::

        sage: R1.<a> = Zp(5,prec=20)[]
        sage: R2 = Qp(5,prec=40)
        sage: R2(1) + a
        (1 + O(5^20))*a + (1 + O(5^40))
        sage: 1/2 + a
        (1 + O(5^20))*a + (3 + 2*5 + 2*5^2 + 2*5^3 + 2*5^4 + 2*5^5 + 2*5^6 + 2*5^7 + 2*5^8 + 2*5^9 + 2*5^10 + 2*5^11 + 2*5^12 + 2*5^13 + 2*5^14 + 2*5^15 + 2*5^16 + 2*5^17 + 2*5^18 + 2*5^19 + O(5^20))

    """
    rank = 4
    _real_types = ['Interval', 'Ball', 'MPFR', 'RDF', 'RLF', 'RR']
    _dvr_types = [None, 'fixed-mod','floating-point','capped-abs','capped-rel','lazy']

    def __init__(self, p, prec, extras=None):
        """
        INPUT:

        - ``p``: A prime number, the generator of a univariate polynomial ring, or ``+Infinity``

        - ``prec``: an integer, yielding the precision in bits. Note that
          if ``p`` is prime then the ``prec`` is the *capped* precision,
          while it is the *set* precision if ``p`` is ``+Infinity``.

        - ``extras`` (optional dictionary): Information on how to print elements, etc.
          If 'type' is given as a key, the corresponding value should be a string among the following:

          - 'RDF', 'Interval', 'RLF', or 'RR' for completions at infinity

          - 'capped-rel', 'capped-abs', 'fixed-mod' or 'lazy' for completions at a finite place
            or ideal of a DVR.

        TESTS::

            sage: from sage.categories.pushout import CompletionFunctor
            sage: F1 = CompletionFunctor(5,100)
            sage: F1(QQ)
            5-adic Field with capped relative precision 100
            sage: F1(ZZ)
            5-adic Ring with capped relative precision 100
            sage: F2 = RR.construction()[0]
            sage: F2
            Completion[+Infinity, prec=53]
            sage: F2.extras
            {'rnd': 0, 'sci_not': False, 'type': 'MPFR'}
        """
        Functor.__init__(self, Rings(), Rings())
        self.p = p
        self.prec = prec

        if extras is None:
            self.extras = {}
            self.type = None
        else:
            self.extras = dict(extras)
            self.type = extras.get('type', None)
            from sage.rings.infinity import Infinity
            if self.p == Infinity:
                if self.type not in self._real_types:
                    raise ValueError("completion type must be one of %s"%(", ".join(self._real_types)))
            else:
                if self.type not in self._dvr_types:
                    raise ValueError("completion type must be one of %s"%(", ".join(self._dvr_types[1:])))

    def _repr_(self):
        """
        TESTS::

            sage: Zp(7).construction()         # indirect doctest
            (Completion[7, prec=20], Integer Ring)

            sage: RR.construction()            # indirect doctest
            (Completion[+Infinity, prec=53], Rational Field)
        """
        return 'Completion[%s, prec=%s]' % (self.p, self.prec)

    def _apply_functor(self, R):
        """
        Apply the functor to an object of ``self``'s domain.

        TESTS::

            sage: R = Zp(5)
            sage: F1 = R.construction()[0]
            sage: F1(ZZ) is R  # indirect doctest
            True
            sage: F1(QQ)
            5-adic Field with capped relative precision 20

        """
        try:
            if len(self.extras) == 0:
                if self.type is None:
                    try:
                        return R.completion(self.p, self.prec)
                    except TypeError:
                        return R.completion(self.p, self.prec, {})
                else:
                    return R.completion(self.p, self.prec, {'type':self.type})
            else:
                extras = self.extras.copy()
                extras['type'] = self.type
                return R.completion(self.p, self.prec, extras)
        except (NotImplementedError,AttributeError):
            if R.construction() is None:
                raise NotImplementedError("Completion is not implemented for %s"%R.__class__)
            F, BR = R.construction()
            M = self.merge(F) or F.merge(self)
            if M is not None:
                return M(BR)
            if self.commutes(F) or F.commutes(self):
                return F(self(BR))
            raise NotImplementedError("Don't know how to apply %s to %s"%(repr(self),repr(R)))

    def __eq__(self, other):
        """
        NOTE:

        Only the prime used in the completion is relevant to comparison
        of Completion functors, although the resulting rings also take
        the precision into account.

        TESTS::

            sage: R1 = Zp(5,prec=30)
            sage: R2 = Zp(5,prec=40)
            sage: F1 = R1.construction()[0]
            sage: F2 = R2.construction()[0]
            sage: F1 == loads(dumps(F1))    # indirect doctest
            True
            sage: F1 == F2
            True
            sage: F1(QQ) == F2(QQ)
            False
            sage: R3 = Zp(7)
            sage: F3 = R3.construction()[0]
            sage: F1 == F3
            False
        """
        if isinstance(other, CompletionFunctor):
            return self.p == other.p
        return False

    def __ne__(self, other):
        """
        Check whether ``self`` is not equal to ``other``.

        EXAMPLES::

            sage: R1 = Zp(5,prec=30)
            sage: R2 = Zp(5,prec=40)
            sage: F1 = R1.construction()[0]
            sage: F2 = R2.construction()[0]
            sage: F1 != loads(dumps(F1))    # indirect doctest
            False
            sage: F1 != F2
            False
            sage: F1(QQ) != F2(QQ)
            True
            sage: R3 = Zp(7)
            sage: F3 = R3.construction()[0]
            sage: F1 != F3
            True
        """
        return not (self == other)

<<<<<<< HEAD
    _real_types = ['Interval','Ball','MPFR','RDF','RLF']
    _dvr_types = [None, 'fixed-mod','floating-point','capped-abs','capped-rel','lazy','lattice-cap','lattice-float']

=======
>>>>>>> 56a4bc7e
    def merge(self, other):
        """
        Two Completion functors are merged, if they are equal. If the precisions of
        both functors coincide, then a Completion functor is returned that results
        from updating the ``extras`` dictionary of ``self`` by ``other.extras``.
        Otherwise, if the completion is at infinity then merging does not increase
        the set precision, and if the completion is at a finite prime, merging
        does not decrease the capped precision.

        EXAMPLES::

            sage: R1.<a> = Zp(5,prec=20)[]
            sage: R2 = Qp(5,prec=40)
            sage: R2(1)+a         # indirect doctest
            (1 + O(5^20))*a + (1 + O(5^40))
            sage: R3 = RealField(30)
            sage: R4 = RealField(50)
            sage: R3(1) + R4(1)   # indirect doctest
            2.0000000
            sage: (R3(1) + R4(1)).parent()
            Real Field with 30 bits of precision

        TESTS:

        We check that :trac:`12353` has been resolved::

            sage: RealIntervalField(53)(-1) > RR(1)
            False
            sage: RealIntervalField(54)(-1) > RR(1)
            False
            sage: RealIntervalField(54)(1) > RR(-1)
            True
            sage: RealIntervalField(53)(1) > RR(-1)
            True

        We check that various pushouts work::

            sage: R0 = RealIntervalField(30)
            sage: R1 = RealIntervalField(30, sci_not=True)
            sage: R2 = RealIntervalField(53)
            sage: R3 = RealIntervalField(53, sci_not = True)
            sage: R4 = RealIntervalField(90)
            sage: R5 = RealIntervalField(90, sci_not = True)
            sage: R6 = RealField(30)
            sage: R7 = RealField(30, sci_not=True)
            sage: R8 = RealField(53, rnd = 'RNDD')
            sage: R9 = RealField(53, sci_not = True, rnd = 'RNDZ')
            sage: R10 = RealField(53, sci_not = True)
            sage: R11 = RealField(90, sci_not = True, rnd = 'RNDZ')
            sage: Rlist = [R0,R1,R2,R3,R4,R5,R6,R7,R8,R9,R10,R11]
            sage: from sage.categories.pushout import pushout
            sage: pushouts = [R0,R0,R0,R1,R0,R1,R0,R1,R0,R1,R1,R1,R1,R1,R1,R1,R1,R1,R1,R1,R1,R1,R1,R1,R0,R1,R2,R2,R2,R3,R0,R1,R2,R3,R3,R3,R1,R1,R3,R3,R3,R3,R1,R1,R3,R3,R3,R3,R0,R1,R2,R3,R4,R4,R0,R1,R2,R3,R3,R5,R1,R1,R3,R3,R5,R5,R1,R1,R3,R3,R3,R5,R0,R1,R0,R1,R0,R1,R6,R6,R6,R7,R7,R7,R1,R1,R1,R1,R1,R1,R7,R7,R7,R7,R7,R7,R0,R1,R2,R3,R2,R3,R6,R7,R8,R9,R10,R9,R1,R1,R3,R3,R3,R3,R7,R7,R9,R9,R10,R9,R1,R1,R3,R3,R3,R3,R7,R7,R10,R10,R10,R10,R1,R1,R3,R3,R5,R5,R7,R7,R9,R9,R10,R11]
            sage: all([R is S for R, S in zip(pushouts, [pushout(a, b) for a in Rlist for b in Rlist])])
            True

        ::

            sage: P0 = ZpFM(5, 10)
            sage: P1 = ZpFM(5, 20)
            sage: P2 = ZpCR(5, 10)
            sage: P3 = ZpCR(5, 20)
            sage: P4 = ZpCA(5, 10)
            sage: P5 = ZpCA(5, 20)
            sage: P6 = Qp(5, 10)
            sage: P7 = Qp(5, 20)
            sage: Plist = [P2,P3,P4,P5,P6,P7]
            sage: from sage.categories.pushout import pushout
            sage: pushouts = [P2,P3,P4,P5,P6,P7,P3,P3,P5,P5,P7,P7,P4,P5,P4,P5,P6,P7,P5,P5,P5,P5,P7,P7,P6,P7,P6,P7,P6,P7,P7,P7,P7,P7,P7,P7]
            sage: all([P is Q for P, Q in zip(pushouts, [pushout(a, b) for a in Plist for b in Plist])])
            True
        """
        if self == other: # both are Completion functors with the same p
            from sage.all import Infinity
            if self.p == Infinity:
                new_prec = min(self.prec, other.prec)
                new_type = self._real_types[min(self._real_types.index(self.type), \
                                                self._real_types.index(other.type))]
                new_scinot = max(self.extras.get('sci_not',0), other.extras.get('sci_not',0))
                new_rnd = min(self.extras.get('rnd', 0), other.extras.get('rnd', 0))
                return CompletionFunctor(self.p, new_prec, {'type':new_type, 'sci_not':new_scinot, 'rnd':new_rnd})
            else:
                new_type = self._dvr_types[min(self._dvr_types.index(self.type), self._dvr_types.index(other.type))]
                if new_type in ('fixed-mod', 'floating-point'):
                    if self.type != other.type:
                        return None # no coercion into fixed-mod or floating-point
                    new_prec = min(self.prec, other.prec)
                else:
                    new_prec = max(self.prec, other.prec) # since elements track their own precision, we don't want to truncate them
                extras = self.extras.copy()
                extras.update(other.extras)
                extras['type'] = new_type
                return CompletionFunctor(self.p, new_prec, extras)

##   Completion has a lower rank than FractionField
##   and is thus applied first. However, fact is that
##   both commute. This is used in the call method,
##   since some fraction fields have no completion method
##   implemented.

    def commutes(self,other):
        """
        Completion commutes with fraction fields.

        EXAMPLES::

            sage: F1 = Qp(5).construction()[0]
            sage: F2 = QQ.construction()[0]
            sage: F1.commutes(F2)
            True

        TESTS:

        The fraction field ``R`` in the example below has no completion
        method. But completion commutes with the fraction field functor,
        and so it is tried internally whether applying the construction
        functors in opposite order works. It does::

            sage: P.<x> = ZZ[]
            sage: C = P.completion(x).construction()[0]
            sage: R = FractionField(P)
            sage: hasattr(R,'completion')
            False
            sage: C(R) is Frac(C(P))
            True
            sage: F = R.construction()[0]
            sage: (C*F)(ZZ['x']) is (F*C)(ZZ['x'])
            True

        The following was fixed in :trac:`15329` (it used to result
        in an infinite recursion)::

            sage: from sage.categories.pushout import pushout
            sage: pushout(Qp(7),RLF)
            Traceback (most recent call last):
            ...
            CoercionException: ('Ambiguous Base Extension', 7-adic Field with capped relative precision 20, Real Lazy Field)

        """
        return isinstance(other,FractionField)

class QuotientFunctor(ConstructionFunctor):
    """
    Construction functor for quotient rings.

    NOTE:

    The functor keeps track of variable names.

    EXAMPLES::

        sage: P.<x,y> = ZZ[]
        sage: Q = P.quo([x^2+y^2]*P)
        sage: F = Q.construction()[0]
        sage: F(QQ['x','y'])
        Quotient of Multivariate Polynomial Ring in x, y over Rational Field by the ideal (x^2 + y^2)
        sage: F(QQ['x','y']) == QQ['x','y'].quo([x^2+y^2]*QQ['x','y'])
        True
        sage: F(QQ['x','y','z'])
        Traceback (most recent call last):
        ...
        CoercionException: Can not apply this quotient functor to Multivariate Polynomial Ring in x, y, z over Rational Field
        sage: F(QQ['y','z'])
        Traceback (most recent call last):
        ...
        TypeError: Could not find a mapping of the passed element to this ring.
    """
    rank = 4.5

    def __init__(self, I, names=None, as_field=False):
        """
        INPUT:

        - ``I``, an ideal (the modulus)
        - ``names`` (optional string or list of strings), the names for the quotient ring generators
        - ``as_field`` (optional bool, default false), return the quotient ring as field (if available).

        TESTS::

            sage: from sage.categories.pushout import QuotientFunctor
            sage: P.<t> = ZZ[]
            sage: F = QuotientFunctor([5+t^2]*P)
            sage: F(P)
            Univariate Quotient Polynomial Ring in tbar over Integer Ring with modulus t^2 + 5
            sage: F(QQ['t'])
            Univariate Quotient Polynomial Ring in tbar over Rational Field with modulus t^2 + 5
            sage: F = QuotientFunctor([5+t^2]*P,names='s')
            sage: F(P)
            Univariate Quotient Polynomial Ring in s over Integer Ring with modulus t^2 + 5
            sage: F(QQ['t'])
            Univariate Quotient Polynomial Ring in s over Rational Field with modulus t^2 + 5
            sage: F = QuotientFunctor([5]*ZZ,as_field=True)
            sage: F(ZZ)
            Finite Field of size 5
            sage: F = QuotientFunctor([5]*ZZ)
            sage: F(ZZ)
            Ring of integers modulo 5

        """
        Functor.__init__(self, Rings(), Rings()) # much more general...
        self.I = I
        if names is None:
            self.names = None
        elif isinstance(names, six.string_types):
            self.names = (names,)
        else:
            self.names = tuple(names)
        self.as_field = as_field

    def _apply_functor(self, R):
        """
        Apply the functor to an object of ``self``'s domain.

        TESTS::

            sage: P.<x,y> = ZZ[]
            sage: Q = P.quo([2+x^2,3*x+y^2])
            sage: F = Q.construction()[0]; F
            QuotientFunctor
            sage: F(QQ['x','y'])     # indirect doctest
            Quotient of Multivariate Polynomial Ring in x, y over Rational Field by the ideal (x^2 + 2, y^2 + 3*x)

        Note that the ``quo()`` method of a field used to return the
        integer zero. That strange behaviour was removed in trac
        ticket :trac:`9138`. It now returns a trivial quotient ring
        when applied to a field::

            sage: F = ZZ.quo([5]*ZZ).construction()[0]
            sage: F(QQ)
            Ring of integers modulo 1
            sage: QQ.quo(5)
            Quotient of Rational Field by the ideal (1)
        """
        I = self.I
        from sage.all import QQ
        if not I.is_zero():
            from sage.categories.fields import Fields
            if R in Fields():
                from sage.all import Integers
                return Integers(1)
        if I.ring() != R:
            if I.ring().has_coerce_map_from(R):
                R = I.ring()
            else:
                R = pushout(R,I.ring().base_ring())
                I = [R(1)*t for t in I.gens()]*R
        try:
            Q = R.quo(I,names=self.names)
        except IndexError: # That may happen!
            raise CoercionException("Can not apply this quotient functor to %s"%R)
        if self.as_field:# and hasattr(Q, 'field'):
            try:
                Q = Q.field()
            except AttributeError:
                pass
        return Q

    def __eq__(self, other):
        """
        The types, the names and the moduli are compared.

        TESTS::

            sage: P.<x> = QQ[]
            sage: F = P.quo([(x^2+1)^2*(x^2-3),(x^2+1)^2*(x^5+3)]).construction()[0]
            sage: F == loads(dumps(F))
            True
            sage: P2.<x,y> = QQ[]
            sage: F == P2.quo([(x^2+1)^2*(x^2-3),(x^2+1)^2*(x^5+3)]).construction()[0]
            False
            sage: P3.<x> = ZZ[]
            sage: F == P3.quo([(x^2+1)^2*(x^2-3),(x^2+1)^2*(x^5+3)]).construction()[0]
            True
        """
        if not isinstance(other, QuotientFunctor):
            return False
        return (self.names == other.names and
                self.I == other.I)

    def __ne__(self, other):
        """
        Check whether ``self`` is not equal to ``other``.

        EXAMPLES::

            sage: P.<x> = QQ[]
            sage: F = P.quo([(x^2+1)^2*(x^2-3),(x^2+1)^2*(x^5+3)]).construction()[0]
            sage: F != loads(dumps(F))
            False
            sage: P2.<x,y> = QQ[]
            sage: F != P2.quo([(x^2+1)^2*(x^2-3),(x^2+1)^2*(x^5+3)]).construction()[0]
            True
            sage: P3.<x> = ZZ[]
            sage: F != P3.quo([(x^2+1)^2*(x^2-3),(x^2+1)^2*(x^5+3)]).construction()[0]
            False
        """
        return not (self == other)

    def merge(self, other):
        """
        Two quotient functors with coinciding names are merged by taking the gcd of their moduli.

        EXAMPLES::

            sage: P.<x> = QQ[]
            sage: Q1 = P.quo([(x^2+1)^2*(x^2-3)])
            sage: Q2 = P.quo([(x^2+1)^2*(x^5+3)])
            sage: from sage.categories.pushout import pushout
            sage: pushout(Q1,Q2)    # indirect doctest
            Univariate Quotient Polynomial Ring in xbar over Rational Field with modulus x^4 + 2*x^2 + 1

        The following was fixed in :trac:`8800`::

            sage: pushout(GF(5), Integers(5))
            Finite Field of size 5

        """
        if type(self) is not type(other):
            return None
        if self.names != other.names:
            return None
        if self == other:
            if self.as_field == other.as_field:
                return self
            return QuotientFunctor(self.I, names=self.names, as_field=True) # one of them yields a field!
        try:
            gcd = self.I + other.I
        except (TypeError, NotImplementedError):
            try:
                gcd = self.I.gcd(other.I)
            except (TypeError, NotImplementedError):
                return None
        if gcd.is_trivial() and not gcd.is_zero():
            # quotient by gcd would result in the trivial ring/group/...
            # Rather than create the zero ring, we claim they can't be merged
            # TODO: Perhaps this should be detected at a higher level...
            raise TypeError("Trivial quotient intersection.")
        # GF(p) has a coercion from Integers(p). Hence, merging should
        # yield a field if either self or other yields a field.
        return QuotientFunctor(gcd, names=self.names, as_field=self.as_field or other.as_field)

class AlgebraicExtensionFunctor(ConstructionFunctor):
    """
    Algebraic extension (univariate polynomial ring modulo principal ideal).

    EXAMPLES::

        sage: K.<a> = NumberField(x^3+x^2+1)
        sage: F = K.construction()[0]
        sage: F(ZZ['t'])
        Univariate Quotient Polynomial Ring in a over Univariate Polynomial Ring in t over Integer Ring with modulus a^3 + a^2 + 1

    Note that, even if a field is algebraically closed, the algebraic
    extension will be constructed as the quotient of a univariate
    polynomial ring::

        sage: F(CC)
        Univariate Quotient Polynomial Ring in a over Complex Field with 53 bits of precision with modulus a^3 + a^2 + 1.00000000000000
        sage: F(RR)
        Univariate Quotient Polynomial Ring in a over Real Field with 53 bits of precision with modulus a^3 + a^2 + 1.00000000000000

    Note that the construction functor of a number field applied to
    the integers returns an order (not necessarily maximal) of that
    field, similar to the behaviour of ``ZZ.extension(...)``::

        sage: F(ZZ)
        Order in Number Field in a with defining polynomial x^3 + x^2 + 1

    This also holds for non-absolute number fields::

        sage: K.<a,b> = NumberField([x^3+x^2+1,x^2+x+1])
        sage: F = K.construction()[0]
        sage: O = F(ZZ); O
        Relative Order in Number Field in a with defining polynomial x^3 + x^2 + 1 over its base field
        sage: O.ambient() is K
        True

    """
    rank = 3

    def __init__(self, polys, names, embeddings=None, structures=None,
                 cyclotomic=None, **kwds):
        """
        INPUT:

        - ``polys`` -- list of polynomials (or of integers, for
          finite fields and unramified local extensions)

        - ``names`` -- list of strings of the same length as the
          list ``polys``

        - ``embeddings`` -- (optional) list of approximate complex
          values, determining an embedding of the generators into the
          complex field, or ``None`` for each generator whose
          embedding is not prescribed.

        - ``structures`` -- (optional) list of structural morphisms of
          number fields; see
          :class:`~sage.rings.number_field.structure.NumberFieldStructure`.

        - ``cyclotomic`` -- (optional) integer. If it is provided,
          application of the functor to the rational field yields a
          cyclotomic field, rather than just a number field.

        - ``**kwds`` -- further keywords; when the functor is applied
          to a ring `R`, these are passed to the ``extension()``
          method of `R`.

        REMARK:

        Currently, an embedding can only be provided for the last
        generator, and only when the construction functor is applied
        to the rational field. There will be no error when constructing
        the functor, but when applying it.

        TESTS::

            sage: from sage.categories.pushout import AlgebraicExtensionFunctor
            sage: P.<x> = ZZ[]
            sage: F1 = AlgebraicExtensionFunctor([x^3 - x^2 + 1], ['a'], [None])
            sage: F2 = AlgebraicExtensionFunctor([x^3 - x^2 + 1], ['a'], [0])
            sage: F1==F2
            False
            sage: F1(QQ)
            Number Field in a with defining polynomial x^3 - x^2 + 1
            sage: F1(QQ).coerce_embedding()
            sage: phi = F2(QQ).coerce_embedding().__copy__(); phi
            Generic morphism:
              From: Number Field in a with defining polynomial x^3 - x^2 + 1
              To:   Real Lazy Field
              Defn: a -> -0.7548776662466928?
            sage: F1(QQ)==F2(QQ)
            False
            sage: F1(GF(5))
            Univariate Quotient Polynomial Ring in a over Finite Field of size 5 with modulus a^3 + 4*a^2 + 1
            sage: F2(GF(5))
            Traceback (most recent call last):
            ...
            NotImplementedError: ring extension with prescripted embedding is not implemented

        When applying a number field constructor to the ring of
        integers, an order (not necessarily maximal) of that field is
        returned, similar to the behaviour of ``ZZ.extension``::

            sage: F1(ZZ)
            Order in Number Field in a with defining polynomial x^3 - x^2 + 1

        The cyclotomic fields form a special case of number fields
        with prescribed embeddings::

            sage: C = CyclotomicField(8)
            sage: F,R = C.construction()
            sage: F
            AlgebraicExtensionFunctor
            sage: R
            Rational Field
            sage: F(R)
            Cyclotomic Field of order 8 and degree 4
            sage: F(ZZ)
            Maximal Order in Cyclotomic Field of order 8 and degree 4

        The data stored in this construction includes structural
        morphisms of number fields (see :trac:`20826`)::

            sage: R.<x> = ZZ[]
            sage: K.<a> = NumberField(x^2 - 3)
            sage: L0.<b> = K.change_names()
            sage: L0.structure()
            (Isomorphism given by variable name change map:
               From: Number Field in b with defining polynomial x^2 - 3
               To:   Number Field in a with defining polynomial x^2 - 3,
             Isomorphism given by variable name change map:
               From: Number Field in a with defining polynomial x^2 - 3
               To:   Number Field in b with defining polynomial x^2 - 3)
            sage: L1 = (b*x).parent().base_ring()
            sage: L1 is L0
            True

        """
        Functor.__init__(self, Rings(), Rings())
        if not (isinstance(polys, (list, tuple)) and isinstance(names, (list, tuple))):
            raise ValueError("Arguments must be lists or tuples")
        n = len(polys)
        if embeddings is None:
            embeddings = [None] * n
        if structures is None:
            structures = [None] * n
        if not (len(names) == len(embeddings) == len(structures) == n):
            raise ValueError("All arguments must be of the same length")
        self.polys = list(polys)
        self.names = list(names)
        self.embeddings = list(embeddings)
        self.structures = list(structures)
        self.cyclotomic = int(cyclotomic) if cyclotomic is not None else None
        self.kwds = kwds

    def _apply_functor(self, R):
        """
        Apply the functor to an object of ``self``'s domain.

        TESTS::

            sage: K.<a>=NumberField(x^3+x^2+1)
            sage: F = K.construction()[0]
            sage: F(ZZ)       # indirect doctest
            Order in Number Field in a with defining polynomial x^3 + x^2 + 1
            sage: F(ZZ['t'])  # indirect doctest
            Univariate Quotient Polynomial Ring in a over Univariate Polynomial Ring in t over Integer Ring with modulus a^3 + a^2 + 1
            sage: F(RR)       # indirect doctest
            Univariate Quotient Polynomial Ring in a over Real Field with 53 bits of precision with modulus a^3 + a^2 + 1.00000000000000

        Check that :trac:`13538` is fixed::

            sage: K = Qp(3,3)
            sage: R.<a> = K[]
            sage: AEF = sage.categories.pushout.AlgebraicExtensionFunctor([a^2-3], ['a'], [None])
            sage: AEF(K)
            Eisenstein Extension in a defined by a^2 - 3 with capped relative precision 6 over 3-adic Field

        """
        from sage.all import QQ, ZZ, CyclotomicField
        if self.cyclotomic:
            if R==QQ:
                return CyclotomicField(self.cyclotomic)
            if R==ZZ:
                return CyclotomicField(self.cyclotomic).maximal_order()
        if len(self.polys) == 1:
            return R.extension(self.polys[0], names=self.names[0], embedding=self.embeddings[0],
                               structure=self.structures[0], **self.kwds)
        return R.extension(self.polys, names=self.names, embedding=self.embeddings,
                           structure=self.structures, **self.kwds)

    def __eq__(self, other):
        """
        TESTS::

            sage: K.<a>=NumberField(x^3+x^2+1)
            sage: F = K.construction()[0]
            sage: F == loads(dumps(F))
            True
        """
        if not isinstance(other, AlgebraicExtensionFunctor):
            return False

        return (self.polys == other.polys and
                self.embeddings == other.embeddings and
                self.structures == other.structures)

    def __ne__(self, other):
        """
        Check whether ``self`` is not equal to ``other``.

        EXAMPLES::

            sage: K.<a>=NumberField(x^3+x^2+1)
            sage: F = K.construction()[0]
            sage: F != loads(dumps(F))
            False
        """
        return not (self == other)

    def merge(self,other):
        """
        Merging with another :class:`AlgebraicExtensionFunctor`.

        INPUT:

        ``other`` -- Construction Functor.

        OUTPUT:

        - If ``self==other``, ``self`` is returned.
        - If ``self`` and ``other`` are simple extensions
          and both provide an embedding, then it is tested
          whether one of the number fields provided by
          the functors coerces into the other; the functor
          associated with the target of the coercion is
          returned. Otherwise, the construction functor
          associated with the pushout of the codomains
          of the two embeddings is returned, provided that
          it is a number field.
        - If these two extensions are defined by Conway polynomials
          over finite fields, merges them into a single extension of
          degree the lcm of the two degrees.
        - Otherwise, None is returned.

        REMARK:

        Algebraic extension with embeddings currently only
        works when applied to the rational field. This is
        why we use the admittedly strange rule above for
        merging.

        EXAMPLES:

        The following demonstrate coercions for finite fields using Conway or
        pseudo-Conway polynomials::

            sage: k = GF(3^2, prefix='z'); a = k.gen()
            sage: l = GF(3^3, prefix='z'); b = l.gen()
            sage: a + b # indirect doctest
            z6^5 + 2*z6^4 + 2*z6^3 + z6^2 + 2*z6 + 1

        Note that embeddings are compatible in lattices of such finite fields::

            sage: m = GF(3^5, prefix='z'); c = m.gen()
            sage: (a+b)+c == a+(b+c) # indirect doctest
            True
            sage: from sage.categories.pushout import pushout
            sage: n = pushout(k, l)
            sage: o = pushout(l, m)
            sage: q = pushout(n, o)
            sage: q(o(b)) == q(n(b)) # indirect doctest
            True

        Coercion is also available for number fields::

            sage: P.<x> = QQ[]
            sage: L.<b> = NumberField(x^8-x^4+1, embedding=CDF.0)
            sage: M1.<c1> = NumberField(x^2+x+1, embedding=b^4-1)
            sage: M2.<c2> = NumberField(x^2+1, embedding=-b^6)
            sage: M1.coerce_map_from(M2)
            sage: M2.coerce_map_from(M1)
            sage: c1+c2; parent(c1+c2)    #indirect doctest
            -b^6 + b^4 - 1
            Number Field in b with defining polynomial x^8 - x^4 + 1
            sage: pushout(M1['x'],M2['x'])
            Univariate Polynomial Ring in x over Number Field in b with defining polynomial x^8 - x^4 + 1

        In the previous example, the number field ``L`` becomes the pushout
        of ``M1`` and ``M2`` since both are provided with an embedding into
        ``L``, *and* since ``L`` is a number field. If two number fields
        are embedded into a field that is not a numberfield, no merging
        occurs::

            sage: K.<a> = NumberField(x^3-2, embedding=CDF(1/2*I*2^(1/3)*sqrt(3) - 1/2*2^(1/3)))
            sage: L.<b> = NumberField(x^6-2, embedding=1.1)
            sage: L.coerce_map_from(K)
            sage: K.coerce_map_from(L)
            sage: pushout(K,L)
            Traceback (most recent call last):
            ...
            CoercionException: ('Ambiguous Base Extension', Number Field in a with defining polynomial x^3 - 2, Number Field in b with defining polynomial x^6 - 2)

        """
        if isinstance(other, AlgebraicClosureFunctor):
            return other
        elif not isinstance(other, AlgebraicExtensionFunctor):
            return None
        if self == other:
            return self
        # This method is supposed to be used in pushout(),
        # *after* expanding the functors. Hence, we can
        # assume that both functors have a single variable.
        # But for being on the safe side...:
        if len(self.names)!=1 or len(other.names)!=1:
            return None
##       We don't accept a forgetful coercion, since, together
##       with bidirectional coercions between two embedded
##       number fields, it would yield to contradictions in
##       the coercion system.
#        if self.polys==other.polys and self.names==other.names:
#            # We have a forgetful functor:
#            if self.embeddings==[None]:
#                return self
#            if  other.embeddings==[None]:
#                return other
        # ... or we may use the given embeddings:
        if self.embeddings!=[None] and other.embeddings!=[None]:
            from sage.all import QQ
            KS = self(QQ)
            KO = other(QQ)
            if KS.has_coerce_map_from(KO):
                return self
            if KO.has_coerce_map_from(KS):
                return other
            # nothing else helps, hence, we move to the pushout of the codomains of the embeddings
            try:
                P = pushout(self.embeddings[0].parent(), other.embeddings[0].parent())
                from sage.rings.number_field.number_field import is_NumberField
                if is_NumberField(P):
                    return P.construction()[0]
            except CoercionException:
                return None
        # Finite fields and unramified local extensions may use
        # integers to encode degrees of extensions.
        from sage.rings.integer import Integer
        if (isinstance(self.polys[0], Integer) and isinstance(other.polys[0], Integer)
            and self.embeddings == other.embeddings == [None]
            and self.structures == other.structures == [None]
            and self.kwds == other.kwds):
            return AlgebraicExtensionFunctor([self.polys[0].lcm(other.polys[0])], [None], **self.kwds)

    def __mul__(self, other):
        """
        Compose construction functors to a composit construction functor, unless one of them is the identity.

        NOTE:

        The product is in functorial notation, i.e., when applying the product to an object
        then the second factor is applied first.

        TESTS::

            sage: P.<x> = QQ[]
            sage: K.<a> = NumberField(x^3-5,embedding=0)
            sage: L.<b> = K.extension(x^2+a)
            sage: F,R = L.construction()
            sage: prod(F.expand())(R) == L #indirect doctest
            True

        """
        if isinstance(other,IdentityConstructionFunctor):
            return self
        if isinstance(other, AlgebraicExtensionFunctor):
            if set(self.names).intersection(other.names):
                raise CoercionException("Overlapping names (%s,%s)" % (self.names, other.names))
            return AlgebraicExtensionFunctor(self.polys + other.polys, self.names + other.names,
                                             self.embeddings + other.embeddings,
                                             self.structures + other.structures, **self.kwds)
        elif isinstance(other, CompositeConstructionFunctor) \
              and isinstance(other.all[-1], AlgebraicExtensionFunctor):
            return CompositeConstructionFunctor(other.all[:-1], self * other.all[-1])
        else:
            return CompositeConstructionFunctor(other, self)

    def expand(self):
        """
        Decompose the functor `F` into sub-functors, whose product returns `F`.

        EXAMPLES::

            sage: P.<x> = QQ[]
            sage: K.<a> = NumberField(x^3-5,embedding=0)
            sage: L.<b> = K.extension(x^2+a)
            sage: F,R = L.construction()
            sage: prod(F.expand())(R) == L
            True
            sage: K = NumberField([x^2-2, x^2-3],'a')
            sage: F, R = K.construction()
            sage: F
            AlgebraicExtensionFunctor
            sage: L = F.expand(); L
            [AlgebraicExtensionFunctor, AlgebraicExtensionFunctor]
            sage: L[-1](QQ)
            Number Field in a1 with defining polynomial x^2 - 3
        """
        n = len(self.polys)
        if n == 1:
            return [self]
        return [AlgebraicExtensionFunctor([self.polys[i]], [self.names[i]], [self.embeddings[i]],
                                          [self.structures[i]], **self.kwds)
                for i in range(n)]


class AlgebraicClosureFunctor(ConstructionFunctor):
    """
    Algebraic Closure.

    EXAMPLES::

        sage: F = CDF.construction()[0]
        sage: F(QQ)
        Algebraic Field
        sage: F(RR)
        Complex Field with 53 bits of precision
        sage: F(F(QQ)) is F(QQ)
        True

    """
    rank = 3

    def __init__(self):
        """
        TESTS::

            sage: from sage.categories.pushout import AlgebraicClosureFunctor
            sage: F = AlgebraicClosureFunctor()
            sage: F(QQ)
            Algebraic Field
            sage: F(RR)
            Complex Field with 53 bits of precision
            sage: F == loads(dumps(F))
            True

        """
        Functor.__init__(self, Rings(), Rings())

    def _apply_functor(self, R):
        """
        Apply the functor to an object of ``self``'s domain.

        TESTS::

            sage: F = CDF.construction()[0]
            sage: F(QQ)       # indirect doctest
            Algebraic Field
        """
        try:
            c = R.construction()
            if c is not None and c[0]==self:
                return R
        except AttributeError:
            pass
        return R.algebraic_closure()

    def merge(self, other):
        """
        Mathematically, Algebraic Closure subsumes Algebraic Extension.
        However, it seems that people do want to work with algebraic
        extensions of ``RR``. Therefore, we do not merge with algebraic extension.

        TESTS::

            sage: K.<a>=NumberField(x^3+x^2+1)
            sage: CDF.construction()[0].merge(K.construction()[0]) is None
            True
            sage: CDF.construction()[0].merge(CDF.construction()[0])
            AlgebraicClosureFunctor

        """
        if self==other:
            return self
        return None
        # Mathematically, Algebraic Closure subsumes Algebraic Extension.
        # However, it seems that people do want to work with
        # algebraic extensions of RR (namely RR/poly*RR). So, we don't do:
        # if isinstance(other,AlgebraicExtensionFunctor):
        #     return self

class PermutationGroupFunctor(ConstructionFunctor):

    rank = 10

    def __init__(self, gens, domain):
        """
        EXAMPLES::

            sage: from sage.categories.pushout import PermutationGroupFunctor
            sage: PF = PermutationGroupFunctor([PermutationGroupElement([(1,2)])], [1,2]); PF
            PermutationGroupFunctor[(1,2)]
        """
        Functor.__init__(self, Groups(), Groups())
        self._gens = gens
        self._domain = domain

    def _repr_(self):
        """
        EXAMPLES::

            sage: P1 = PermutationGroup([[(1,2)]])
            sage: PF, P = P1.construction()
            sage: PF
            PermutationGroupFunctor[(1,2)]
        """
        return "PermutationGroupFunctor%s"%self.gens()

    def __call__(self, R):
        """
        EXAMPLES::

            sage: P1 = PermutationGroup([[(1,2)]])
            sage: PF, P = P1.construction()
            sage: PF(P)
            Permutation Group with generators [(1,2)]
        """
        from sage.groups.perm_gps.permgroup import PermutationGroup
        return PermutationGroup([g for g in (R.gens() + self.gens()) if not g.is_one()],
                                domain=self._domain)

    def gens(self):
        """
        EXAMPLES::

            sage: P1 = PermutationGroup([[(1,2)]])
            sage: PF, P = P1.construction()
            sage: PF.gens()
            [(1,2)]
        """
        return self._gens

    def merge(self, other):
        """
        Merge ``self`` with another construction functor, or return None.

        EXAMPLES::

            sage: P1 = PermutationGroup([[(1,2)]])
            sage: PF1, P = P1.construction()
            sage: P2 = PermutationGroup([[(1,3)]])
            sage: PF2, P = P2.construction()
            sage: PF1.merge(PF2)
            PermutationGroupFunctor[(1,2), (1,3)]
        """
        if self.__class__ != other.__class__:
            return None
        from sage.sets.all import FiniteEnumeratedSet

        new_domain = set(self._domain).union(set(other._domain))
        new_domain = FiniteEnumeratedSet(sorted(new_domain))
        return PermutationGroupFunctor(self.gens() + other.gens(),
                                       new_domain)

class BlackBoxConstructionFunctor(ConstructionFunctor):
    """
    Construction functor obtained from any callable object.

    EXAMPLES::

        sage: from sage.categories.pushout import BlackBoxConstructionFunctor
        sage: FG = BlackBoxConstructionFunctor(gap)
        sage: FS = BlackBoxConstructionFunctor(singular)
        sage: FG
        BlackBoxConstructionFunctor
        sage: FG(ZZ)
        Integers
        sage: FG(ZZ).parent()
        Gap
        sage: FS(QQ['t'])
        polynomial ring, over a field, global ordering
        //   coefficients: QQ
        //   number of vars : 1
        //        block   1 : ordering lp
        //                  : names    t
        //        block   2 : ordering C
        sage: FG == FS
        False
        sage: FG == loads(dumps(FG))
        True
    """
    rank = 100

    def __init__(self, box):
        """
        TESTS::

            sage: from sage.categories.pushout import BlackBoxConstructionFunctor
            sage: FG = BlackBoxConstructionFunctor(gap)
            sage: FM = BlackBoxConstructionFunctor(maxima)
            sage: FM == FG
            False
            sage: FM == loads(dumps(FM))
            True
        """
        ConstructionFunctor.__init__(self,Objects(),Objects())
        if not callable(box):
            raise TypeError("input must be callable")
        self.box = box

    def _apply_functor(self, R):
        """
        Apply the functor to an object of ``self``'s domain.

        TESTS::

            sage: from sage.categories.pushout import BlackBoxConstructionFunctor
            sage: f = lambda x: x^2
            sage: F = BlackBoxConstructionFunctor(f)
            sage: F(ZZ)           # indirect doctest
            Ambient free module of rank 2 over the principal ideal domain Integer Ring

        """
        return self.box(R)

    def __eq__(self, other):
        """
        TESTS::

            sage: from sage.categories.pushout import BlackBoxConstructionFunctor
            sage: FG = BlackBoxConstructionFunctor(gap)
            sage: FM = BlackBoxConstructionFunctor(maxima)
            sage: FM == FG       # indirect doctest
            False
            sage: FM == loads(dumps(FM))
            True
        """
        if not isinstance(other, BlackBoxConstructionFunctor):
            return False

        return self.box == other.box

    def __ne__(self, other):
        """
        Check whether ``self`` is not equal to ``other``.

        EXAMPLES::

            sage: from sage.categories.pushout import BlackBoxConstructionFunctor
            sage: FG = BlackBoxConstructionFunctor(gap)
            sage: FM = BlackBoxConstructionFunctor(maxima)
            sage: FM != FG       # indirect doctest
            True
            sage: FM != loads(dumps(FM))
            False
        """
        return not (self == other)


def pushout(R, S):
    r"""
    Given a pair of objects `R` and `S`, try to construct a
    reasonable object `Y` and return maps such that
    canonically `R \leftarrow Y \rightarrow S`.

    ALGORITHM:

    This incorporates the idea of functors discussed at Sage Days 4.
    Every object `R` can be viewed as an initial object and a series
    of functors (e.g. polynomial, quotient, extension, completion,
    vector/matrix, etc.). Call the series of increasingly simple
    objects (with the associated functors) the "tower" of `R`. The
    construction method is used to create the tower.

    Given two objects `R` and `S`, try to find a common initial object
    `Z`. If the towers of `R` and `S` meet, let `Z` be their join.
    Otherwise, see if the top of one coerces naturally into the other.

    Now we have an initial object and two ordered lists of functors to
    apply. We wish to merge these in an unambiguous order, popping
    elements off the top of one or the other tower as we apply them to
    `Z`.

    - If the functors are of distinct types, there is an absolute
      ordering given by the rank attribute. Use this.

    - Otherwise:

      - If the tops are equal, we (try to) merge them.

      - If exactly one occurs lower in the other tower, we may
        unambiguously apply the other (hoping for a later merge).

      - If the tops commute, we can apply either first.

      - Otherwise fail due to ambiguity.

    The algorithm assumes by default that when a construction `F` is
    applied to an object `X`, the object `F(X)` admits a coercion map
    from `X`.  However, the algorithm can also handle the case where
    `F(X)` has a coercion map *to* `X` instead.  In this case, the
    attribute ``coercion_reversed`` of the class implementing `F`
    should be set to ``True``.

    EXAMPLES:

    Here our "towers" are `R = Complete_7(Frac(\ZZ))` and `Frac(Poly_x(\ZZ))`,
    which give us `Frac(Poly_x(Complete_7(Frac(\ZZ))))`::

        sage: from sage.categories.pushout import pushout
        sage: pushout(Qp(7), Frac(ZZ['x']))
        Fraction Field of Univariate Polynomial Ring in x over 7-adic Field with capped relative precision 20

    Note we get the same thing with
    ::

        sage: pushout(Zp(7), Frac(QQ['x']))
        Fraction Field of Univariate Polynomial Ring in x over 7-adic Field with capped relative precision 20
        sage: pushout(Zp(7)['x'], Frac(QQ['x']))
        Fraction Field of Univariate Polynomial Ring in x over 7-adic Field with capped relative precision 20

    Note that polynomial variable ordering must be unambiguously determined.
    ::

        sage: pushout(ZZ['x,y,z'], QQ['w,z,t'])
        Traceback (most recent call last):
        ...
        CoercionException: ('Ambiguous Base Extension', Multivariate Polynomial Ring in x, y, z over Integer Ring, Multivariate Polynomial Ring in w, z, t over Rational Field)
        sage: pushout(ZZ['x,y,z'], QQ['w,x,z,t'])
        Multivariate Polynomial Ring in w, x, y, z, t over Rational Field

    Some other examples::

        sage: pushout(Zp(7)['y'], Frac(QQ['t'])['x,y,z'])
        Multivariate Polynomial Ring in x, y, z over Fraction Field of Univariate Polynomial Ring in t over 7-adic Field with capped relative precision 20
        sage: pushout(ZZ['x,y,z'], Frac(ZZ['x'])['y'])
        Multivariate Polynomial Ring in y, z over Fraction Field of Univariate Polynomial Ring in x over Integer Ring
        sage: pushout(MatrixSpace(RDF, 2, 2), Frac(ZZ['x']))
        Full MatrixSpace of 2 by 2 dense matrices over Fraction Field of Univariate Polynomial Ring in x over Real Double Field
        sage: pushout(ZZ, MatrixSpace(ZZ[['x']], 3, 3))
        Full MatrixSpace of 3 by 3 dense matrices over Power Series Ring in x over Integer Ring
        sage: pushout(QQ['x,y'], ZZ[['x']])
        Univariate Polynomial Ring in y over Power Series Ring in x over Rational Field
        sage: pushout(Frac(ZZ['x']), QQ[['x']])
        Laurent Series Ring in x over Rational Field

    A construction with ``coercion_reversed = True`` (currently only
    the :class:`SubspaceFunctor` construction) is only applied if it
    leads to a valid coercion::

        sage: A = ZZ^2
        sage: V = span([[1, 2]], QQ)
        sage: P = sage.categories.pushout.pushout(A, V)
        sage: P
        Vector space of dimension 2 over Rational Field
        sage: P.has_coerce_map_from(A)
        True

        sage: V = (QQ^3).span([[1, 2, 3/4]])
        sage: A = ZZ^3
        sage: pushout(A, V)
        Vector space of dimension 3 over Rational Field
        sage: B = A.span([[0, 0, 2/3]])
        sage: pushout(B, V)
        Vector space of degree 3 and dimension 2 over Rational Field
        User basis matrix:
        [1 2 0]
        [0 0 1]

    Some more tests with ``coercion_reversed = True``::

        sage: from sage.categories.pushout import ConstructionFunctor
        sage: class EvenPolynomialRing(type(QQ['x'])):
        ....:     def __init__(self, base, var):
        ....:         super(EvenPolynomialRing, self).__init__(base, var)
        ....:         self.register_embedding(base[var])
        ....:     def __repr__(self):
        ....:         return "Even Power " + super(EvenPolynomialRing, self).__repr__()
        ....:     def construction(self):
        ....:         return EvenPolynomialFunctor(), self.base()[self.variable_name()]
        ....:     def _coerce_map_from_(self, R):
        ....:         return self.base().has_coerce_map_from(R)
        sage: class EvenPolynomialFunctor(ConstructionFunctor):
        ....:     rank = 10
        ....:     coercion_reversed = True
        ....:     def __init__(self):
        ....:         ConstructionFunctor.__init__(self, Rings(), Rings())
        ....:     def _apply_functor(self, R):
        ....:         return EvenPolynomialRing(R.base(), R.variable_name())
        sage: pushout(EvenPolynomialRing(QQ, 'x'), ZZ)
        Even Power Univariate Polynomial Ring in x over Rational Field
        sage: pushout(EvenPolynomialRing(QQ, 'x'), QQ)
        Even Power Univariate Polynomial Ring in x over Rational Field
        sage: pushout(EvenPolynomialRing(QQ, 'x'), RR)
        Even Power Univariate Polynomial Ring in x over Real Field with 53 bits of precision

        sage: pushout(EvenPolynomialRing(QQ, 'x'), ZZ['x'])
        Univariate Polynomial Ring in x over Rational Field
        sage: pushout(EvenPolynomialRing(QQ, 'x'), QQ['x'])
        Univariate Polynomial Ring in x over Rational Field
        sage: pushout(EvenPolynomialRing(QQ, 'x'), RR['x'])
        Univariate Polynomial Ring in x over Real Field with 53 bits of precision

        sage: pushout(EvenPolynomialRing(QQ, 'x'), EvenPolynomialRing(QQ, 'x'))
        Even Power Univariate Polynomial Ring in x over Rational Field
        sage: pushout(EvenPolynomialRing(QQ, 'x'), EvenPolynomialRing(RR, 'x'))
        Even Power Univariate Polynomial Ring in x over Real Field with 53 bits of precision

        sage: pushout(EvenPolynomialRing(QQ, 'x')^2, RR^2)
        Ambient free module of rank 2 over the principal ideal domain Even Power Univariate Polynomial Ring in x over Real Field with 53 bits of precision
        sage: pushout(EvenPolynomialRing(QQ, 'x')^2, RR['x']^2)
        Ambient free module of rank 2 over the principal ideal domain Univariate Polynomial Ring in x over Real Field with 53 bits of precision

    Some more tests related to univariate/multivariate
    constructions. We consider a generalization of polynomial rings,
    where in addition to the coefficient ring `C` we also specify
    an additive monoid `E` for the exponents of the indeterminate.
    In particular, the elements of such a parent are given by

    .. MATH::

        \sum_{i=0}^I c_i X^{e_i}

    with `c_i \in C` and `e_i \in E`. We define
    ::

        sage: class GPolynomialRing(Parent):
        ....:     def __init__(self, coefficients, var, exponents):
        ....:         self.coefficients = coefficients
        ....:         self.var = var
        ....:         self.exponents = exponents
        ....:         super(GPolynomialRing, self).__init__(category=Rings())
        ....:     def _repr_(self):
        ....:         return 'Generalized Polynomial Ring in %s^(%s) over %s' % (
        ....:                self.var, self.exponents, self.coefficients)
        ....:     def construction(self):
        ....:         return GPolynomialFunctor(self.var, self.exponents), self.coefficients
        ....:     def _coerce_map_from_(self, R):
        ....:         return self.coefficients.has_coerce_map_from(R)

    and
    ::

        sage: class GPolynomialFunctor(ConstructionFunctor):
        ....:     rank = 10
        ....:     def __init__(self, var, exponents):
        ....:         self.var = var
        ....:         self.exponents = exponents
        ....:         ConstructionFunctor.__init__(self, Rings(), Rings())
        ....:     def _repr_(self):
        ....:         return 'GPoly[%s^(%s)]' % (self.var, self.exponents)
        ....:     def _apply_functor(self, coefficients):
        ....:         return GPolynomialRing(coefficients, self.var, self.exponents)
        ....:     def merge(self, other):
        ....:         if isinstance(other, GPolynomialFunctor) and self.var == other.var:
        ....:             exponents = pushout(self.exponents, other.exponents)
        ....:             return GPolynomialFunctor(self.var, exponents)

    We can construct a parent now in two different ways::

        sage: GPolynomialRing(QQ, 'X', ZZ)
        Generalized Polynomial Ring in X^(Integer Ring) over Rational Field
        sage: GP_ZZ = GPolynomialFunctor('X', ZZ); GP_ZZ
        GPoly[X^(Integer Ring)]
        sage: GP_ZZ(QQ)
        Generalized Polynomial Ring in X^(Integer Ring) over Rational Field

    Since the construction
    ::

        sage: GP_ZZ(QQ).construction()
        (GPoly[X^(Integer Ring)], Rational Field)

    uses the coefficient ring, we have the usual coercion with respect
    to this parameter::

        sage: pushout(GP_ZZ(ZZ), GP_ZZ(QQ))
        Generalized Polynomial Ring in X^(Integer Ring) over Rational Field
        sage: pushout(GP_ZZ(ZZ['t']), GP_ZZ(QQ))
        Generalized Polynomial Ring in X^(Integer Ring) over Univariate Polynomial Ring in t over Rational Field
        sage: pushout(GP_ZZ(ZZ['a,b']), GP_ZZ(ZZ['b,c']))
        Generalized Polynomial Ring in X^(Integer Ring)
          over Multivariate Polynomial Ring in a, b, c over Integer Ring
        sage: pushout(GP_ZZ(ZZ['a,b']), GP_ZZ(QQ['b,c']))
        Generalized Polynomial Ring in X^(Integer Ring)
          over Multivariate Polynomial Ring in a, b, c over Rational Field
        sage: pushout(GP_ZZ(ZZ['a,b']), GP_ZZ(ZZ['c,d']))
        Traceback (most recent call last):
        ...
        CoercionException: ('Ambiguous Base Extension', ...)

    ::

        sage: GP_QQ = GPolynomialFunctor('X', QQ)
        sage: pushout(GP_ZZ(ZZ), GP_QQ(ZZ))
        Generalized Polynomial Ring in X^(Rational Field) over Integer Ring
        sage: pushout(GP_QQ(ZZ), GP_ZZ(ZZ))
        Generalized Polynomial Ring in X^(Rational Field) over Integer Ring

    ::

        sage: GP_ZZt = GPolynomialFunctor('X', ZZ['t'])
        sage: pushout(GP_ZZt(ZZ), GP_QQ(ZZ))
        Generalized Polynomial Ring in X^(Univariate Polynomial Ring in t
          over Rational Field) over Integer Ring

    ::

        sage: pushout(GP_ZZ(ZZ), GP_QQ(QQ))
        Generalized Polynomial Ring in X^(Rational Field) over Rational Field
        sage: pushout(GP_ZZ(QQ), GP_QQ(ZZ))
        Generalized Polynomial Ring in X^(Rational Field) over Rational Field
        sage: pushout(GP_ZZt(QQ), GP_QQ(ZZ))
        Generalized Polynomial Ring in X^(Univariate Polynomial Ring in t
          over Rational Field) over Rational Field
        sage: pushout(GP_ZZt(ZZ), GP_QQ(QQ))
        Generalized Polynomial Ring in X^(Univariate Polynomial Ring in t
          over Rational Field) over Rational Field
        sage: pushout(GP_ZZt(ZZ['a,b']), GP_QQ(ZZ['c,d']))
        Traceback (most recent call last):
        ...
        CoercionException: ('Ambiguous Base Extension', ...)
        sage: pushout(GP_ZZt(ZZ['a,b']), GP_QQ(ZZ['b,c']))
        Generalized Polynomial Ring in X^(Univariate Polynomial Ring in t over Rational Field)
          over Multivariate Polynomial Ring in a, b, c over Integer Ring

    Some tests with Cartesian products::

        sage: from sage.sets.cartesian_product import CartesianProduct
        sage: A = CartesianProduct((ZZ['x'], QQ['y'], QQ['z']), Sets().CartesianProducts())
        sage: B = CartesianProduct((ZZ['x'], ZZ['y'], ZZ['t']['z']), Sets().CartesianProducts())
        sage: A.construction()
        (The cartesian_product functorial construction,
         (Univariate Polynomial Ring in x over Integer Ring,
          Univariate Polynomial Ring in y over Rational Field,
          Univariate Polynomial Ring in z over Rational Field))
        sage: pushout(A, B)
        The Cartesian product of
         (Univariate Polynomial Ring in x over Integer Ring,
          Univariate Polynomial Ring in y over Rational Field,
          Univariate Polynomial Ring in z over Univariate Polynomial Ring in t over Rational Field)
        sage: pushout(ZZ, cartesian_product([ZZ, QQ]))
        Traceback (most recent call last):
        ...
        CoercionException: 'NoneType' object is not iterable

    ::

        sage: from sage.categories.pushout import PolynomialFunctor
        sage: from sage.sets.cartesian_product import CartesianProduct
        sage: class CartesianProductPoly(CartesianProduct):
        ....:     def __init__(self, polynomial_rings):
        ....:         sort = sorted(polynomial_rings, key=lambda P: P.variable_name())
        ....:         super(CartesianProductPoly, self).__init__(sort, Sets().CartesianProducts())
        ....:     def vars(self):
        ....:         return tuple(P.variable_name() for P in self.cartesian_factors())
        ....:     def _pushout_(self, other):
        ....:         if isinstance(other, CartesianProductPoly):
        ....:             s_vars = self.vars()
        ....:             o_vars = other.vars()
        ....:             if s_vars == o_vars:
        ....:                 return
        ....:             return pushout(CartesianProductPoly(
        ....:                     self.cartesian_factors() +
        ....:                     tuple(f for f in other.cartesian_factors()
        ....:                           if f.variable_name() not in s_vars)),
        ....:                 CartesianProductPoly(
        ....:                     other.cartesian_factors() +
        ....:                     tuple(f for f in self.cartesian_factors()
        ....:                           if f.variable_name() not in o_vars)))
        ....:         C = other.construction()
        ....:         if C is None:
        ....:             return
        ....:         elif isinstance(C[0], PolynomialFunctor):
        ....:             return pushout(self, CartesianProductPoly((other,)))

    ::

        sage: pushout(CartesianProductPoly((ZZ['x'],)),
        ....:         CartesianProductPoly((ZZ['y'],)))
        The Cartesian product of
         (Univariate Polynomial Ring in x over Integer Ring,
          Univariate Polynomial Ring in y over Integer Ring)
        sage: pushout(CartesianProductPoly((ZZ['x'], ZZ['y'])),
        ....:         CartesianProductPoly((ZZ['x'], ZZ['z'])))
        The Cartesian product of
         (Univariate Polynomial Ring in x over Integer Ring,
          Univariate Polynomial Ring in y over Integer Ring,
          Univariate Polynomial Ring in z over Integer Ring)
        sage: pushout(CartesianProductPoly((QQ['a,b']['x'], QQ['y'])),
        ....:         CartesianProductPoly((ZZ['b,c']['x'], SR['z'])))
        The Cartesian product of
         (Univariate Polynomial Ring in x over
            Multivariate Polynomial Ring in a, b, c over Rational Field,
          Univariate Polynomial Ring in y over Rational Field,
          Univariate Polynomial Ring in z over Symbolic Ring)

    ::

        sage: pushout(CartesianProductPoly((ZZ['x'],)), ZZ['y'])
        The Cartesian product of
         (Univariate Polynomial Ring in x over Integer Ring,
          Univariate Polynomial Ring in y over Integer Ring)
        sage: pushout(QQ['b,c']['y'], CartesianProductPoly((ZZ['a,b']['x'],)))
        The Cartesian product of
         (Univariate Polynomial Ring in x over
            Multivariate Polynomial Ring in a, b over Integer Ring,
          Univariate Polynomial Ring in y over
            Multivariate Polynomial Ring in b, c over Rational Field)

    ::

        sage: pushout(CartesianProductPoly((ZZ['x'],)), ZZ)
        Traceback (most recent call last):
        ...
        CoercionException: No common base ("join") found for
        The cartesian_product functorial construction(...) and None(Integer Ring):
        (Multivariate) functors are incompatible.

    AUTHORS:

    - Robert Bradshaw
    - Peter Bruin
    - Simon King
    - Daniel Krenn
    - David Roe
    """
    if R is S or R == S:
        return R

    if hasattr(R, '_pushout_'):
        P = R._pushout_(S)
        if P is not None:
            return P

    if hasattr(S, '_pushout_'):
        P = S._pushout_(R)
        if P is not None:
            return P

    if isinstance(R, type):
        R = type_to_parent(R)

    if isinstance(S, type):
        S = type_to_parent(S)

    R_tower = construction_tower(R)
    S_tower = construction_tower(S)
    Rs = [c[1] for c in R_tower]
    Ss = [c[1] for c in S_tower]

    # If there is a multivariate construction functor in the tower, we must chop off the end
    # because tuples don't have has_coerce_map_from functions and to align with the
    # modification of Rs and Ss below
    from sage.structure.parent import Parent
    if not isinstance(Rs[-1], Parent):
        Rs = Rs[:-1]
    if not isinstance(Ss[-1], Parent):
        Ss = Ss[:-1]

    if R in Ss:
        if not any(c[0].coercion_reversed for c in S_tower[1:]):
            return S
    elif S in Rs:
        if not any(c[0].coercion_reversed for c in R_tower[1:]):
            return R

    if Rs[-1] in Ss:
        Rs, Ss = Ss, Rs
        R_tower, S_tower = S_tower, R_tower

    # look for join
    Z = None
    if Ss[-1] in Rs:
        if Rs[-1] == Ss[-1]:
            while Rs and Ss and Rs[-1] == Ss[-1]:
                Rs.pop()
                Z = Ss.pop()
        else:
            Rs = Rs[:Rs.index(Ss[-1])]
            Z = Ss.pop()

    # look for topmost coercion
    elif S.has_coerce_map_from(Rs[-1]):
        while not Ss[-1].has_coerce_map_from(Rs[-1]):
            Ss.pop()
        while len(Rs) > 0 and Ss[-1].has_coerce_map_from(Rs[-1]):
            Rs.pop()
        Z = Ss.pop()

    elif R.has_coerce_map_from(Ss[-1]):
        while not Rs[-1].has_coerce_map_from(Ss[-1]):
            Rs.pop()
        while len(Ss) > 0 and Rs[-1].has_coerce_map_from(Ss[-1]):
            Ss.pop()
        Z = Rs.pop()

    if Z is None and R_tower[-1][0] is not None:
        Z = R_tower[-1][0].common_base(S_tower[-1][0], R_tower[-1][1], S_tower[-1][1])
        R_tower = expand_tower(R_tower[:len(Rs)])
        S_tower = expand_tower(S_tower[:len(Ss)])
    else:
        # Rc is a list of functors from Z to R and Sc is a list of functors from Z to S
        R_tower = expand_tower(R_tower[:len(Rs)+1])
        S_tower = expand_tower(S_tower[:len(Ss)+1])
    Rc = [c[0] for c in R_tower[1:]]
    Sc = [c[0] for c in S_tower[1:]]

    all = IdentityConstructionFunctor()

    def apply_from(Xc):
        c = Xc.pop()
        if c.coercion_reversed:
            Yc = Sc if Xc is Rc else Rc
            Y_tower = S_tower if Xc is Rc else R_tower
            Y_partial = Y_tower[len(Yc)][1]
            if not (c * all)(Z).has_coerce_map_from(Y_partial):
                return all
        return c * all

    try:

        while len(Rc) > 0 or len(Sc) > 0:
            # if we are out of functors in either tower, there is no ambiguity
            if len(Sc) == 0:
                all = apply_from(Rc)
            elif len(Rc) == 0:
                all = apply_from(Sc)
            # if one of the functors has lower rank, do it first
            elif Rc[-1].rank < Sc[-1].rank:
                all = apply_from(Rc)
            elif Sc[-1].rank < Rc[-1].rank:
                all = apply_from(Sc)
            else:
                # the ranks are the same, so things are a bit subtler
                if Rc[-1] == Sc[-1]:
                    # If they are indeed the same operation, we only do it once.
                    # The \code{merge} function here takes into account non-mathematical
                    # distinctions (e.g. single vs. multivariate polynomials).
                    cR = Rc.pop()
                    cS = Sc.pop()
                    c = cR.merge(cS) or cS.merge(cR)
                    if c:
                        all = c * all
                    else:
                        raise CoercionException("Incompatible Base Extension %r, %r (on %r, %r)" % (R, S, cR, cS))
                else:
                    # Now we look ahead to see if either top functor is
                    # applied later on in the other tower.
                    # If this is the case for exactly one of them, we unambiguously
                    # postpone that operation, but if both then we abort.
                    if Rc[-1] in Sc:
                        if Sc[-1] in Rc:
                            raise CoercionException("Ambiguous Base Extension", R, S)
                        else:
                            all = apply_from(Sc)
                    elif Sc[-1] in Rc:
                        all = apply_from(Rc)
                    # If, perchance, the two functors commute, then we may do them in any order.
                    elif Rc[-1].commutes(Sc[-1]) or Sc[-1].commutes(Rc[-1]):
                        all = Sc.pop() * Rc.pop() * all
                    else:
                        # try and merge (default merge is failure for unequal functors)
                        cR = Rc.pop()
                        cS = Sc.pop()
                        c = cR.merge(cS) or cS.merge(cR)
                        if c is not None:
                            all = c * all
                        else:
                            # Otherwise, we cannot proceed.
                            raise CoercionException("Ambiguous Base Extension", R, S)

        return all(Z)

    except CoercionException:
        raise
    except (TypeError, ValueError, AttributeError, NotImplementedError) as ex:
        # We do this because we may be trying all kinds of things that don't
        # make sense, and in this case simply want to return that a pushout
        # couldn't be found.
        raise CoercionException(ex)



def pushout_lattice(R, S):
    r"""
    Given a pair of objects `R` and `S`, try to construct a
    reasonable object `Y` and return maps such that
    canonically `R \leftarrow Y \rightarrow S`.

    ALGORITHM:

    This is based on the model that arose from much discussion at
    Sage Days 4.  Going up the tower of constructions of `R` and `S`
    (e.g. the reals come from the rationals come from the integers),
    try to find a common parent, and then try to fill in a lattice
    with these two towers as sides with the top as the common ancestor
    and the bottom will be the desired ring.

    See the code for a specific worked-out example.

    EXAMPLES::

        sage: from sage.categories.pushout import pushout_lattice
        sage: A, B = pushout_lattice(Qp(7), Frac(ZZ['x']))
        sage: A.codomain()
        Fraction Field of Univariate Polynomial Ring in x over 7-adic Field with capped relative precision 20
        sage: A.codomain() is B.codomain()
        True
        sage: A, B = pushout_lattice(ZZ, MatrixSpace(ZZ[['x']], 3, 3))
        sage: B
        Identity endomorphism of Full MatrixSpace of 3 by 3 dense matrices over Power Series Ring in x over Integer Ring

    AUTHOR:

    - Robert Bradshaw

    """
    R_tower = construction_tower(R)
    S_tower = construction_tower(S)
    Rs = [c[1] for c in R_tower]
    Ss = [c[1] for c in S_tower]

    # look for common ancestor
    start = None
    for Z in Rs:
        if Z in Ss:
            start = Z
    if start is None:
        # Should I test for a map between the tops of the towers?
        # Or, if they're both not ZZ, is it hopeless?
        return None

    # truncate at common ancestor
    R_tower = list(reversed(R_tower[:Rs.index(start)+1]))
    S_tower = list(reversed(S_tower[:Ss.index(start)+1]))
    Rs = [c[1] for c in R_tower] # the list of objects
    Ss = [c[1] for c in S_tower]
    Rc = [c[0] for c in R_tower] # the list of functors
    Sc = [c[0] for c in S_tower]

    # Here we try and construct a 2-dimensional lattice as follows.
    # Suppose our towers are Z -> Q -> Qp = R and Z -> Z[t] -> Frac(Z[t]) = S
    lattice = {}
    # First we fill in the sides
    #
    #         Z
    #       /   \
    #      Q    Z[t]
    #    /         \
    #   Qp       Frac(Z[t])
    #
    for i in range(len(Rs)):
        lattice[i,0] = Rs[i]
    for j in range(len(Ss)):
        lattice[0,j] = Ss[j]

    # Now we attempt to fill in the center, one (diagonal) row at a time,
    # one commuting square at a time.
    #
    #          Z
    #       /    \
    #      Q     Z[t]
    #    /   \  /    \
    #   Qp   Q[t]   Frac(Z[t])
    #    \   /
    #    Qp[t]
    #
    # There is always exactly one "correct" path/order in which to apply operations
    # from the top to the bottom. In our example, this is down the far left side.
    # We keep track of which that is by clearing out Rc and Sc as we go along.
    #
    # Note that when applying the functors in the correct order, base extension
    # is not needed (though it may occur in the resulting morphisms).
    #
    for i in range(len(Rc)-1):
        for j in range(len(Sc)-1):
            try:
                if lattice[i,j+1] == lattice[i+1,j]:
                    # In this case we have R <- S -> R
                    # We don't want to perform the operation twice
                    # and all subsequent squares will come from objects
                    # where the operation was already performed (either
                    # to the left or right)
                    Rc[i] = Sc[j] = None # IdentityConstructionFunctor()
                    lattice[i+1,j+1] = lattice[i,j+1]
                elif Rc[i] is None and Sc[j] is None:
                    lattice[i+1,j+1] = lattice[i,j+1]
                elif Rc[i] is None:
                    lattice[i+1,j+1] = Sc[j](lattice[i+1,j])
                elif Sc[j] is None:
                    lattice[i+1,j+1] = Rc[i](lattice[i,j+1])
                else:
                    # For now, we just look at the rank.
                    # TODO: be more sophisticated and query the functors themselves
                    if Rc[i].rank < Sc[j].rank:
                        lattice[i+1,j+1] = Sc[j](lattice[i+1,j])
                        Rc[i] = None # force us to use pre-applied Rc[i]
                    else:
                        lattice[i+1,j+1] = Rc[i](lattice[i,j+1])
                        Sc[j] = None # force us to use pre-applied Sc[i]
            except (AttributeError, NameError):
                # pp(lattice)
                for i in range(100):
                    for j in range(100):
                        try:
                            R = lattice[i,j]
                            print(i, j, R)
                        except KeyError:
                            break
                raise CoercionException("%s does not support %s" % (lattice[i,j], 'F'))

    # If we are successful, we should have something that looks like this.
    #
    #          Z
    #       /    \
    #      Q     Z[t]
    #    /   \  /    \
    #   Qp   Q[t]   Frac(Z[t])
    #    \   /  \    /
    #    Qp[t]  Frac(Q[t])
    #      \      /
    #     Frac(Qp[t])
    #
    R_loc = len(Rs)-1
    S_loc = len(Ss)-1

    # Find the composition coercion morphisms along the bottom left...
    if S_loc > 0:
        R_map = lattice[R_loc,1].coerce_map_from(R)
        for i in range(1, S_loc):
            map = lattice[R_loc, i+1].coerce_map_from(lattice[R_loc, i]) # The functor used is implicit here, should it be?
            R_map = map * R_map
    else:
        R_map = R.coerce_map_from(R) # id

    # ... and bottom right
    if R_loc > 0:
        S_map = lattice[1, S_loc].coerce_map_from(S)
        for i in range(1, R_loc):
            map = lattice[i+1, S_loc].coerce_map_from(lattice[i, S_loc])
            S_map = map * S_map
    else:
        S_map = S.coerce_map_from(S) # id

    return R_map, S_map


## def pp(lattice):
##     """
##     Used in debugging to print the current lattice.
##     """
##     for i in range(100):
##         for j in range(100):
##             try:
##                 R = lattice[i,j]
##                 print(i, j, R)
##             except KeyError:
##                 break

def construction_tower(R):
    """
    An auxiliary function that is used in :func:`pushout` and :func:`pushout_lattice`.

    INPUT:

    An object

    OUTPUT:

    A constructive description of the object from scratch, by a list of pairs
    of a construction functor and an object to which the construction functor
    is to be applied. The first pair is formed by ``None`` and the given object.

    EXAMPLES::

        sage: from sage.categories.pushout import construction_tower
        sage: construction_tower(MatrixSpace(FractionField(QQ['t']),2))
        [(None, Full MatrixSpace of 2 by 2 dense matrices over Fraction Field of Univariate Polynomial Ring in t over Rational Field), (MatrixFunctor, Fraction Field of Univariate Polynomial Ring in t over Rational Field), (FractionField, Univariate Polynomial Ring in t over Rational Field), (Poly[t], Rational Field), (FractionField, Integer Ring)]

    """
    tower = [(None, R)]
    c = R.construction()
    from sage.structure.parent import Parent
    while c is not None:
        f, R = c
        if not isinstance(f, ConstructionFunctor):
            f = BlackBoxConstructionFunctor(f)
        tower.append((f,R))
        if not isinstance(R, Parent):
            break
        c = R.construction()
    return tower

def expand_tower(tower):
    """
    An auxiliary function that is used in :func:`pushout`.

    INPUT:

    A construction tower as returned by :func:`construction_tower`.

    OUTPUT:

    A new construction tower with all the construction functors expanded.

    EXAMPLES::

        sage: from sage.categories.pushout import construction_tower, expand_tower
        sage: construction_tower(QQ['x,y,z'])
        [(None, Multivariate Polynomial Ring in x, y, z over Rational Field),
         (MPoly[x,y,z], Rational Field),
         (FractionField, Integer Ring)]
        sage: expand_tower(construction_tower(QQ['x,y,z']))
        [(None, Multivariate Polynomial Ring in x, y, z over Rational Field),
         (MPoly[z], Univariate Polynomial Ring in y over Univariate Polynomial Ring in x over Rational Field),
         (MPoly[y], Univariate Polynomial Ring in x over Rational Field),
         (MPoly[x], Rational Field),
         (FractionField, Integer Ring)]
    """
    new_tower = []
    for f, R in reversed(tower):
        if f is None:
            new_tower.append((f, R))
        else:
            fs = f.expand()
            for ff in reversed(fs[1:]):
                new_tower.append((ff, R))
                R = ff(R)
            new_tower.append((fs[0], R))
    return list(reversed(new_tower))

def type_to_parent(P):
    """
    An auxiliary function that is used in :func:`pushout`.

    INPUT:

    A type

    OUTPUT:

    A Sage parent structure corresponding to the given type

    TESTS::

        sage: from sage.categories.pushout import type_to_parent
        sage: type_to_parent(int)
        Integer Ring
        sage: type_to_parent(float)
        Real Double Field
        sage: type_to_parent(complex)
        Complex Double Field
        sage: type_to_parent(list)
        Traceback (most recent call last):
        ...
        TypeError: Not a scalar type.
    """
    import sage.rings.all
    if P in six.integer_types:
        return sage.rings.all.ZZ
    elif P is float:
        return sage.rings.all.RDF
    elif P is complex:
        return sage.rings.all.CDF
    else:
        raise TypeError("Not a scalar type.")<|MERGE_RESOLUTION|>--- conflicted
+++ resolved
@@ -2472,12 +2472,9 @@
         """
         return not (self == other)
 
-<<<<<<< HEAD
     _real_types = ['Interval','Ball','MPFR','RDF','RLF']
     _dvr_types = [None, 'fixed-mod','floating-point','capped-abs','capped-rel','lazy','lattice-cap','lattice-float']
 
-=======
->>>>>>> 56a4bc7e
     def merge(self, other):
         """
         Two Completion functors are merged, if they are equal. If the precisions of
