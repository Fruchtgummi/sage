"""
The \sage Notebook object
"""

#############################################################################
#       Copyright (C) 2006, 2007 William Stein <wstein@gmail.com>
#  Distributed under the terms of the GNU General Public License (GPL)
#  The full text of the GPL is available at:
#                  http://www.gnu.org/licenses/
#############################################################################

import os
import random
import re
import shutil
import socket
import time
import bz2

# Sage libraries
from   sage.structure.sage_object import SageObject, load
from   sage.misc.misc       import (alarm, cancel_alarm,
                                    tmp_dir, pad_zeros)
from   sage.misc.package   import is_package_installed
# Sage Notebook
import css          # style
import js           # javascript
import worksheet    # individual worksheets (which make up a notebook)
import config       # internal configuration stuff (currently, just keycodes)
import keyboards    # keyboard layouts
import server_conf  # server configuration
import user_conf    # user configuration
import user         # users


<<<<<<< HEAD
SYSTEMS = ['sage', 'gap', 'gp', 'jsmath', 'html', 'latex', 'maxima', 'python', 'sage', 'sh', 'singular', 'axiom (optional)', 'kash (optional)', 'macaulay2 (optional)', 'magma (optional)', 'maple (optional)', 'mathematica (optional)', 'matlab (optional)', 'mupad (optional)', 'octave (optional)']
=======
SYSTEMS = ['sage', 'axiom', 'gap', 'gp', 'jsmath', 'kash', 'latex', 'lisp', 'macaulay2', 'magma', 'maple', 'mathematica', 'matlab', 'maxima', 'mupad', 'mwrank', 'octave', 'python', 'r', 'sage', 'sh', 'singular']
>>>>>>> 36a99e95

JSMATH = True

JQUERY = True

if is_package_installed("jsmath-image-fonts"):
    JSMATH_IMAGE_FONTS = True
else:
    JSMATH_IMAGE_FONTS = False

vbar = '<span class="vbar"></span>'

DOC_TIMEOUT = 120

class Notebook(SageObject):
    def __init__(self,
                 dir,
                 system=None,
                 pretty_print=False,
                 show_debug = False,
                 log_server=False,
                 address='localhost',
                 port=8000,
                 secure=True,
                 server_pool = []):
        if isinstance(dir, basestring) and len(dir) > 0 and dir[-1] == "/":
            dir = dir[:-1]
        self.__dir = dir

        self.__server_pool = server_pool
        self.set_system(system)
        self.set_pretty_print(pretty_print)
        self.__worksheets = {}
        self.__filename      = '%s/nb.sobj'%dir
        self.__worksheet_dir = '%s/worksheets'%dir
        self.__object_dir    = '%s/objects'%dir
        self.__makedirs()
        self.__history = []
        self.__history_count = 0
        self.__log_server = log_server #log all POST's and GET's
        self.__server_log = [] #server log list
        self.__show_debug = show_debug
        self.save()
        self.__admins = []
        self.__conf = server_conf.ServerConfiguration()


    def _migrate_worksheets(self):
        v = []
        for key, W in self.__worksheets.iteritems():
            if not '/' in W.filename():
                v.append((key, W))
        if len(v) > 0:
            print "Migrating from old to new worksheet format"
            D = self.directory()
##             if os.path.exists('%s/worksheets'%D):
##                 import shutil
##                 target = '%s/../old_worksheets.tar.bz2'%D
##                 print "First archiving old worksheets and objects directory to '%s'"%target
##                 os.system('tar jcf "%s" "%s/worksheets" "%s/objects"'%(target, D, D))
##                 ws_tree = "%s/worksheets"%D
##                 print "Now removing ", ws_tree
##                 shutil.rmtree(ws_tree)
##                 obj_tree = "%s/objects"%D
##                 if os.path.exists(obj_tree):
##                     shutil.rmtree(obj_tree)
            for key, W in v:
                print W.name()
                txt = W.edit_text()
                N = self.create_new_worksheet(W.name(), 'pub')
                N.edit_save(txt, ignore_ids=True)
                del self.__worksheets[key]
            print "Your old worksheets are all available by clicking the published link"
            print "in the upper right corner."
            print "If you want to save disk space, you could immediately remove"
            print "the objects and worksheets directories in your Sage notebook, as"
            print "they are no longer used.  Do this now or never."

    ##########################################################
    # Users
    ##########################################################
    def create_default_users(self, passwd):
        """
        Create the default users for a notebook.

        INPUT:
            passwd -- a string

        EXAMPLES:
            sage: n = sage.server.notebook.notebook.Notebook('notebook-test')
            sage: n.create_default_users('password')
            Creating default users.
            sage: list(sorted(n.users().iteritems()))
            [('_sage_', _sage_), ('admin', admin), ('guest', guest), ('pub', pub)]
            sage: list(sorted(n.passwords().iteritems()))
            [('_sage_', 'aaQSqAReePlq6'), ('admin', 'aajfMKNH1hTm2'), ('guest', 'aaQSqAReePlq6'), ('pub', 'aaQSqAReePlq6')]
            sage: n.create_default_users('newpassword')
            Creating default users.
            WARNING: User 'pub' already exists -- and is now being replaced.
            WARNING: User '_sage_' already exists -- and is now being replaced.
            WARNING: User 'guest' already exists -- and is now being replaced.
            WARNING: User 'admin' already exists -- and is now being replaced.
            sage: list(sorted(n.passwords().iteritems()))
            [('_sage_', 'aaQSqAReePlq6'), ('admin', 'aajH86zjeUSDY'), ('guest', 'aaQSqAReePlq6'), ('pub', 'aaQSqAReePlq6')]
            sage: import shutil; shutil.rmtree('notebook-test')
        """
        print "Creating default users."
        self.add_user('pub', '', '', account_type='user', force=True)
        self.add_user('_sage_', '', '', account_type='user', force=True)
        self.add_user('guest', '', '', account_type='guest', force=True)
        self.add_user('admin', passwd, '', account_type='admin', force=True)

    def user_exists(self, username):
        """
        Return whether or not a user exists given a username.

        EXAMPLES:
            sage: n = sage.server.notebook.notebook.Notebook('notebook-test')
            sage: n.create_default_users('password')
            Creating default users.
            sage: n.user_exists('admin')
            True
            sage: n.user_exists('pub')
            True
            sage: n.user_exists('mark')
            False
            sage: n.user_exists('guest')
            True
            sage: import shutil; shutil.rmtree('notebook-test')
        """
        return username in self.users()

    def users(self):
        """
        Returns dictionary of users in a notebook.

        EXAMPLES:
            sage: n = sage.server.notebook.notebook.Notebook('notebook-test')
            sage: n.create_default_users('password')
            Creating default users.
            sage: list(sorted(n.users().iteritems()))
            [('_sage_', _sage_), ('admin', admin), ('guest', guest), ('pub', pub)]
            sage: import shutil; shutil.rmtree('notebook-test')
        """
        try:
            return self.__users
        except AttributeError:
            self.__users = {}
            return self.__users

    def user(self, username):
        """
        Returns an instance of the User class given the username of a user in
        a notebook.

        EXAMPLES:
            sage: n = sage.server.notebook.notebook.Notebook('notebook-test')
            sage: n.create_default_users('password')
            Creating default users.
            sage: n.user('admin')
            admin
            sage: n.user('admin')._User__email
            ''
            sage: n.user('admin')._User__password
            'aajfMKNH1hTm2'
            sage: import shutil; shutil.rmtree('notebook-test')
        """
        if '/' in username:
            raise ValueError
        try:
            return self.users()[username]
        except KeyError:
            if username in ['pub', '_sage_']:
                self.add_user(username, '', '', account_type='user', force=True)
                return self.users()[username]
            elif username == 'admin':
                self.add_user(username, '', '', account_type='user', force=True)
                return self.users()[username]
            elif username == 'guest':
                self.add_user('guest', '', '', account_type='guest', force=True)
                return self.users()[username]
            raise KeyError, "no user '%s'"%username

    def create_user_with_same_password(self, user, other_user):
        """
        INPUT:
           user -- a string
           other_user -- a string
        OUTPUT:
           creates the given user and makes their password the
           same as for other_user.
        """
        U = self.user(user)
        O = self.user(other_user)
        passwd = O.password()
        U.set_hashed_password(passwd)

    def user_is_admin(self, user):
        return self.user(user).is_admin()

    def user_is_guest(self, username):
        try:
            return self.user(username).is_guest()
        except KeyError:
            return False

    def user_list(self):
        return list(self.users().itervalues())

    def usernames(self):
        U = self.users()
        return U.keys()

    def valid_login_names(self):
        return [x for x in self.usernames() if not x in ['guest', '_sage_', 'pub']]

    def set_accounts(self, value):
        self.__accounts = value

    def get_accounts(self):
        try:
            return self.__accounts
        except AttributeError:
            self.__accounts = False
            return False

    def add_user(self, username, password, email, account_type="user", force=False):
        """
        INPUT:
            username -- the username
            password -- the password
            email -- the email address
            account_type -- one of 'user', 'admin', or 'guest'
        """
        if not self.get_accounts() and not force:
            raise ValueError, "creating new accounts disabled."

        us = self.users()
        if us.has_key(username):
            print "WARNING: User '%s' already exists -- and is now being replaced."%username
        U = user.User(username, password, email, account_type)
        us[username] = U

    def change_password(self, username, password):
        self.user(username).set_password(password)

    def del_user(self, username):
        us = self.users()
        if us.has_key(username):
            del us[username]

    def passwords(self):
        """
        Return the username:password dictionary.
        """
        return dict([(user.username(), user.password()) for user in self.user_list()])

    def user_conf(self, username):
        return self.users()[username].conf()

    ##########################################################
    # Publishing worksheets
    ##########################################################
    def _initialize_worksheet(self, src, W):
        r"""
        \var{src} and \var{W} are worksheets and \var{W} is brand new.
        """
        # Copy over images and other files
        data = src.data_directory()
        if os.path.exists(data):
            shutil.copytree(data, W.directory() + '/data')
        cells = src.cells_directory()
        if os.path.exists(cells):
            shutil.copytree(cells, W.directory() + '/cells')
        W.edit_save(src.edit_text())

    def publish_worksheet(self, worksheet, username):
        r"""
        Publish the given worksheet.

        This creates a new worksheet in the \file{pub} directory with the
        same contents as \var{worksheet}.
        """
        for X in self.__worksheets.itervalues():
            if X.is_published() and X.worksheet_that_was_published() == worksheet:
                # Update X based on worksheet instead of creating something new
                # 1. delete cells and data directories
                # 2. copy them over
                # 3. update worksheet text
                if os.path.exists(X.data_directory()):
                    shutil.rmtree(X.data_directory())
                if os.path.exists(X.cells_directory()):
                    shutil.rmtree(X.cells_directory())
                self._initialize_worksheet(worksheet, X)
                X.set_worksheet_that_was_published(worksheet)
                X.move_to_archive(username)
                worksheet.set_published_version(X.filename())
                X.record_edit(username)
                return X

        # Have to create a new worksheet
        W = self.create_new_worksheet(worksheet.name(), 'pub')
        self._initialize_worksheet(worksheet, W)
        W.set_worksheet_that_was_published(worksheet)
        W.move_to_archive(username)
        worksheet.set_published_version(W.filename())
        return W

    ##########################################################
    # Moving, copying, creating, renaming, and listing worksheets
    ##########################################################

    def scratch_worksheet(self):
        try:
            return self.__scratch_worksheet
        except AttributeError:
            W = self.create_new_worksheet('scratch', '_sage_', add_to_list=False)
            self.__scratch_worksheet = W
            return W

    def create_new_worksheet(self, worksheet_name, username, docbrowser=False, add_to_list=True):
        if username!='pub' and self.user_is_guest(username):
            raise ValueError, "guests cannot create new worksheets"

        filename = worksheet.worksheet_filename(worksheet_name, username)
        if self.__worksheets.has_key(filename):
            return self.__worksheets[filename]
        i = 0
        dir = self.worksheet_directory() + '/' + username
        if os.path.exists(dir):
            D = os.listdir(dir)
            D.sort()
            dirname = str(i)
            while dirname in D:
                i += 1
                dirname = str(i)
        else:
            dirname = '0'

        W = worksheet.Worksheet(worksheet_name, dirname, self,
                                system = self.system(username),
                                owner=username,
                                docbrowser = docbrowser)

        if add_to_list:
            self.__worksheets[W.filename()] = W
        return W

    def copy_worksheet(self, ws, owner):
        W = self.create_new_worksheet('default', owner)
        self._initialize_worksheet(ws, W)
        name = "Copy of %s"%ws.name()
        W.set_name(name)
        return W

    def delete_worksheet(self, filename):
        """
        Delete the given worksheet and remove its name from the
        worksheet list.
        """
        if not (filename in self.__worksheets.keys()):
            print self.__worksheets.keys()
            raise KeyError, "Attempt to delete missing worksheet '%s'"%filename
        W = self.__worksheets[filename]
        W.quit()
        shutil.rmtree(W.directory())
        self.deleted_worksheets()[filename] = W
        del self.__worksheets[filename]

    def deleted_worksheets(self):
        try:
            return self.__deleted_worksheets
        except AttributeError:
            self.__deleted_worksheets = {}
            return self.__deleted_worksheets

    def empty_trash(self, username):
        """
        Empty the trash for the given user.

        INPUT:
            username -- a string

        This empties the trash for the given user and cleans up all
        files associated with the worksheets that are in the trash.

        EXAMPLES:
            sage: n = sage.server.notebook.notebook.Notebook('notebook-test')
            sage: n.add_user('sage','sage','sage@sagemath.org',force=True)
            sage: W = n.new_worksheet_with_title_from_text('Sage', owner='sage')
            sage: W.move_to_trash('sage')
            sage: n.worksheet_names()
            ['sage/0']
            sage: n.empty_trash('sage')
            sage: n.worksheet_names()
            []
            sage: import shutil; shutil.rmtree('notebook-test')
        """
        X = self.get_worksheets_with_viewer(username)
        X = [W for W in X if W.is_trashed(username)]
        for W in X:
            W.delete_user(username)
            if W.owner() is None:
                self.delete_worksheet(W.filename())

    def worksheet_names(self):
        """
        Return a list of all the names of worksheets in this notebook.

        OUTPUT:
            list of strings.

        EXAMPLES:
        We make a new notebook with two users and two worksheets, then list their names:
            sage: n = sage.server.notebook.notebook.Notebook('notebook-test')
            sage: n.add_user('sage','sage','sage@sagemath.org',force=True)
            sage: W = n.new_worksheet_with_title_from_text('Sage', owner='sage')
            sage: n.add_user('wstein','sage','wstein@sagemath.org',force=True)
            sage: W2 = n.new_worksheet_with_title_from_text('Elliptic Curves', owner='wstein')
            sage: n.worksheet_names()
            ['sage/0', 'wstein/0']
            sage: import shutil; shutil.rmtree('notebook-test')
        """
        W = self.__worksheets.keys()
        W.sort()
        return W

    def migrate_old(self):
        """
        Migrate all old worksheets, i.e., ones with no owner,
        to \file{/pub}.
        """
        raise NotImplementedError
        for w in self.__worksheets.itervalues():
            if not '/' in w.filename():
                print "Moving worksheet ", w.name()
                w.set_owner('old')
                self.rename_worksheet_filename(w, w.filename())

    ##########################################################
    # Information about the pool of worksheet compute servers
    ##########################################################

    def server_pool(self):
        try:
            return self.__server_pool
        except AttributeError:
            self.__server_pool = []
            return []

    def set_server_pool(self, servers):
        self.__server_pool = servers

    def get_ulimit(self):
        try:
            return self.__ulimit
        except AttributeError:
            self.__ulimit = ''
            return ''

    def set_ulimit(self, ulimit):
        self.__ulimit = ulimit

    def get_server(self):
        P = self.server_pool()
        if P is None or len(P) == 0:
            return None
        try:
            self.__server_number = (self.__server_number + 1)%len(P)
            i = self.__server_number
        except AttributeError:
            self.__server_number = 0
            i = 0
        return P[i]

    ##########################################################
    # The default math software system for new worksheets for
    # a given user or the whole notebook (if username is None).
    ##########################################################

    # TODO -- only implemented for the notebook right now
    def system(self, username=None):
        return self.user(username).conf()['default_system']

    def set_system(self, system):
        self.__system = system

    ##########################################################
    # The default typeset setting for new worksheets for
    # a given user or the whole notebook (if username is None).
    ##########################################################

    # TODO -- only implemented for the notebook right now
    def pretty_print(self, username=None):
        return self.user(username).conf()['default_pretty_print']

    def set_pretty_print(self, pretty_print):
        self.__pretty_print = pretty_print

    ##########################################################
    # The default color scheme for the notebook.
    ##########################################################
    def color(self):
        try:
            return self.__color
        except AttributeError:
            self.__color = 'default'
            return self.__color

    def set_color(self,color):
        self.__color = color

    ##########################################################
    # The directory the notebook runs in.
    ##########################################################
    def set_directory(self, dir):
        if dir == self.__dir:
            return
        if isinstance(dir, basestring) and len(dir) > 0 and dir[-1] == "/":
            dir = dir[:-1]
        self.__dir = dir
        self.__filename = '%s/nb.sobj'%dir
        self.__worksheet_dir = '%s/worksheets'%dir
        self.__object_dir = '%s/objects'%dir

    ##########################################################
    # The notebook history.
    ##########################################################
    def user_history(self, username):
        U = self.user(username)
        try:
            return U.history
        except AttributeError:
            U.history = []
            return U.history

    def create_new_worksheet_from_history(self, name, username, maxlen=None):
        W = self.create_new_worksheet(name, username)
        W.edit_save('Log Worksheet\n' + self.user_history_text(username, maxlen=None))
        return W

    def user_history_text(self, username, maxlen=None):
        H = self.user_history(username)
        if maxlen:
            H = H[-maxlen:]
        return '\n\n'.join([L.strip() for L in H])

    def user_history_html(self, username):
        t = self.user_history_text(username)
        t = t.replace('<','&lt;')
        s = """
        <html>
        <head>
           <link rel=stylesheet href="/css/main.css">
           <title>Sage: History for %s</title>
        </head>
        <body>
        %s
        <pre>
        %s
        </pre>
        <hr class="usercontrol">
        <a title="Click here to turn the above into a Sage worksheet" href="/live_history">Create a new Sage worksheet version of the last 100 commands in the above log.</a>
        <a name="bottom"></a>
        <script type="text/javascript"> window.location="#bottom"</script>
        </body>
        </html>
        """%(username, self.html_worksheet_list_top(username, actions=False), t)
        return s


    def add_to_user_history(self, entry, username):
        H = self.user_history(username)
        H.append(entry)
        maxlen = self.user_conf(username)['max_history_length']
        while len(H) > maxlen:
            del H[0]

    def add_to_history(self, input_text):
        H = self.history()
        H.append(input_text)
        while len(H) > self.max_history_length():
            del H[0]

    def history_count_inc(self):
        self.__history_count += 1

    def history_count(self):
        return self.__history_count

    def server_log(self):
        return self.__server_log

    def log_server(self):
        return self.__log_server

    def set_log_server(self, log_server):
        self.__log_server = log_server

    def history(self):
        try:
            s = self.__history
        except AttributeError:
            self.__history = []
            s = self.__history
        return s

    def history_text(self):
        return '\n\n'.join([H.strip() for H in self.history()])

    def max_history_length(self):
        try:
            return self.conf()['max_history_length']
        except KeyError:
            return MAX_HISTORY_LENGTH

    def history_html(self):
        t = self.history_text()
        t = t.replace('<','&lt;')
        s = '<head>\n'
        s += '<title>Command History</title>\n'
        s += '</head>\n'
        s += '<body>\n'
        s += '<pre>' + t + '</pre>\n'
        s += '<a name="bottom"></a>\n'
        s += '<script type="text/javascript"> window.location="#bottom"</script>\n'
        s += '</body>\n'
        return s


    def history_with_start(self, start):
        n = len(start)
        return [x for x in self.history() if x[:n] == start]

    ##########################################################
    # Importing and exporting worksheets to files
    ##########################################################
    def export_worksheet(self, worksheet_filename, output_filename):
        W = self.get_worksheet_with_filename(worksheet_filename)
        W.save()
        path = W.filename_without_owner()
        cmd = 'cd "%s/%s/" && tar -jcf "%s" "%s"'%(
            self.__worksheet_dir, W.owner(),
            os.path.abspath(output_filename), path)
        e = os.system(cmd)
        if e:
            print "Failed to execute command to export worksheet:\n'%s'"%cmd

    def new_worksheet_with_title_from_text(self, text, owner):
        name, _ = worksheet.extract_name(text)
        W = self.create_new_worksheet(name, owner)
        return W

    def change_worksheet_key(self, old_key, new_key):
        ws = self.__worksheets
        W = ws[old_key]
        ws[new_key] = W
        del ws[old_key]

    def import_worksheet(self, filename, owner):
        r"""
        Upload the worksheet with name \var{filename} and make it have the
        given owner.
        """
        if not os.path.exists(filename):
            raise ValueError, "no file %s"%filename

        # Decompress the worksheet to a temporary directory.
        tmp = tmp_dir()
        cmd = 'cd "%s"; tar -jxf "%s"'%(tmp, os.path.abspath(filename))
        print cmd
        e = os.system(cmd)
        if e:
            raise ValueError, "Error decompressing saved worksheet."

        # Find the worksheet text representation and load it into memory.
        try:
            D = os.listdir(tmp)[0]
        except IndexError:
            raise ValueError, "invalid worksheet"
        text_filename = '%s/%s/worksheet.txt'%(tmp,D)
        worksheet_txt = open(text_filename).read()
        worksheet = self.new_worksheet_with_title_from_text(worksheet_txt, owner)
        worksheet.set_owner(owner)
        name = worksheet.filename_without_owner()

        # Change the filename of the worksheet, if necessary
        names = [w.filename_without_owner() for w in self.get_worksheets_with_owner(owner)]
        if name in names:
            name = 0
            while str(name) in names:
                name += 1
            name = str(name)
            worksheet.set_filename_without_owner(name)

        # Change the display name of the worksheet if necessary
        name = worksheet.name()
        display_names = [w.name() for w in self.get_worksheets_with_owner(owner)]
        if name in display_names:
            j = name.rfind('(')
            if j != -1:
                name = name[:j].rstrip()
            i = 2
            while name + " (%s)"%i in display_names:
                i += 1
            name = name + " (%s)"%i
            worksheet.set_name(name)


        # Put the worksheet files in the target directory.
        S = self.__worksheet_dir
        target = '%s/%s'%(os.path.abspath(S), worksheet.filename())
        if not os.path.exists(target):
            os.makedirs(target)
        cmd = 'rm -rf "%s"/*; mv "%s/%s/"* "%s/"'%(target, tmp, D, target)
        #print cmd
        if os.system(cmd):
            raise ValueError, "Error moving over files when loading worksheet."

        worksheet.edit_save(worksheet_txt)

        shutil.rmtree(tmp)

        return worksheet


    ##########################################################
    # Importing and exporting worksheets to a plain text format
    ##########################################################

    def plain_text_worksheet_html(self, name, prompts=True):
        W = self.get_worksheet_with_filename(name)
        t = W.plain_text(prompts = prompts)
        t = t.replace('<','&lt;')
        s = '<head>\n'
        s += '<title>Sage Worksheet: %s</title>\n'%W.name()
        s += '</head>\n'
        s += '<body>\n'
        s += '<h1><a href=".">Sage Worksheet: %s</a></h1>\n'%W.name()
        s += '<pre>' + t + '</pre>'
        s += '</body>\n'
        return s

    ##########################################################
    # Directories for worksheets, etc.
    ##########################################################
    def directory(self):
        if not os.path.exists(self.__dir):
            # prevent "rm -rf" accidents.
            os.makedirs(self.__dir)
        return self.__dir

    def DIR(self):
        """
        Return the absolute path to the directory that contains
        the \sage Notebook directory.
        """
        P = os.path.abspath('%s/..'%self.__dir)
        if not os.path.exists(P):
            # prevent "rm -rf" accidents.
            os.makedirs(P)
        return P

    def worksheet_directory(self):
        return self.__worksheet_dir

    def __makedirs(self):
        if not os.path.exists(self.__dir):
            os.makedirs(self.__dir)
        if not os.path.exists(self.__worksheet_dir):
            os.makedirs(self.__worksheet_dir)
        if not os.path.exists(self.__object_dir):
            os.makedirs(self.__object_dir)

    ##########################################################
    # Server configuration
    ##########################################################
    def conf(self):
        try:
            return self.__conf
        except AttributeError:
            C = server_conf.ServerConfiguration()
            self.__conf = C
            return C


    def set_debug(self,show_debug):
        self.__show_debug = show_debug

    def number_of_backups(self):
        return self.conf()['number_of_backups']

    def backup_directory(self):
        try:
            D = self.__backup_dir
        except AttributeError:
            D = self.__dir + "/backups/"
            self.__backup_dir = D
        if not os.path.exists(D):
            os.makedirs(D)
        return D


    ##########################################################
    # The object store for the notebook.
    ##########################################################
    # Todo: like with worksheets, objects should belong to
    # users, some should be published, rateable, etc.
    def object_directory(self):
        O = self.__object_dir
        if not os.path.exists(O):
            os.makedirs(O)
        return O

    def objects(self):
        L = [x[:-5] for x in os.listdir(self.object_directory())]
        L.sort()
        return L

    def object_list_html(self):
        m = max([len(x) for x in self.objects()] + [30])
        s = []
        a = '<a href="/%s.sobj" class="object_name">\n'
        for name in self.objects():
            s.append(a%name + name + '</a>\n')  # '&nbsp;'*(m-len(name)) +
        return '<br>\n'.join(s)

    ##########################################################
    # Computing control
    ##########################################################
    def set_not_computing(self):
        # unpickled, no worksheets will think they are
        # being computed, since they clearly aren't (since
        # the server just started).
        for W in self.__worksheets.values():
            W.set_not_computing()

    def quit(self):
        for W in self.__worksheets.itervalues():
            W.quit()

    def quit_idle_worksheet_processes(self):
        timeout = self.conf()['idle_timeout']
        if timeout == 0:
            # Quit only the doc browser worksheets
            for W in self.__worksheets.itervalues():
                if W.docbrowser() and W.compute_process_has_been_started():
                    W.quit_if_idle(DOC_TIMEOUT)
            return

        for W in self.__worksheets.itervalues():
            if W.compute_process_has_been_started():
                W.quit_if_idle(timeout)


    ##########################################################
    # Worksheet HTML generation
    ##########################################################
    def list_window_javascript(self, worksheet_filenames):
        s = """
           <script type="text/javascript" src="/javascript/main.js"></script>
           <script type="text/javascript">
           var worksheet_filenames = %s;
           </script>
        """%(worksheet_filenames)

        return s

    def worksheet_html(self, filename, do_print=False):
        W = self.get_worksheet_with_filename(filename)
        s = '<head>\n'
        s += '<title>Sage Worksheet: %s</title>\n'%W.name()
        s += '<script type="text/javascript" src="/javascript/main.js"></script>\n'
        if do_print:
            s += '<script type="text/javascript" src="/javascript/jsmath/jsMath.js"></script>\n'
        s += '<link rel=stylesheet href="/css/main.css">\n'
        s += '</head>\n'
        if do_print:
            s += '<body>\n'
            s += '<div class="worksheet_print_title">%s</div>'%W.name()
        else:
            s += '<body onLoad="initialize_the_notebook();">\n'
        s += W.html(include_title=False, do_print=do_print)
        if do_print:
            s += '<script type="text/javascript">jsMath.Process();</script>\n'
        s += '\n</body>\n'
        return s


    def html_worksheet_list_public(self, username,
                                  sort='last_edited', reverse=False, search=None):
        W = [x for x in self.__worksheets.itervalues() if x.is_published() and not x.is_trashed(user)]

        if search:
            W = [x for x in W if x.satisfies_search(search)]

        sort_worksheet_list(W, sort, reverse)  # changed W in place
        worksheet_filenames = [x.filename() for x in W]

        top  = self.html_worksheet_list_top(username, False, pub=True, search=search)
        list = self.html_worksheet_list(W, username, False, sort=sort, reverse=reverse, typ="all", pub=True)

        s = """
        <html>
           <link rel=stylesheet href="/css/main.css">
           <title>Sage: Published Worksheets</title>
           %s
        <body>
        %s
        %s
        </body>
        </html>
        """%(self.list_window_javascript(worksheet_filenames), top, list)

        return s

    def html_worksheet_list_for_user(self, user,
                                     typ="active",
                                     sort='last_edited',
                                     reverse=False,
                                     search=None):

        X = self.get_worksheets_with_viewer(user)
        if typ == "trash":
            worksheet_heading = "Trash"
            W = [x for x in X if x.is_trashed(user)]
        elif typ == "active":
            worksheet_heading = "Active Worksheets"
            W = [x for x in X if x.is_active(user)]
        else: # typ must be archived or "all"
            worksheet_heading = "Archived and Active"
            W = [x for x in X if not x.is_trashed(user)]
        if search:
            W = [x for x in W if x.satisfies_search(search)]

        sort_worksheet_list(W, sort, reverse)  # changed W in place

        top = self.html_worksheet_list_top(user, typ=typ, search=search)
        list = self.html_worksheet_list(W, user, worksheet_heading, sort=sort, reverse=reverse, typ=typ)
        worksheet_filenames = [x.filename() for x in W]

        s = """
        <html>
           <link rel=stylesheet href="/css/main.css">
           <title>Sage: Worksheet List</title>
           %s
        <body>
        %s
        %s
        </body>
        </html>
        """%(self.list_window_javascript(worksheet_filenames), top, list)

        return s

    def html_topbar(self, user, pub=False):
        s = ''
        entries = []

        if self.user_is_guest(user):
            entries.append(('/', 'Log in', 'Please log in to the Sage notebook'))
        else:
            entries.append(('/home/%s'%user, 'Home', 'Back to your personal worksheet list'))
            entries.append(('/pub', 'Published', 'Browse the published worksheets'))
            #entries.append(('/settings', 'Settings', 'Change user settings'))   # TODO -- settings
            entries.append(('help()', 'Help', 'Documentation'))

        ## TODO -- settings
        #if self.user(user).is_admin():
        #    entries.insert(1, ('/notebook_settings', 'Server', 'Change general Sage notebook server configuration'))
        if not pub:
            entries.insert(2, ('history_window()', 'Log', 'View a log of recent computations'))
        if not self.user_is_guest(user):
            entries.append(('/logout', 'Sign out', 'Log out of the Sage notebook'))

        s += self.html_banner_and_control(user, entries)
        s += '<hr class="usercontrol">'
        return s

    def html_worksheet_list_top(self, user, actions=True, typ='active', pub=False, search=None):
        s = self.html_topbar(user, pub)
        s += self.html_new_or_upload()
        s += self.html_search(search, typ)
        s += '<br>'
        s += '<hr class="usercontrol">'
        if actions:
            s += self.html_worksheet_actions(user, typ=typ)
        return s

    def html_banner_and_control(self, user, entries):
        return """
        <table width="100%%"><tr><td>
        %s
        </td><td align=right>
        %s
        </td></tr>
        </table>
        """%(self.html_banner(),
             self.html_user_control(user, entries))


    def html_user_control(self, user, entries):
        s = ''
        s += '<span class="username">%s</span>'%user
        for href, name, title in entries:
            if '(' in href:
                action = 'onClick="%s"'%href
            else:
                action = 'href="%s"'%href
            x = '<a title="%s" class="usercontrol" %s>%s</a>\n'%(title, action, name)
            s += vbar + x
        return s

    def html_banner(self):
        s = """
        <div class="banner">
        <table width="100%"><tr><td>
        <a class="banner" href="http://www.sagemath.org"><img align="top" src="/images/sagelogo.png" alt="Sage"> Notebook</a></td><td><span class="ping" id="ping">Searching for Sage server...</span></td>
        </tr></table>
        </div>
        """
        return s

    def html_search(self, search, typ):
        s = """
        <span class="flush-right">
        <input id="search_worksheets" size=20 onkeypress="return search_worksheets_enter_pressed(event, '%s');" value="%s"></input>
        <button class="add_new_worksheet_menu" onClick="search_worksheets('%s');">Search Worksheets</button>
        &nbsp;&nbsp;&nbsp;
        </span>
        """%(typ, '' if search is None else search.replace('"',"'"), typ)
        return s

    def html_new_or_upload(self):
        s = """
        <a class="boldusercontrol" href="/new_worksheet">New Worksheet</a>\n
        <a class="boldusercontrol" href="/upload">Upload</a>\n
        """
        return s

    def html_worksheet_actions(self, user, typ):
##
##          <option onClick="save_worksheets('sws');" title="Save the selected worksheets to disk">Save ...</option>
##          <option onClick="save_worksheets('html');" title="Save the selected worksheets as a single HTML web page">Save as HTML (zipped) ... </option>
##          <option onClick="save_worksheets('latex');" title="Save the selected worksheets as a single LaTeX document">Save as LaTeX (zipped) ... </option>
##          <option onClick="save_worksheets('pdf');" title="Save the selected worksheets as a single PDF document">Save as PDF...</option>
##          <option onClick="save_worksheets('txt');" title="Save the selected worksheets to a single text file">Save as Text...</option>
##         s = """
##          <select class="worksheet_list">
##          <option onClick="archive_button();" title="Archive selected worksheets so they do not appear in the default worksheet list">Archive</option>
##          <option onClick="make_active_button();" title="Unarchive this worksheet so it appears in the default worksheet list">Unarchive</option>
##          <option onClick="uncollaborate_me();" title="Remove myself from collaboration or viewing of this worksheet">Un-collaborate me</option>
##         </select>
##         """
        s = ''

        if not self.user_is_guest(user):
            if typ == 'archive':
                s += '<button onClick="make_active_button();" title="Unarchive selected worksheets so it appears in the default worksheet list">Unarchive</button>'
            else:
                s += '<button onClick="archive_button();" title="Archive selected worksheets so they do not appear in the default worksheet list">Archive</button>'

            if typ != 'trash':
                s += '&nbsp;&nbsp;<button onClick="delete_button();" title="Move the selected worksheets to the trash">Delete</button>'
            else:
                s += '&nbsp;&nbsp;<button onClick="make_active_button();" title="Move the selected worksheets out of the trash">Undelete</button>'

            s += '<span>'
            s += '&nbsp;'*10
            #s += '<a class="control" href="/pub" title="Browse everyone\'s published worksheets">Published Worksheets</a>'
            s += '&nbsp;'*10
            s += "Current Folder: "
            s += '&nbsp;<a class="%susercontrol" href=".">Active</a>'%('bold' if typ=='active' else '')
            s += '&nbsp;<a class="%susercontrol" href=".?typ=archive">Archived</a>'%('bold' if typ=='archive' else '')
            s += '&nbsp;<a class="%susercontrol" href=".?typ=trash">Trash</a>&nbsp;&nbsp;'%('bold' if typ=='trash' else '')
            if typ == 'trash':
                s += '&nbsp;<a class="boldusercontrol" onClick="empty_trash();return false;" href="">(Empty Trash)</a>'
            s += '</span>'
        return s


    def html_worksheet_list(self, worksheets, user, worksheet_heading, sort, reverse, typ, pub=False):
        s = ''

        s = '<br><br>'
        s += '<table width="100%" border=0 cellspacing=0 cellpadding=0>'
        s += '<tr class="greybox"><td colspan=4><div class="thinspace"></div></td></tr>'
        s += '<tr  class="greybox">'

        if not pub:
            s += '<td>&nbsp;<input id="controlbox" onClick="set_worksheet_list_checks();" class="entry" type=checkbox></td>'
        else:
            s += '<td>&nbsp;&nbsp;<a class="listcontrol" href=".?sort=rating">Rating</a></td>'
            worksheet_heading = "Published Worksheets"

        s += '<td><a class="listcontrol" href=".?typ=%s&sort=name%s">%s</a> </td>'%(typ,
            '' if sort != 'name' or reverse else '&reverse=True', worksheet_heading)
        s += '<td><a class="listcontrol" href=".?typ=%s&sort=owner%s">Owner%s</a> </td>'%(typ,
            '' if sort != 'owner' or reverse else '&reverse=True',
            '' if pub else ' / Collaborators')
        s += '<td><a class="listcontrol" href=".?typ=%s&%s">Last Edited</a> </td>'%(typ,
            '' if sort != 'last_edited' or reverse else 'reverse=True')
        s += '</tr>'
        s += '<tr class="greybox"><td colspan=4><div class="thinspace"></div></td></tr>'

        v = []
        for w in worksheets:
            k = '<tr>'
            k += '<td class="entry">%s</td>'%self.html_check_col(w, user, pub)
            name = self.html_worksheet_link(w, pub)
            if w.compute_process_has_been_started():
                name = '(active) %s'%name
            if w.is_active(user):
                k += '<td class="worksheet_link">%s</td>'%name
            else:
                k += '<td class="archived_worksheet_link">%s</td>'%name
            k += '<td class="owner_collab">%s</td>'%self.html_owner_collab_view(w, user, typ)
            k += '<td class="last_edited">%s</td>'%w.html_time_since_last_edited()
            k += '</tr>'
            k += '<tr class="thingreybox"><td colspan=4><div class="ultrathinspace"></div></td></tr>'
            v.append(k)

        s += ''.join(v)
        s += '</table>'

        return s

    def html_check_col(self, worksheet, user, pub):
        def doc_options(name):
            if pub:
                rating = worksheet.rating()
                if rating == -1:
                    r = "----"
                else:
                    r = "%.1f"%rating
                if not self.user_is_guest(user) and not worksheet.is_rater(user):
                    r = '<i>%s</i>'%r
                if r != '----':
                    r = '<a class="worksheet_edit" href="/home/%s/rating_info">%s</a>'%(name,r)
                return r

            return """
            <select onchange="go_option(this);" class="worksheet_edit">
            <option value="" title="File options" selected>File</option>
            <option value="list_rename_worksheet('%s','%s');" title="Change the name of this worksheet.">Rename...</option>
            <option value="list_edit_worksheet('%s');" title="Open this worksheet and edit it">Edit</option>
            <option value="list_copy_worksheet('%s');" title="Copy this worksheet">Copy Worksheet</option>
            <option value="list_share_worksheet('%s');" title="Share this worksheet with others">Collaborate</option>
            <option value="list_publish_worksheet('%s');" title="Publish this worksheet on the internet">Publish</option>
            <option value="list_revisions_of_worksheet('%s');" title="See all revisions of this worksheet">Revisions</option>
            </select>
            """%(name, worksheet.name(), name, name,name,name,name)

        k = ''
        if not pub:
            k += '<input type=checkbox unchecked id="%s">'%worksheet.filename()
        k += '&nbsp;'*4
        k += doc_options(worksheet.filename())
        k += '&nbsp;'*4
        return k

    def html_worksheet_link(self, worksheet, pub):
        name = worksheet.truncated_name(35)
        if not pub and worksheet.is_published():
            name += ' (published)'
        return '<a title="%s" id="name/%s" class="worksheetname" href="/home/%s">%s</a>\n'%(
            worksheet.name(), worksheet.filename(), worksheet.filename(), name)

    def html_owner_collab_view(self, worksheet, user, typ):
        v = []

        owner = worksheet.owner()
        pub = False
        if owner == 'pub':
            pub = True
            owner = worksheet.worksheet_that_was_published().owner()

        v.append(owner)

        collab = [x for x in worksheet.collaborators() if not x == owner]
        share = ''

        if not pub and typ != 'trash' or self.user(user).is_admin():
            if len(collab) == 0:
                share = '<a class="share" href="/home/%s/share">Share now</a>'%(worksheet.filename())
            else:
                collaborators = ', '.join([x for x in collab])
                if len(collaborators) > 21:
                    collaborators = collaborators[:21] + '...'
                v.append(collaborators)
                share = '<a class="share" href="/home/%s/share">Add or Delete</a>'%(worksheet.filename())
        if not (self.user(user).is_admin() or owner == user):
            share = ''

        if worksheet.has_published_version():
            pub_ver = worksheet.published_version().filename()
            share += ' <a href="/home/%s">(published)'%pub_ver

        viewers = worksheet.viewers()
        if len(viewers) > 0:
            viewers = '<i>' + ', '.join(viewers) + '</i>'
            v.append(viewers)

        s = ' / '.join([str(w) for w in v]) + ' ' + share

        return s


    ##########################################################
    # Revision history for a worksheet
    ##########################################################
    def html_worksheet_revision_list(self, username, worksheet):
        head, body = self.html_worksheet_page_template(worksheet, username, "Revision history", select="revisions")
        data = worksheet.snapshot_data()  # pairs ('how long ago', key)
        rows = []
        i = 0
        for i in range(len(data)):
            desc, key = data[i]
            rows.append('<tr><td></td><td><a href="revisions?rev=%s">Revision %s</a></td><td><span class="revs">%s</span></td></tr>'%
                        (key, i, desc))

        rows = list(reversed(rows))
        rows = '\n'.join(rows)
        body += """
        <hr class="usercontrol">
<table width="100%%">
<tr><td width="1%%"></td><td width="20%%"><b>Revision</b></td> <td width="20%%"><b>Last Edited</b></td><td width="30%%"></td>
%s
</table>
"""%rows

        return """
        <html>
        <head>%s</head>
        <body>%s</body>
        </html>
        """%(head, body)


    def html_specific_revision(self, username, ws, rev):
        t = time.time() - float(rev[:-4])
        when = worksheet.convert_seconds_to_meaningful_time_span(t)
        head, body = self.html_worksheet_page_template(ws, username,
                                       "Revision from %s ago&nbsp;&nbsp;&nbsp;&nbsp;<a href='revisions'>Revision List</a>"%when, select="revisions")

        filename = ws.get_snapshot_text_filename(rev)
        txt = bz2.decompress(open(filename).read())
        W = self.scratch_worksheet()
        W.delete_cells_directory()
        W.edit_save(txt)
        html = W.html_worksheet_body(do_print=True, publish=True)

        data = ws.snapshot_data()  # pairs ('how long ago', key)
        prev_rev = None
        next_rev = None
        for i in range(len(data)):
            if data[i][1] == rev:
                if i > 0:
                    prev_rev = data[i-1][1]
                if i < len(data)-1:
                    next_rev = data[i+1][1]
                break

        if prev_rev:
            prev = '<a class="listcontrol" href="revisions?rev=%s">Older</a>&nbsp;&nbsp;'%prev_rev
        else:
            prev = 'Oldest'

        if next_rev:
            next = '<a class="listcontrol" href="revisions?rev=%s">Newer</a>&nbsp;&nbsp;'%next_rev
        else:
            next = 'Newest'

        actions = """
        %s
        %s
        <a class="listcontrol" href="revisions?rev=%s&action=revert">Revert to this one</a>  <span class="lastedit">(note that images are note recorded)</span>&nbsp;&nbsp;
        <a class="listcontrol" href="revisions?rev=%s&action=publish">Publish this one</a>&nbsp;&nbsp;
        """%(prev, next, rev, rev)

        s = """
        %s
        <hr class="usercontrol">
<table width="100%%">
%s
        <hr class="usercontrol">
%s
</table>
"""%(actions, html, actions)
        body += s

        return """
        <html>
        <head>%s</head>
        <body>%s</body>
        </html>
        """%(head, body)

    def html_worksheet_page_template(self, worksheet, username, title, select=None):
        head = self._html_head(worksheet_filename=worksheet.filename(), username=username)
        head += '<script  type="text/javascript">worksheet_filename="%s"; worksheet_name="%s"; server_ping_while_alive(); </script>'%(worksheet.filename(), worksheet.name())
        body = self._html_body(worksheet.filename(), top_only=True, username=username)
        body += self.html_worksheet_topbar(worksheet, select=select, username=username)
        body += '<hr class="usercontrol">'
        body += '<span class="sharebar">%s</span>'%title
        body += '<br>'*3
        return head, body


    def html_share(self, worksheet, username):
        head, body = self.html_worksheet_page_template(worksheet, username, "Share this document", select="share")

        if not (self.user(username).is_admin() or username == worksheet.owner()):
            body += "Only the owner of a worksheet is allowed to share it."
            body += 'You can do whatever you want if you <a href="copy">make your own copy</a>.'
        else:
            body += 'This Sage Worksheet is currently shared with the people listed in the box below.<br>'
            body += 'You may add or remove collaborators (separate user names by commas).<br><br>'

            collabs = ', '.join(worksheet.collaborators())
            body += '<form width=70% method="post" action="invite_collab">\n'
            body += '<textarea name="collaborators" rows=5 cols=70 class="edit" id="collaborators">%s</textarea><br><br>'%collabs
            body += '<input type="submit" title="Give access to your worksheet to the above collaborators" value="Invite Collaborators">'
            body += '</form>'

            body += '<br>'*2
            body += '<hr class="usercontrol">'
            body += '<span class="username">Sage Users:</span>'
            U = self.users()
            K = [x for x, u in U.iteritems() if not u.is_guest() and not u.username() in [username, 'pub', '_sage_']]
            def mycmp(x,y):
                return cmp(x.lower(), y.lower())
            K.sort(mycmp)
            body += '<span class="users">%s</span>'%(', '.join(K))


        return """
        <html>
        <head>%s</head>
        <body>%s</body>
        </html>
        """%(head, body)



    def html_download_or_delete_datafile(self, ws, username, filename):
        head, body = self.html_worksheet_page_template(ws, username, "Data file: %s"%filename)
        path = "/home/%s/data/%s"%(ws.filename(), filename)
        body += 'You may download <a href="%s">%s</a>'%(path, filename)

        X = self.get_worksheets_with_viewer(username)
        v = [x for x in X if x.is_active(username)]
        sort_worksheet_list(v, 'name', False)
        ws_form = ['<option selected>select worksheet</option>'] + \
                  ["""<option value='link_datafile("%s","%s")'>%s</option>"""%(
                           x.filename(), filename, x.name()) for x in v]
        ws_form = '\n'.join(ws_form)
        ws_form = "<select onchange='go_option(this);' class='worksheet'>%s</select>"%ws_form
        body += ' or create a linked copy to the worksheet %s,'%ws_form
        body += ' or <a href="/home/%s/datafile?name=%s&action=delete">delete %s.</a>'%(ws.filename(),filename, filename)


        body += '<hr class="usercontrol">'
        ext = os.path.splitext(filename)[1].lower()
        if ext in ['.png', '.jpg', '.gif']:
            body += '<div align=center><img src="%s"></div>'%path
        elif ext in ['.txt', '.tex', '.sage', '.spyx', '.py', '.f', '.f90', '.c']:
            body += '<form method="post" action="savedatafile" enctype="multipart/form-data">'
            body += '<input type="submit" value="Save Changes" name="button_save"> <input type="submit" value="Cancel" name="button_cancel"><br>'
            body += '<textarea class="edit" name="textfield" rows=17 cols=70 id="textfield">%s</textarea>'%open('%s/%s'%(ws.data_directory(), filename)).read()
            body += '<input type="hidden" name="filename" value="%s" id="filename">'%filename
            body += '</form>'

        return """
        <html>
        <head>%s</head>
        <body>%s</body>
        </html>
        """%(head, body)




    ##########################################################
    # Accessing all worksheets with certain properties.
    ##########################################################
    def get_all_worksheets(self):
        return [x for x in self.__worksheets.itervalues() if not x.owner() in ['_sage_', 'pub']]

    def get_worksheets_with_collaborator(self, user):
        if self.user_is_admin(user): return self.get_all_worksheets()
        return [w for w in self.__worksheets.itervalues() if w.user_is_collaborator(user)]

    def get_worksheet_names_with_collaborator(self, user):
        if self.user_is_admin(user): return [W.name() for W in self.get_all_worksheets()]
        return [W.name() for W in self.get_worksheets_with_collaborator(user)]

    def get_worksheets_with_viewer(self, user):
        if self.user_is_admin(user): return self.get_all_worksheets()
        return [w for w in self.__worksheets.itervalues() if w.user_is_viewer(user)]

    def get_worksheets_with_owner(self, owner):
        return [w for w in self.__worksheets.itervalues() if w.owner() == owner]

    def get_worksheets_with_owner_that_are_viewable_by_user(self, owner, user):
        return [w for w in self.get_worksheets_with_owner(owner) if w.user_is_viewer(user)]

    def get_worksheet_names_with_viewer(self, user):
        if self.user_is_admin(user): return [W.name() for W in self.get_all_worksheets()]
        return [W.name() for W in self.get_worksheets_with_viewer(user) if not W.docbrowser()]

    def get_worksheet_with_name(self, name):
        for W in self.__worksheets.itervalues():
            if W.name() == name:
                return W
        raise KeyError, "No worksheet with name '%s'"%name

    def get_worksheet_with_filename(self, filename):
        """
        Get the worksheet with given filename.  If there is no such
        worksheet, raise a \exception{KeyError}.

        INPUT:
            string
        OUTPUT:
            a worksheet or KeyError
        """
        if self.__worksheets.has_key(filename):
            return self.__worksheets[filename]
        raise KeyError, "No worksheet with filename '%s'"%filename

    ###########################################################
    # Saving the whole notebook
    ###########################################################

    def save(self, filename=None):

        if filename is None:
            F = os.path.abspath(self.__filename)
            backup_dir = self.backup_directory()
            backup = backup_dir + '/nb-backup-'
            for i in range(self.number_of_backups()-1,0,-1):
                a = pad_zeros(i-1); b = pad_zeros(i)
                try:
                    shutil.move(backup + '%s.sobj'%a, backup + '%s.sobj'%b)
                except IOError, msg:
                    pass
            a = '%s.sobj'%pad_zeros(0)
            try:
                shutil.copy(F, backup + a)
            except Exception, msg:
                pass
            F = os.path.abspath(self.__filename)
        else:
            F = os.path.abspath(filename)

        D, _ = os.path.split(F)
        if not os.path.exists(D):
            os.makedirs(D)
        SageObject.save(self, F, compress=False)
        #print "Saved notebook to '%s'."%F
        #print "Press control-C to stop the notebook server."

    def delete_doc_browser_worksheets(self):
        names = self.worksheet_names()
        for n in self.__worksheets.keys():
            if n.startswith('doc_browser'):
                self.delete_worksheet(n)

    ###########################################################
    # HTML -- generate most html related to the whole notebook page
    ###########################################################
    def html_slide_controls(self):
        return """
          <div class="hidden" id="slide_controls">
            <div class="slideshow_control">
             <a class="slide_arrow" onClick="slide_next()">&gt;</a>
              <a class="slide_arrow" onClick="slide_last()">&gt;&gt;</a> %s
              <a class="cell_mode" onClick="cell_mode()">Exit</a>
            </div>
            <div class="slideshow_progress" id="slideshow_progress" onClick="slide_next()">
              <div class="slideshow_progress_bar" id="slideshow_progress_bar">&nbsp;</div>
              <div class="slideshow_progress_text" id="slideshow_progress_text">&nbsp;</div>
            </div>
            <div class="slideshow_control">
              <a class="slide_arrow" onClick="slide_first()">&lt;&lt;</a>
              <a class="slide_arrow" onClick="slide_prev()">&lt;</a>
            </div>
          </div>
          """%vbar

    def html_debug_window(self):
        return """
        <div class='debug_window'>
        <div class='debug_output'><pre id='debug_output'></pre></div>
        <textarea rows=5 id='debug_input' class='debug_input'
         onKeyPress='return debug_keypress(event);'
         onFocus='debug_focus();' onBlur='debug_blur();'></textarea>
        </div>"""


    def _html_head(self, worksheet_filename, username):
        if worksheet_filename is not None:
            worksheet = self.get_worksheet_with_filename(worksheet_filename)
            head = '\n<title>%s (Sage)</title>'%(worksheet.name())
        else:
            head = '\n<title>Sage Notebook | Welcome</title>'

        # Load the Sage javascript libray.
        head += '\n<script type="text/javascript" src="/javascript/main.js"></script>\n'
        head += '\n<link rel=stylesheet href="/css/main.css" type="text/css">\n'

        if JSMATH:
            # turn off the ugly scary font warning.
            head += '\n <STYLE> #jsMath_Warning {display: none} </STYLE>\n'
            head += '<script type="text/javascript">jsMath = {Controls: {cookie: {scale: 115}}}</script>\n'
            if not JSMATH_IMAGE_FONTS:
                head +=' <script type="text/javascript" src="/javascript/jsmath/plugins/noImageFonts.js"></script>\n'
            head += '<script type="text/javascript" src="/javascript/jsmath/jsMath.js"></script>\n'
            head += "<script type='text/javascript'>jsMath.styles['#jsMath_button'] = jsMath.styles['#jsMath_button'].replace('right','left');</script>\n"

        if JQUERY:
            # Load the jquery and ui-jquery javascript library.
            # This is used for interact functionality in the notebook, and will be used
            # to enable drag and drop, image zoom, etc.
            head += '''
<script type="text/javascript" src="/javascript/jquery/jquery.js"></script>
<script type="text/javascript" src="/javascript/jqueryui/jquery.dimensions.js"></script>
<script type="text/javascript" src="/javascript/jqueryui/ui.mouse.js"></script>
<script type="text/javascript" src="/javascript/jqueryui/ui.slider.js"></script>
<script type="text/javascript" src="/javascript/jqueryui/ui.draggable.js"></script>
<script type="text/javascript" src="/javascript/jqueryui/ui.draggable.ext.js"></script>
<script type="text/javascript" src="/javascript/jqueryui/ui.resizable.js"></script>
<script type="text/javascript" src="/javascript/jqueryui/ui.dialog.js"></script>
<link rel="stylesheet" href="/javascript/jqueryui/themes/flora/flora.all.css">

<script type="text/javascript" src="/javascript/farbtastic/farbtastic.js"></script>
<link rel="stylesheet" href="/javascript/farbtastic/farbtastic.css" type="text/css" />
         '''

        # This was for syntax hilighting
#        head +=' <script type="text/javascript" src="/javascript/highlight/prettify.js"></script>\n'
#        head += '<link rel=stylesheet href="/css/highlight/prettify.css" type="text/css">\n'

        head +=' <script type="text/javascript" src="/javascript/sage3d.js"></script>\n'

        # Jmol -- embedded 3d graphics.
        head +=' <script type="text/javascript" src="/java/jmol/appletweb/Jmol.js"></script>\n'

        head +=' <script>jmolInitialize("/java/jmol");</script>\n' # this must stay in the <head>
        return head

    def html_worksheet_topbar(self, worksheet, select=None, username='guest'):
        body = ''
        body += """
<table width="100%%" id="topbar">
<tr>
  <td align=left> %s </td>   <td align=right> %s </td>
</tr>
<tr>
  <td align=left> %s </td>   <td align=right> %s </td>
</tr>
</table>
"""%(worksheet.html_title(username), worksheet.html_save_discard_buttons(),
     worksheet.html_menu(), worksheet.html_share_publish_buttons(select=select))

        body += self.html_slide_controls()
        return body


    def _html_body(self, worksheet_filename, show_debug=False, username='', top_only=False):
        worksheet = self.get_worksheet_with_filename(worksheet_filename)
        worksheet_html = worksheet.html()

        body = ''

        if worksheet.is_published() or self.user_is_guest(username):
            original_worksheet = worksheet.worksheet_that_was_published()
            if original_worksheet.user_is_collaborator(username) or original_worksheet.is_owner(username):
                s = "Edit this."
                url = 'edit_published_page'
            elif self.user_is_guest(username):
                s = 'Log in to edit a copy.'
                url = '/'
            else:
                s = 'Edit a copy.'
                url = 'edit_published_page'
            r = worksheet.rating()
            if r == -1:
                rating = ''
            else:
                rating = '<a class="usercontrol" href="rating_info">This page is rated %.1f.</a>'%r
            if not self.user_is_guest(username) \
                   and not worksheet.is_publisher(username):
                if worksheet.is_rater(username):
                    action = "Rerate"
                else:
                    action = "Rate"
                rating += '&nbsp;&nbsp; <span class="usercontrol">%s it: </span>'%action
                rating += '  '.join(['<a class="usercontrol" onClick="rate_worksheet(%s)">&nbsp;%s&nbsp;</a>'%(i,i) for
                                   i in range(5)])
                rating += '&nbsp;&nbsp; <input name="rating_comment" id="rating_comment"></input>'

            download_name = os.path.split(worksheet.name())[-1]
            edit_line = '<a class="usercontrol" href="%s">%s</a>'%(url, s) + \
                        '  <a class="usercontrol" href="download/%s.sws">Download.</a>'%download_name + \
                        '  <span class="ratingmsg">%s</span>'%rating

            body += edit_line
            #This document was published using <a href="/">Sage</a>.'
            body += '<span class="pubmsg">'
            body += '<a href="/pub/">Other published documents...</a></span>'
            body += '<hr class="usercontrol">'
            body += '<h1 align=center>%s</h1>'%original_worksheet.name()
            body += '<h2 align=center>%s</h2>'%worksheet.html_time_since_last_edited()
            body += worksheet_html
            body += '<hr class="usercontrol">'
            body += '&nbsp;'*10



        else:

            entries = [('toggle_top()', 'Toggle', 'Toggle the top bar'),
                       ('/', 'Home', 'Back to your personal worksheet list'),
                       ('/pub', 'Published', 'Browse the published worksheets'),
                       ('history_window()', 'Log', 'View a log of recent computations'),
                       #('settings', 'Settings', 'Worksheet settings'),  # TODO -- settings
                       ('help()', 'Help', 'Documentation')]

            if not self.user_is_guest(username):
                entries.append(('/logout', 'Sign out', 'Log out of the Sage notebook'))

            body += self.html_banner_and_control(username, entries)
            if top_only:
                return body

            if worksheet_filename:
                body += self.html_worksheet_topbar(worksheet, select="use", username=username)

            if self.__show_debug or show_debug:
                body += self.html_debug_window()


            body += '<div class="worksheet" id="worksheet">%s</div>'%worksheet_html

        endpanespan = '</td></tr></table></span>\n'


        if worksheet is None:
             return body + endpanespan

        if worksheet.user_is_only_viewer(username):
            body += '<script type="text/javascript">worksheet_locked=true;</script>'
        else:
            body += '<script type="text/javascript">worksheet_locked=false;</script>'

        if worksheet.computing():
            # Set the update checking back in motion.
            body += '<script type="text/javascript"> active_cell_list = %r; \n'%worksheet.queue_id_list()
            body += 'for(var i = 0; i < active_cell_list.length; i++)'
            body += '    cell_set_running(active_cell_list[i]); \n'
            body += 'start_update_check();\n'
            body +=' </script>\n'

        return body

    def html_plain_text_window(self, worksheet, username):
        """
        Return a window that displays a plain text version of the worksheet

        INPUT:
            worksheet -- a worksheet
            username -- name of the user
        """
        head, body = self.html_worksheet_page_template(worksheet, username, 'View plain text', select="text")

        t = worksheet.plain_text(prompts=True, banner=False)
        t = t.replace('<','&lt;')
        body += """
        <pre class="plaintext" id="cell_intext" name="textfield">%s
        </pre>
        """%t.strip()

        return """
        <html>
        <head>%s</head>
        <body>%s</body>
        </html>
        """%(head, body)

    def html_edit_window(self, worksheet, username):
        r"""
        Return a window for editing \var{worksheet}.

        INPUT:
            worksheet -- a worksheet
        """
        head, body = self.html_worksheet_page_template(worksheet, username, 'Edit plain text &nbsp;&nbsp;&nbsp;&nbsp;&nbsp;<input type="submit" value="Save Changes" name="button_save" id="button_save"> <input type="submit" value="Cancel" name="button_cancel">', select="edit")


        body += """<script type="text/javascript">
function save_worksheet() {
}
function save_worksheet_and_close() {
}
        </script>
        """
        t = worksheet.edit_text()
        t = t.replace('<','&lt;')
        body = '<form method="post" action="save" enctype="multipart/form-data">' + body
        body += """
        <textarea class="plaintextedit" id="cell_intext" name="textfield" rows="%s">%s</textarea>
        </form>
        """%(t.count("\n")+1,t)

        return """
        <html>
        <head>%s</head>
        <body>%s</body>
        </html>
        """%(head, body)

    def html_notebook_help_window(self, username):
        top = self._html_head(None, username) + self.html_topbar(username)

        from tutorial import notebook_help
        s = """
        <html>
        <title>Sage Documentation</title>

        <body>
        """ + top + \
        """
        <style>

        div.help_window {
            font-family: sans-serif;
            background-color:white;
            border: 3px solid #3d86d0;
            top: 10ex;
            bottom:10%;
            left:25%;
            right:15%;
            padding:2ex;
            width:80%;
        }


        table.help_window {
            background-color:white;
            width:95%;
        }

        td.help_window_cmd {
            background-color: #f5e0aa;
            width:30%;
            padding:1ex;
            font-weight:bold;
        }

        td.help_window_how {
            padding:1ex;
            width:70%;
        }
        </style>

        <center>
        <br>
        <a class="control" title="To quickly try out Sage start here" href="/doc/live/tut/index.html">Tutorial</a>
        &nbsp;&nbsp;
        <a class="control" title="View a 2000 page reference manual about Sage" href="/doc/live/ref/index.html">Reference Manual</a>
        &nbsp;&nbsp;
        <a class="control" title="Learn to write Sage programs" href="/doc/live/prog/index.html">Programming Guide</a>
        &nbsp;&nbsp;
        <a class="control" title="How do I construct ... in Sage?" href="/doc/live/const/const.html">Constructions</a>
        <br><br>
        <center>
        <a class="control" title="Static version..." href="/doc/static/">Fast Static Versions of the Documentation</a>
        </center>
        <hr class="usercontrol">
        <br>

        <div class="help_window">
        <h2>How to use the Sage Notebook</h2>

        <br><br>

        A <i>worksheet</i> is an ordered list of Sage calculations with output. <br>
        A <i>session</i> is a worksheet and a set of variables in some state.<br>
        The <i>Sage notebook</i> is a collection of worksheets, saved objects, and user information.<br>
        <br>
        <br>
        To get started with Sage, <a href="/doc/live/tut/tut.html">work through the tutorial</a> (if
        you have trouble with it, view the <a href="/doc/static/tut/tut.html">static version</a>).
        <br><br>

        <table class="help_window">
        """

        for x, y in notebook_help:
            s += '<tr><td class="help_window_cmd">%s</td><td class="help_window_how">%s</td></tr>\n'%(x,y)
        s += '</table></div>'

        s +="""
        <br>        <br>
        The Sage Notebook was primarily written by William Stein with substantial contributions from Tom Boothby, Timothy Clemans, Alex Clemesha, Bobby Moretti, Yi Qiang, and Dorian Raymer.
        </center>
        </body>
        </html>
        """
        return s

    def upload_window(self):
        return """
          <html>
            <head>
              <title>Upload File</title>
              <style>%s</style>
            </head>
            <body>
              <div class="upload_worksheet_menu" id="upload_worksheet_menu">
              %s
              <h1><font size=+1>Upload worksheet from your computer to the Sage Notebook</font></h1>
              <hr>
              <form method="POST" action="upload_worksheet"
                    name="upload" enctype="multipart/form-data">
              <table><tr>
              <td>
              Browse your computer to select a worksheet file to upload:<br>
              <input class="upload_worksheet_menu" size="50" type="file" name="fileField" id="upload_worksheet_filename"></input><br><br>
              Or enter the url of a worksheet file on the web:<br>

              <input class="upload_worksheet_menu" size="50" type="text" name="urlField" id="upload_worksheet_url"></input>
              <br><br>
              What do you want to call it? (if different than the original name)<br>
              <input class="upload_worksheet_menu" size="50" type="text" name="nameField" id="upload_worksheet_name"></input></br>
              </td>
              </tr>
              <tr>
              <td><br><input type="button" class="upload_worksheet_menu" value="Upload Worksheet" onClick="form.submit();"></td>
              </tr>
              </form><br>
              </div>
            </body>
          </html>
         """%(css.css(self.color()),self.html_banner())

    def html_upload_data_window(self, ws, username):
        head, body = self.html_worksheet_page_template(ws, username, "Upload or Create Data File")

        body += """
              <div class="upload_worksheet_menu" id="upload_worksheet_menu">
              <h1><font size=+1>Upload or create data file attached to the worksheet '%s'</font></h1>
              <hr>
              <form method="POST" action="do_upload_data"
                    name="upload" enctype="multipart/form-data">
              <table><tr>
              <td>
              Browse your computer to select a file to upload:<br>
              <input class="upload_worksheet_menu" size="50" type="file" name="fileField" value="" id="upload_filename"></input><br><br>
              Or enter the url of a file on the web:<br>

              <input class="upload_worksheet_menu" size="50" type="text" name="urlField" value="" id="upload_url"></input></br>
              <br><br>
              Or enter the name of a new file, which will be created:<br>
              <input class="upload_worksheet_menu" size="50" type="text" name="newField" value="" id="upload_filename"></input><br><br>

              What do you want to call it? (if different than the original name)<br>
              <input class="upload_worksheet_menu" size="50" type="text" name="nameField" value="" id="upload_name"></input></br>
              </td>
              </tr>
              <tr>
              <td><br><input type="button" class="upload_worksheet_menu" value="Upload File" onClick="form.submit();"></td>
              </tr>
              </form><br>
              </div>
            </body>
          </html>
         """%(ws.name())

        return """
        <html>
        <head>%s</head>
        <body>%s</body>
        </html>
        """%(head, body)

    def html(self, worksheet_filename=None, username='guest', show_debug=False, admin=False):
        if worksheet_filename is None or worksheet_filename == '':
            worksheet_filename = None
            W = None
        else:
            try:
                W = self.get_worksheet_with_filename(worksheet_filename)
            except KeyError:
                W = None

        head = self._html_head(worksheet_filename=worksheet_filename, username=username)
        body = self._html_body(worksheet_filename=worksheet_filename, username=username, show_debug=show_debug)

        head += '<script type="text/javascript">user_name="%s"; </script>'%username

        if worksheet_filename is not None:
            head += '<script  type="text/javascript">worksheet_filename="%s"; worksheet_name="%s"; server_ping_while_alive(); </script>'%(worksheet_filename, W.name())

            # Uncomment this to force rename when the worksheet is opened (annoying!)
            #if W and W.name() == "Untitled":
            #    head += '<script  type="text/javascript">setTimeout("rename_worksheet()",1)</script>'

        return """
        <!DOCTYPE HTML PUBLIC "-//W3C//DTD HTML 4.01 Transitional//EN" "http://www.w3.org/TR/html4/loose.dtd">
        <html>
        <head>%s</head>
        <body onLoad="initialize_the_notebook();">%s</body>
        </html>
        """%(head, body)

    def _html_authorize(self):
        return """
        <h1>Sage Notebook Server</h1>
        <div id="mainbody" class="login">Sign in to the Sage Notebook<br>
        <form>
        <table>
        <tr><td>
          <span class="username">Username:</span></td>
          <td><input name="username" class="username"
                      onKeyPress="if(is_submit(event)) login(username.value, password.value)"></td>
        </tr>
        <tr><td>
           <span class="password">Password:</span></td>
           <td><input name="password" class="username" type="password"
                      onKeyPress="if(is_submit(event)) login(username.value, password.value)"></td>
        </tr>
        <td>&nbsp</td>
        <td>
           <input type='button' onClick="login(username.value,password.value);" value="Sign in">
           </td></table>
                   </form></div>

        """


    ####################################################################
    # Configuration html.
    # In each case the settings html is a form that when submitted
    # pulls up another web page and sets the corresponding options.
    ####################################################################
    def html_system_select_form_element(self, ws):
        system = ws.system()
        options = ''
        i = SYSTEMS.index(system)
        for S in SYSTEMS:
            if S == system:
                selected = "selected"
            else:
                selected = ''
            T = S.split()[0]
            options += '<option title="Evaluate all input cells using %s" %s value="%s">%s</option>\n'%(T, selected, T,S)
        s = """<select  onchange="go_system_select(this, %s);" class="worksheet">
            %s
            </select>"""%(i, options)
        return s

    def html_pretty_print_check_form_element(self, ws):
        pretty_print = ws.pretty_print()
        if pretty_print:
            check='checked="checked"'
        else:
            check=''
        s = """<input type="checkbox" title="Enable/disable pretty_printing"
        onchange="pretty_print_check(this.checked);"
        class="worksheet" value="pretty_print" %s>&nbsp;Typeset"""%(check)
        return s


    def html_worksheet_settings(self, ws, username):
        head, body = self.html_worksheet_page_template(ws, username, 'Worksheet Settings &nbsp;&nbsp;&nbsp;&nbsp;&nbsp;<button name="button_save">Save Settings</button>  <input type="submit" value="Cancel" name="button_cancel"/>')

        body = '<form width=70%% method="post" action="input_settings"  enctype="multipart/form-data">' + body
        body += '</form>'

        return """
        <html>
        <head>%s</head>
        <body>%s</body>
        </html>
        """%(head, body)

    def html_settings(self):
        s = """
        <h1>Settings</h1>
        """
        return s

    def html_user_settings(self, username):
        s = self.html_settings()
        return s

    def html_notebook_settings(self):
        s = self.html_settings()
        return s

    def html_doc(self, username):
        top = self._html_head(None, username) + self.html_topbar(username)
        body = """
        <br>
        <div class="docidx">
        <h1>Sage Documentation</h1>
        <br>
        <hr class="usercontrol">
        <br><br>
        <font size=+2>
        <a href="/doc/live/">Live Documentation</a><br><br>
        <a href="/doc/static/">Static Documentation</a><br><br>
        <a href="/help/">Sage Notebook Howto</a><br><br>
        <br><br>
        <br>
        <hr class="usercontrol">
        </font>
        </div>
        """
        #(<a href="/doc/static/">static</a>)

        s = """
        <html>
        %s
        <body>
        %s
        </body>
        </html>
        """%(top, body)

        return s

    def html_src(self, filename, username):
        top = self._html_head(None, username) + self.html_topbar(username)

        if not os.path.exists(filename):
            file = "No such file '%s'"%filename
        else:
            file = open(filename).read()
        file = file.replace('<','&lt;')
        s = """
<html>
<head>
"""
        s += '<title>%s | Sage Source Code</title>' % filename
#        s += '<link rel=stylesheet href="/highlight/prettify.css" type="text/css" />\n'
        s += """
</head>
<body>
"""
        s += '<h1 align=center>Sage Source Browser</h1>\n'
        s += '<h2 align=center><tt>%s  <a href="..">(browse directory)</a></tt></h2>\n'%filename
        s += '<br><hr><br>\n'
        s += '<font size=+1><pre id="code">%s</pre></font>\n'%file
        s += '<br><hr><br>\n'
#        s += '<script src="/highlight/prettify.js" type="text/javascript"></script>\n'
        s += """<script type="text/javascript">
function get_element(id) {
  if(document.getElementById)
    return document.getElementById(id);
  if(document.all)
    return document.all[id];
  if(document.layers)
    return document.layers[id];
}

var x = get_element("code");
x.innerHTML = prettyPrintOne(x.innerHTML);
</script>
"""

        s = """
        <html>
        %s
        <body>
        %s
        </body>
        </html>
        """%(top, s)

        return s


####################################################################

def load_notebook(dir, address=None, port=None, secure=None):
    """
    Load the notebook from the given directory, or create one in that directory
    if one isn't already there.

    INPUT:
        dir -- a string that defines a directory name
        address -- the address that the notebook server will listen on
        port -- the port the server listens on
        secure -- whether or not the notebook is secure
    """
    sobj = '%s/nb.sobj'%dir
    nb = None
    if os.path.exists(dir):
        try:
            nb = load(sobj, compress=False)
        except:
            backup = '%s/backups/'%dir
            if os.path.exists(backup):
                print "****************************************************************"
                print "  * * * WARNING   * * * WARNING   * * * WARNING   * * * "
                print "WARNING -- failed to load notebook object. Trying backup files."
                print "****************************************************************"
                for F in os.listdir(backup):
                    file = backup + '/' + F
                    try:
                        nb = load(file, compress=False)
                    except Exception, msg:
                        print "Failed to load backup '%s'"%file
                    else:
                        print "Successfully loaded backup '%s'"%file
                        nb.save()
                        break
                if nb is None:
                    print "Unable to restore notebook from *any* auto-saved backups."
                    print "This is a serious problem."
    if nb is None:
        nb = Notebook(dir)
    dir = make_path_relative(dir)
    nb.delete_doc_browser_worksheets()
    nb.set_directory(dir)
    nb.set_not_computing()
    nb.address = address
    nb.port = port
    nb.secure = secure

    return nb


def make_path_relative(dir):
    r"""
    If easy, replace the absolute path \var{dir} by a relative one.
    """
    base, file = os.path.split(dir)
    if os.path.exists(file):
        return file
    return dir

##########################################################
# Misc
##########################################################

def clean_name(name):
    return ''.join([x if (x.isalnum() or x == '_') else '_' for x in name])

def sort_worksheet_list(v, sort, reverse):
    """
    INPUT:
        sort -- 'last_edited', 'owner', or 'name'
        reverse -- if True, reverse the order of the sort.
    """
    f = None
    if sort == 'last_edited':
        def c(a, b):
            return -cmp(a.last_edited(), b.last_edited())
        f = c
    elif sort == 'name':
        def c(a,b):
            return cmp((a.name().lower(), -a.last_edited()), (b.name().lower(), -b.last_edited()))
        f = c
    elif sort == 'owner':
        def c(a,b):
            return cmp((a.owner().lower(), -a.last_edited()), (b.owner().lower(), -b.last_edited()))
        f = c
    elif sort == "rating":
        def c(a,b):
            return -cmp((a.rating(), -a.last_edited()), (b.rating(), -b.last_edited()))
        f = c
    else:
        raise ValueError, "invalid sort key '%s'"%sort
    v.sort(cmp = f, reverse=reverse)


<|MERGE_RESOLUTION|>--- conflicted
+++ resolved
@@ -33,11 +33,7 @@
 import user         # users
 
 
-<<<<<<< HEAD
-SYSTEMS = ['sage', 'gap', 'gp', 'jsmath', 'html', 'latex', 'maxima', 'python', 'sage', 'sh', 'singular', 'axiom (optional)', 'kash (optional)', 'macaulay2 (optional)', 'magma (optional)', 'maple (optional)', 'mathematica (optional)', 'matlab (optional)', 'mupad (optional)', 'octave (optional)']
-=======
-SYSTEMS = ['sage', 'axiom', 'gap', 'gp', 'jsmath', 'kash', 'latex', 'lisp', 'macaulay2', 'magma', 'maple', 'mathematica', 'matlab', 'maxima', 'mupad', 'mwrank', 'octave', 'python', 'r', 'sage', 'sh', 'singular']
->>>>>>> 36a99e95
+SYSTEMS = ['sage', 'gap', 'gp', 'jsmath', 'html', 'latex', 'maxima', 'python', 'r', 'sage', 'sh', 'singular', 'axiom (optional)', 'kash (optional)', 'macaulay2 (optional)', 'magma (optional)', 'maple (optional)', 'mathematica (optional)', 'matlab (optional)', 'mupad (optional)', 'octave (optional)']
 
 JSMATH = True
 
