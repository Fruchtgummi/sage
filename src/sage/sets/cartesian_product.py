"""
Cartesian products

AUTHORS:

- Nicolas Thiery (2010-03): initial version

"""
#*****************************************************************************
#       Copyright (C) 2008 Nicolas Thiery <nthiery at users.sf.net>,
#                          Mike Hansen <mhansen@gmail.com>,
#                          Florent Hivert <Florent.Hivert@univ-rouen.fr>
#
#  Distributed under the terms of the GNU General Public License (GPL)
#                  http://www.gnu.org/licenses/
#*****************************************************************************
from sage.misc.misc import attrcall
from sage.misc.cachefunc import cached_method
from sage.misc.superseded import deprecated_function_alias
from sage.categories.sets_cat import Sets
from sage.structure.parent import Parent
from sage.structure.unique_representation import UniqueRepresentation

class CartesianProduct(UniqueRepresentation, Parent):
    """
    A class implementing a raw data structure for cartesian products
    of sets (and elements thereof). See
    :const:`~sage.categories.cartesian_product.cartesian_product` for
    how to construct full fledge cartesian products.
    """

    def __init__(self, sets, category, flatten = False):
        r"""
        INPUT:

         - ``sets`` -- a tuple of parents
         - ``category`` -- a subcategory of ``Sets().CartesianProducts()``
         - ``flatten`` -- a boolean (default: ``False``)

        ``flatten`` is current ignored, and reserved for future use.

        TESTS::

            sage: from sage.sets.cartesian_product import CartesianProduct
            sage: C = CartesianProduct((QQ, ZZ, ZZ), category = Sets().CartesianProducts())
            sage: C
            The cartesian product of (Rational Field, Integer Ring, Integer Ring)
            sage: C.an_element()
            (1/2, 1, 1)
            sage: TestSuite(C).run()
        """
        self._sets = sets
        Parent.__init__(self, category = category)

    def _element_constructor_(self,x):
        r"""
        Construct an element of a cartesian product from a list or iterable

        INPUT:

        - ``x`` -- a list (or iterable)

        Each component of `x` is converted to the corresponding
        cartesian factor.

        EXAMPLES::

            sage: C = cartesian_product([GF(5), GF(3)])
            sage: x = C((1,3)); x
            (1, 0)
            sage: x.parent()
            The cartesian product of (Finite Field of size 5, Finite Field of size 3)
            sage: x[0].parent()
            Finite Field of size 5
            sage: x[1].parent()
            Finite Field of size 3

        An iterable is also accepted as input::

            sage: C(i for i in range(2))
            (0, 1)

        TESTS::

            sage: C((1,3,4))
            Traceback (most recent call last):
            ...
            ValueError: (1, 3, 4) should be of length 2
        """
        x = tuple(x)
        if len(x) != len(self._sets):
            raise ValueError(
                "{} should be of length {}".format(x, len(self._sets)))
        x = tuple(c(xx) for c,xx in zip(self._sets,x))
        return self.element_class(self, x)

    def _repr_(self):
        """
        EXAMPLES::

            sage: cartesian_product([QQ, ZZ, ZZ]) # indirect doctest
            The cartesian product of (Rational Field, Integer Ring, Integer Ring)
        """
        return "The cartesian product of %s"%(self._sets,)

    def cartesian_factors(self):
        """
        Return the cartesian factors of ``self``.

        .. SEEALSO::

            :meth:`Sets.CartesianProducts.ParentMethods.cartesian_factors()
            <sage.categories.sets_cat.Sets.CartesianProducts.ParentMethods.cartesian_factors>`.

        EXAMPLES::

            sage: cartesian_product([QQ, ZZ, ZZ]).cartesian_factors()
            (Rational Field, Integer Ring, Integer Ring)
        """
        return self._sets

    def _sets_keys(self):
        """
        Return the indices of the cartesian factors of ``self``
        as per
        :meth:`Sets.CartesianProducts.ParentMethods._sets_keys()
        <sage.categories.sets_cat.Sets.CartesianProducts.ParentMethods._sets_keys>`.

        EXAMPLES::

            sage: cartesian_product([QQ, ZZ, ZZ])._sets_keys()
            [0, 1, 2]
        """
        return range(len(self._sets))

    @cached_method
    def cartesian_projection(self, i):
        """
        Return the natural projection onto the `i`-th cartesian
        factor of ``self`` as per
        :meth:`Sets.CartesianProducts.ParentMethods.cartesian_projection()
        <sage.categories.sets_cat.Sets.CartesianProducts.ParentMethods.cartesian_projection>`.

        INPUT:

        - ``i`` -- the index of a cartesian factor of ``self``

        EXAMPLES::

            sage: C = Sets().CartesianProducts().example(); C
            The cartesian product of (Set of prime numbers (basic implementation), An example of an infinite enumerated set: the non negative integers, An example of a finite enumerated set: {1,2,3})
            sage: x = C.an_element(); x
            (47, 42, 1)
            sage: pi = C.cartesian_projection(1)
            sage: pi(x)
            42
        """
        assert i in self._sets_keys()
        return attrcall("cartesian_projection", i)

    summand_projection = deprecated_function_alias(10963, cartesian_projection)

    def __iter__(self):
        r"""
        Iterates over the elements of self.

        EXAMPLE::

            sage: F33 = GF(2).cartesian_product(GF(2))
            sage: list(F33)
            [(0, 0), (0, 1), (1, 0), (1, 1)]
        """
        from itertools import product
        for x in product(*self._sets):
            yield self(x)

    def _cartesian_product_of_elements(self, elements):
        """
        Return the cartesian product of the given ``elements``.

        This implements :meth:`Sets.CartesianProducts.ParentMethods._cartesian_product_of_elements`.
        <sage.categories.sets_cat.Sets.CartesianProducts.ParentMethods._cartesian_product_of_elements>`.

        INPUT:

<<<<<<< HEAD
        - ``elements`` -- a tuple with one element of each cartesian
          factor of ``self``
=======
        - ``elements`` -- a tuple (or iterable) of the appropriate
          length such that the `i`-th cartesian factor of ``self`` is
          the parent of the `i`-th element of ``elements``.

        .. WARNING::

            This is meant as a fast low-level method. In particular,
            no coercion is attempted. When coercion or sanity checks
            are desirable, please use instead ``self(elements)`` or
            ``self._element_constructor(elements)``.
>>>>>>> b5ad803e

        EXAMPLES::

            sage: S1 = Sets().example()
            sage: S2 = InfiniteEnumeratedSets().example()
            sage: C = cartesian_product([S2, S1, S2])
            sage: C._cartesian_product_of_elements([S2.an_element(), S1.an_element(), S2.an_element()])
            (42, 47, 42)
        """
        elements = tuple(elements)
        assert len(elements) == len(self._sets)
        return self.element_class(self, elements)

    an_element = Sets.CartesianProducts.ParentMethods.an_element

    from sage.structure.element_wrapper import ElementWrapper
    class Element(ElementWrapper):

<<<<<<< HEAD
        def cartesian_projection(self, i):
=======
        wrapped_class = tuple

        def summand_projection(self, i):
>>>>>>> b5ad803e
            """
            Return the projection of ``self`` on the `i`-th factor of
            the cartesian product, as per
            :meth:`Sets.CartesianProducts.ElementMethods.cartesian_projection()
            <sage.categories.sets_cat.Sets.CartesianProducts.ElementMethods.cartesian_projection>`.

            INPUTS:

            - ``i`` -- the index of a factor of the cartesian product

            EXAMPLES::

                sage: C = Sets().CartesianProducts().example(); C
                The cartesian product of (Set of prime numbers (basic implementation), An example of an infinite enumerated set: the non negative integers, An example of a finite enumerated set: {1,2,3})
                sage: x = C.an_element(); x
                (47, 42, 1)
                sage: x.cartesian_projection(1)
                42

                sage: x.summand_projection(1)
                doctest:...: DeprecationWarning: summand_projection is deprecated. Please use cartesian_projection instead.
                See http://trac.sagemath.org/10963 for details.
                42
            """
            return self.value[i]

        __getitem__ = summand_projection

        def __iter__(self):
            r"""
            Iterate over the components of an element.

            EXAMPLES::

                sage: C = Sets().CartesianProducts().example(); C
                The cartesian product of
                (Set of prime numbers (basic implementation),
                 An example of an infinite enumerated set: the non negative integers,
                 An example of a finite enumerated set: {1,2,3})
                sage: c = C.an_element(); c
                (47, 42, 1)
                sage: for i in c:
                ....:     print i
                47
                42
                1
            """
            return iter(self.value)<|MERGE_RESOLUTION|>--- conflicted
+++ resolved
@@ -183,13 +183,8 @@
 
         INPUT:
 
-<<<<<<< HEAD
-        - ``elements`` -- a tuple with one element of each cartesian
-          factor of ``self``
-=======
-        - ``elements`` -- a tuple (or iterable) of the appropriate
-          length such that the `i`-th cartesian factor of ``self`` is
-          the parent of the `i`-th element of ``elements``.
+        - ``elements`` -- a tuple (or iterable) with one element of
+          each cartesian factor of ``self``
 
         .. WARNING::
 
@@ -197,7 +192,6 @@
             no coercion is attempted. When coercion or sanity checks
             are desirable, please use instead ``self(elements)`` or
             ``self._element_constructor(elements)``.
->>>>>>> b5ad803e
 
         EXAMPLES::
 
@@ -216,14 +210,10 @@
     from sage.structure.element_wrapper import ElementWrapper
     class Element(ElementWrapper):
 
-<<<<<<< HEAD
+        wrapped_class = tuple
+
         def cartesian_projection(self, i):
-=======
-        wrapped_class = tuple
-
-        def summand_projection(self, i):
->>>>>>> b5ad803e
-            """
+            r"""
             Return the projection of ``self`` on the `i`-th factor of
             the cartesian product, as per
             :meth:`Sets.CartesianProducts.ElementMethods.cartesian_projection()
@@ -249,7 +239,7 @@
             """
             return self.value[i]
 
-        __getitem__ = summand_projection
+        __getitem__ = cartesian_projection
 
         def __iter__(self):
             r"""
