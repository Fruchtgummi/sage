"""
all.py -- much of sage is imported into this module, so you don't
          have to import everything individually.

TESTS:

This is to test :trac:`10570`. If the number of stackframes at startup
changes due to a patch you made, please check that this was an
intended effect of your patch.

::

    sage: import gc
    sage: import inspect
    sage: from sage import *
    sage: frames = [x for x in gc.get_objects() if inspect.isframe(x)]

We exclude the known files and check to see that there are no others::

    sage: import os
    sage: allowed = [os.path.join("lib","python","threading.py")]
    sage: allowed.append(os.path.join("lib","python","multiprocessing"))
    sage: allowed.append(os.path.join("sage","doctest"))
    sage: allowed.append(os.path.join("bin","sage-runtests"))
    sage: allowed.append(os.path.join("site-packages","IPython"))
    sage: allowed.append(os.path.join("bin","sage-ipython"))
    sage: allowed.append("<ipython console>")
    sage: allowed.append("<doctest sage.all[3]>")
    sage: allowed.append(os.path.join("sage","combinat","species","generating_series.py"))
    sage: for i in frames:
    ....:     filename, lineno, funcname, linelist, indx = inspect.getframeinfo(i)
    ....:     for nm in allowed:
    ....:         if nm in filename:
    ....:             break
    ....:     else:
    ....:         print filename
    ....:

Check that the Sage Notebook is not imported at startup (see
:trac:`15335`)::

    sage: sagenb
    Traceback (most recent call last):
    ...
    NameError: name 'sagenb' is not defined

Check lazy import of ``interacts``::

    sage: type(interacts)
    <type 'sage.misc.lazy_import.LazyImport'>
    sage: interacts
    <module 'sage.interacts.all' from '...'>
"""

#*****************************************************************************
#       Copyright (C) 2005-2012 William Stein <wstein@gmail.com>
#
#  Distributed under the terms of the GNU General Public License (GPL)
#  as published by the Free Software Foundation; either version 2 of
#  the License, or (at your option) any later version.
#
#                  http://www.gnu.org/licenses/
#
#*****************************************************************************

import os, sys
import operator
import math

from sage.env import SAGE_ROOT, SAGE_DOC_SRC, SAGE_LOCAL, DOT_SAGE, SAGE_ENV

if sys.version_info[:2] < (2, 5):
    print >>sys.stderr, "Sage requires Python 2.5 or newer"
    sys.exit(1)

###################################################################

# This import also setups the interrupt handler
from cysignals.signals import (AlarmInterrupt, SignalError,
        sig_on_reset as sig_on_count)

from time                import sleep

import sage.misc.lazy_import
from sage.misc.all       import *         # takes a while
from sage.typeset.all    import *
from sage.repl.all       import *

from sage.misc.sh import sh

from sage.libs.all       import *
from sage.data_structures.all import *
from sage.doctest.all    import *
try:
    from sage.dev.all    import *
except ImportError:
    pass   # dev scripts are disabled

from sage.structure.all  import *
from sage.rings.all      import *
from sage.arith.all      import *
from sage.matrix.all     import *

# This must come before Calculus -- it initializes the Pynac library.
import sage.symbolic.pynac

from sage.modules.all    import *
from sage.monoids.all    import *
from sage.algebras.all   import *
from sage.modular.all    import *
from sage.sat.all        import *
from sage.schemes.all    import *
from sage.graphs.all     import *
from sage.groups.all     import *
from sage.databases.all  import *
from sage.categories.all import *
from sage.sets.all       import *
from sage.probability.all import *
from sage.interfaces.all import *

from sage.symbolic.all   import *

from sage.functions.all  import *
from sage.calculus.all   import *

from sage.server.all     import *
import sage.tests.all as tests

from sage.crypto.all     import *
import sage.crypto.mq as mq

from sage.plot.all       import *
from sage.plot.plot3d.all     import *

from sage.coding.all     import *
from sage.combinat.all   import *

from sage.lfunctions.all import *

from sage.geometry.all   import *
from sage.geometry.triangulation.all   import *
from sage.geometry.riemannian_manifolds.all   import *

from sage.dynamics.all   import *

from sage.homology.all   import *

from sage.quadratic_forms.all import *

from sage.gsl.all        import *

from sage.games.all      import *

from sage.media.all      import *

from sage.logic.all      import *

from sage.numerical.all  import *

from sage.stats.all      import *
import sage.stats.all as stats

import sage.finance.all  as finance

from sage.parallel.all   import *

from sage.ext.fast_callable  import fast_callable
from sage.ext.fast_eval      import fast_float

sage.misc.lazy_import.lazy_import('sage.sandpiles.all', '*', globals())

from sage.tensor.all     import *

from sage.matroids.all   import *


from sage.game_theory.all import *

<<<<<<< HEAD
from sage.manifolds.all import *

from cysignals.alarm import alarm, cancel_alarm
=======
from sage.knots.all import *

>>>>>>> 8f4ec197

# Lazily import notebook functions and interacts (#15335)
lazy_import('sagenb.notebook.notebook_object', 'notebook')
lazy_import('sagenb.notebook.notebook_object', 'inotebook')
lazy_import('sagenb.notebook.sage_email', 'email')
lazy_import('sage.interacts', 'all', 'interacts')
lazy_import('sage.interacts.decorator', 'interact')
from sage.interacts.debugger import debug

from copy import copy, deepcopy

# The code executed here uses a large amount of Sage components
from sage.rings.qqbar import _init_qqbar
_init_qqbar()

# Add SAGE_SRC at the end of sys.path to enable Cython tracebacks
# (which use paths relative to SAGE_SRC)
sys.path.append(sage.env.SAGE_SRC)


###########################################################
#### WARNING:
# DO *not* import numpy / matplotlib / networkx here!!
# Each takes a surprisingly long time to initialize,
# and that initialization should be done more on-the-fly
# when they are first needed.
###########################################################

CC = ComplexField()
QQ = RationalField()
RR = RealField()  # default real field
ZZ = IntegerRing()

true = True
false = False
oo = infinity

from sage.misc.copying import license
copying = license
copyright = license

_cpu_time_ = cputime()
_wall_time_ = walltime()

def quit_sage(verbose=True):
    """
    If you use Sage in library mode, you should call this function
    when your application quits.

    It makes sure any child processes are also killed, etc.
    """
    if verbose:
        t1 = cputime(_cpu_time_)
        t1m = int(t1/60); t1s=t1-t1m*60
        t2 = walltime(_wall_time_)
        t2m = int(t2/60); t2s=t2-t2m*60
        print "Exiting Sage (CPU time %sm%.2fs, Wall time %sm%.2fs)."%(
               t1m,t1s,t2m,t2s)

    import gc
    gc.collect()

    from sage.interfaces.quit import expect_quitall
    expect_quitall(verbose=verbose)

    import sage.matrix.matrix_mod2_dense
    sage.matrix.matrix_mod2_dense.free_m4ri()

    import sage.libs.flint.flint
    sage.libs.flint.flint.free_flint_stack()

    # stop the twisted reactor
    try:
       from twisted.internet import reactor
       if reactor.running:
          reactor.callFromThread(reactor.stop)
    except ImportError:
       pass

    # Free globally allocated mpir integers.
    import sage.rings.integer
    sage.rings.integer.free_integer_pool()
    import sage.algebras.quatalg.quaternion_algebra_element
    sage.algebras.quatalg.quaternion_algebra_element._clear_globals()

    from sage.libs.all import symmetrica
    symmetrica.end()

from sage.ext.interactive_constructors_c import inject_on, inject_off

sage.structure.sage_object.register_unpickle_override('sage.categories.category', 'Sets', Sets)
sage.structure.sage_object.register_unpickle_override('sage.categories.category_types', 'HeckeModules', HeckeModules)
sage.structure.sage_object.register_unpickle_override('sage.categories.category_types', 'Objects', Objects)
sage.structure.sage_object.register_unpickle_override('sage.categories.category_types', 'Rings', Rings)
sage.structure.sage_object.register_unpickle_override('sage.categories.category_types', 'Fields', Fields)
sage.structure.sage_object.register_unpickle_override('sage.categories.category_types', 'VectorSpaces', VectorSpaces)
sage.structure.sage_object.register_unpickle_override('sage.categories.category_types', 'Schemes_over_base', sage.categories.schemes.Schemes_over_base)
sage.structure.sage_object.register_unpickle_override('sage.categories.category_types', 'ModularAbelianVarieties', ModularAbelianVarieties)
#sage.structure.sage_object.register_unpickle_override('sage.categories.category_types', '', )

# Cache the contents of star imports.
sage.misc.lazy_import.save_cache_file()


### Debugging for Singular, see trac #10903
# from sage.libs.singular.ring import poison_currRing
# sys.settrace(poison_currRing)


# Write a file indicating that Sage was started up successfully.
# This is called by the sage-starts script.
def _write_started_file():
    """
    Write a ``sage-started.txt`` file if it does not exist.  The
    contents of this file do not matter, only its existence.

    The non-existence of this file will be used as a trigger to run
    ``sage-starts`` during the Sage build.

    TESTS:

    Check that the file exists when Sage is running::

        sage: started_file = os.path.join(SAGE_LOCAL, 'etc', 'sage-started.txt')
        sage: os.path.isfile(started_file)
        True
    """
    started_file = os.path.join(SAGE_LOCAL, 'etc', 'sage-started.txt')

    # Current time with a resolution of 1 second
    import datetime
    t = datetime.datetime.now().replace(microsecond=0)

    O = open(started_file, 'w')
    O.write("Sage %s was started at %s\n"%(sage.version.version, t))
    O.close()


# Set a new random number seed as the very last thing
# (so that printing initial_seed() and using that seed
# in set_random_seed() will result in the same sequence you got at
# Sage startup).
set_random_seed()

# From now on it is ok to resolve lazy imports
sage.misc.lazy_import.finish_startup()<|MERGE_RESOLUTION|>--- conflicted
+++ resolved
@@ -173,17 +173,13 @@
 
 from sage.matroids.all   import *
 
-
 from sage.game_theory.all import *
 
-<<<<<<< HEAD
+from sage.knots.all import *
+
 from sage.manifolds.all import *
 
 from cysignals.alarm import alarm, cancel_alarm
-=======
-from sage.knots.all import *
-
->>>>>>> 8f4ec197
 
 # Lazily import notebook functions and interacts (#15335)
 lazy_import('sagenb.notebook.notebook_object', 'notebook')
