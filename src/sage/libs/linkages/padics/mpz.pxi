"""
This linkage file implements the padics API using MPIR mpz_t
multiprecision integers.

AUTHORS:

- David Roe (2012-3-1) -- initial version
"""

#*****************************************************************************
#       Copyright (C) 2007-2012 David Roe <roed.math@gmail.com>
#                               William Stein <wstein@gmail.com>
#
#  Distributed under the terms of the GNU General Public License (GPL)
#
#                  http://www.gnu.org/licenses/
#*****************************************************************************

include "sage/ext/stdsage.pxi"
include "sage/ext/interrupt.pxi"
from cpython.list cimport *

from sage.libs.gmp.mpz cimport *
from sage.libs.gmp.pylong cimport mpz_pythonhash
from sage.libs.gmp.rational_reconstruction cimport mpq_rational_reconstruction
from sage.rings.integer cimport Integer
from sage.rings.rational cimport Rational
from sage.rings.padics.padic_generic_element cimport pAdicGenericElement
from sage.rings.padics.common_conversion cimport cconv_mpz_t_out_shared, cconv_mpz_t_shared, cconv_mpq_t_out_shared, cconv_mpq_t_shared, cconv_shared
import sage.rings.finite_rings.integer_mod

cdef Integer holder = PY_NEW(Integer)
cdef Integer holder2 = PY_NEW(Integer)

cdef inline int cconstruct(mpz_t value, PowComputer_ prime_pow) except -1:
    """
    Construct a new element.

    INPUT:

    - ``unit`` -- an ``mpz_t`` to be initialized.
    - ``prime_pow`` -- the PowComputer for the ring.
    """
    mpz_init(value)

cdef inline int cdestruct(mpz_t value, PowComputer_ prime_pow) except -1:
    """
    Deallocate an element.

    INPUT:

    - ``unit`` -- an ``mpz_t`` to be cleared.
    - ``prime_pow`` -- the PowComputer for the ring.
    """
    mpz_clear(value)

cdef inline int ccmp(mpz_t a, mpz_t b, long prec, bint reduce_a, bint reduce_b, PowComputer_ prime_pow) except -2:
    """
    Comparison of two elements.

    INPUT:

    - ``a`` -- an ``mpz_t``.
    - ``b`` -- an ``mpz_t``.
    - ``prec`` -- a long, the precision of the comparison.
    - ``reduce_a`` -- a bint, whether a needs to be reduced.
    - ``reduce_b`` -- a bint, whether b needs to be reduced.
    - ``prime_pow`` -- the PowComputer for the ring.

    OUPUT:

    - If neither a nor be needs to be reduced, returns
      -1 (`a < b`), 0 (`a = b`) or 1 (`a > b`)
    - If at least one needs to be reduced, returns
      0 (``a == b mod p^prec``) or 1 (otherwise)
    """
    cdef int ans
    if reduce_a or reduce_b:
        mpz_sub(holder.value, a, b)
        mpz_mod(holder.value, holder.value, prime_pow.pow_mpz_t_tmp(prec))
        return mpz_sgn(holder.value)
    else:
        ans = mpz_cmp(a,b)
        if ans > 0:
            return 1
        elif ans < 0:
            return -1
        return 0

cdef inline int cneg(mpz_t out, mpz_t a, long prec, PowComputer_ prime_pow) except -1:
    """
    Negation.

    Note that no reduction is performed.

    INPUT:

    - ``out`` -- an ``mpz_t`` to store the negation.
    - ``a`` -- an ``mpz_t`` to be negated.
    - ``prec`` -- a long, the precision: ignored.
    - ``prime_pow`` -- the PowComputer for the ring.
    """
    mpz_neg(out, a)

cdef inline int cadd(mpz_t out, mpz_t a, mpz_t b, long prec, PowComputer_ prime_pow) except -1:
    """
    Addition.

    Note that no reduction is performed.

    INPUT:

    - ``out`` -- an ``mpz_t`` to store the sum.
    - ``a`` -- an ``mpz_t``, the first summand.
    - ``b`` -- an ``mpz_t``, the second summand.
    - ``prec`` -- a long, the precision: ignored.
    - ``prime_pow`` -- the PowComputer for the ring.
    """
    mpz_add(out, a, b)

cdef inline bint creduce(mpz_t out, mpz_t a, long prec, PowComputer_ prime_pow) except -1:
    """
    Reduce modulo a power of the maximal ideal.

    INPUT:

    - ``out`` -- an ``mpz_t`` to store the reduction.
    - ``a`` -- the element to be reduced.
    - ``prec`` -- a long, the precision to reduce modulo.
    - ``prime_pow`` -- the PowComputer for the ring.

    OUTPUT:

    - returns True if the reduction is zero; False otherwise.
    """
    mpz_mod(out, a, prime_pow.pow_mpz_t_tmp(prec))
    return mpz_sgn(out) == 0

cdef inline bint creduce_small(mpz_t out, mpz_t a, long prec, PowComputer_ prime_pow) except -1:
    """
    Reduce modulo a power of the maximal ideal.

    This function assumes that the input satisfies `-p <= a < 2p`, so
    that it doesn't need any divisions.

    INPUT:

    - ``out`` -- an ``mpz_t`` to store the reduction.
    - ``a`` -- the element to be reduced.
    - ``prec`` -- a long, the precision to reduce modulo.
    - ``prime_pow`` -- the PowComputer for the ring.

    OUTPUT:

    - returns True if the reduction is zero; False otherwise.
    """
    if mpz_sgn(a) < 0:
        mpz_add(out, a, prime_pow.pow_mpz_t_tmp(prec))
    elif mpz_cmp(a, prime_pow.pow_mpz_t_tmp(prec)) >= 0:
        mpz_sub(out, a, prime_pow.pow_mpz_t_tmp(prec))
    else:
        mpz_set(out, a)
    return mpz_sgn(out) == 0

cdef inline long cremove(mpz_t out, mpz_t a, long prec, PowComputer_ prime_pow) except -1:
    """
    Extract the maximum power of the uniformizer dividing this
    element.

    INPUT:

    - ``out`` -- an ``mpz_t`` to store the unit.
    - ``a`` -- the element whose valuation and unit are desired.
    - ``prec`` -- a long, used if `a = 0`.
    - ``prime_pow`` -- the PowComputer for the ring.

    OUTPUT:

    - if `a = 0`, returns prec.  Otherwise, returns the number of
      times p divides a.
    """
    if mpz_sgn(a) == 0:
        mpz_set_ui(out, 0)
        return prec
    return mpz_remove(out, a, prime_pow.prime.value)

cdef inline long cvaluation(mpz_t a, long prec, PowComputer_ prime_pow) except -1:
    """
    Returns the maximum power of the uniformizer dividing this
    element.

    This function differs from :meth:`cremove` in that the unit is
    discarded.

    INPUT:

    - ``a`` -- the element whose valuation is desired.
    - ``prec`` -- a long, used if `a = 0`.
    - ``prime_pow`` -- the PowComputer for the ring.

    OUTPUT:

    - if `a = 0`, returns prec.  Otherwise, returns the number of
      times p divides a.
    """
    if mpz_sgn(a) == 0:
        return prec
    return mpz_remove(holder.value, a, prime_pow.prime.value)

cdef inline bint cisunit(mpz_t a, PowComputer_ prime_pow) except -1:
    """
    Returns whether this element has valuation zero.

    INPUT:

    - ``a`` -- the element to test.
    - ``prime_pow`` -- the PowComputer for the ring.

    OUTPUT:

    - returns True if `a` has valuation 0, and False otherwise.
    """
    return mpz_divisible_p(a, prime_pow.prime.value) == 0

cdef inline int cshift(mpz_t out, mpz_t a, long n, long prec, PowComputer_ prime_pow, bint reduce_afterward) except -1:
    """
    Multiplies by a power of the uniformizer.

    INPUT:

    - ``out`` -- an ``mpz_t`` to store the result.  If `n >= 0` then
                 out will be set to `a * p^n`.  If `n < 0`, out will
                 be set to `a // p^n`.
    - ``a`` -- the element to shift.
    - ``n`` -- long, the amount to shift by.
    - ``prec`` -- long, a precision modulo which to reduce.
    - ``prime_pow`` -- the PowComputer for the ring.
    - ``reduce_afterward`` -- whether to reduce afterward.
    """
    if n > 0:
        mpz_mul(out, a, prime_pow.pow_mpz_t_tmp(n))
    elif n < 0:
        sig_on()
        mpz_fdiv_q(out, a, prime_pow.pow_mpz_t_tmp(-n))
        sig_off()
    else: # elif a != out:
        mpz_set(out, a)
    if reduce_afterward:
        creduce(out, out, prec, prime_pow)

cdef inline int cshift_notrunc(mpz_t out, mpz_t a, long n, long prec, PowComputer_ prime_pow) except -1:
    """
    Multiplies by a power of the uniformizer, assuming that the
    valuation of a is at least -n.

    INPUT:

    - ``out`` -- an ``mpz_t`` to store the result.  If `n >= 0` then
                 out will be set to `a * p^n`.  If `n < 0`, out will
                 be set to `a // p^n`.
    - ``a`` -- the element to shift.  Assumes that the valuation of a
      is at least -n.
    - ``n`` -- long, the amount to shift by.
    - ``prec`` -- long, a precision modulo which to reduce.
    - ``prime_pow`` -- the PowComputer for the ring.
    """
    if n > 0:
        mpz_mul(out, a, prime_pow.pow_mpz_t_tmp(n))
    elif n < 0:
        sig_on()
        mpz_divexact(out, a, prime_pow.pow_mpz_t_tmp(-n))
        sig_off()
    else:
        mpz_set(out, a)

cdef inline int csub(mpz_t out, mpz_t a, mpz_t b, long prec, PowComputer_ prime_pow) except -1:
    """
    Subtraction.

    Note that no reduction is performed.

    INPUT:

    - ``out`` -- an ``mpz_t`` to store the difference.
    - ``a`` -- an ``mpz_t``, the first input.
    - ``b`` -- an ``mpz_t``, the second input.
    - ``prec`` -- a long, the precision: ignored.
    - ``prime_pow`` -- the PowComputer for the ring.
    """
    mpz_sub(out, a, b)

cdef inline int cinvert(mpz_t out, mpz_t a, long prec, PowComputer_ prime_pow) except -1:
    """
    Inversion.

    The result will be reduced modulo p^prec.

    INPUT:

    - ``out`` -- an ``mpz_t`` to store the inverse.
    - ``a`` -- an ``mpz_t``, the element to be inverted.
    - ``prec`` -- a long, the precision.
    - ``prime_pow`` -- the PowComputer for the ring.
    """
    cdef bint success
    success = mpz_invert(out, a, prime_pow.pow_mpz_t_tmp(prec))
    if not success:
        raise ZeroDivisionError
    
cdef inline int cmul(mpz_t out, mpz_t a, mpz_t b, long prec, PowComputer_ prime_pow) except -1:
    """
    Multiplication.

    Note that no reduction is performed.

    INPUT:

    - ``out`` -- an ``mpz_t`` to store the product.
    - ``a`` -- an ``mpz_t``, the first input.
    - ``b`` -- an ``mpz_t``, the second input.
    - ``prec`` -- a long, the precision: ignored.
    - ``prime_pow`` -- the PowComputer for the ring.
    """
    mpz_mul(out, a, b)

cdef inline int cdivunit(mpz_t out, mpz_t a, mpz_t b, long prec, PowComputer_ prime_pow) except -1:
    """
    Division.

    The inversion is perfomed modulo p^prec.  Note that no reduction
    is performed after the product.

    INPUT:

    - ``out`` -- an ``mpz_t`` to store the quotient.
    - ``a`` -- an ``mpz_t``, the first input.
    - ``b`` -- an ``mpz_t``, the second input.
    - ``prec`` -- a long, the precision.
    - ``prime_pow`` -- the PowComputer for the ring.
    """
    cdef bint success
    success = mpz_invert(out, b, prime_pow.pow_mpz_t_tmp(prec))
    if not success:
        raise ZeroDivisionError
    mpz_mul(out, a, out)

cdef inline int csetone(mpz_t out, PowComputer_ prime_pow) except -1:
    """
    Sets to 1.

    INPUT:

    - ``out`` -- the ``mpz_t`` in which to store 1.
    - ``prime_pow`` -- the PowComputer for the ring.
    """
    mpz_set_ui(out, 1)
    
cdef inline int csetzero(mpz_t out, PowComputer_ prime_pow) except -1:
    """
    Sets to 0.

    INPUT:

    - ``out`` -- the ``mpz_t`` in which to store 0.
    - ``prime_pow`` -- the PowComputer for the ring.
    """
    mpz_set_ui(out, 0)
    
cdef inline bint cisone(mpz_t out, PowComputer_ prime_pow) except -1:
    """
    Returns whether this element is equal to 1.

    INPUT:

    - ``a`` -- the element to test.
    - ``prime_pow`` -- the PowComputer for the ring.

    OUTPUT:

    - returns True if `a = 1`, and False otherwise.
    """
    return mpz_cmp_ui(out, 1) == 0
    
cdef inline bint ciszero(mpz_t out, PowComputer_ prime_pow) except -1:
    """
    Returns whether this element is equal to 0.

    INPUT:

    - ``a`` -- the element to test.
    - ``prime_pow`` -- the PowComputer for the ring.

    OUTPUT:

    - returns True if `a = 0`, and False otherwise.
    """
    return mpz_cmp_ui(out, 0) == 0
    
cdef inline int cpow(mpz_t out, mpz_t a, mpz_t n, long prec, PowComputer_ prime_pow) except -1:
    """
    Exponentiation.

    INPUT:

    - ``out`` -- the ``mpz_t`` in which to store the result.
    - ``a`` -- the base.
    - ``n`` -- an ``mpz_t``, the exponent.
    - ``prec`` -- a long, the working absolute precision.
    - ``prime_pow`` -- the PowComputer for the ring.
    """
    mpz_powm(out, a, n, prime_pow.pow_mpz_t_tmp(prec))

cdef inline int ccopy(mpz_t out, mpz_t a, PowComputer_ prime_pow) except -1:
    """
    Copying.

    INPUT:

    - ``out`` -- the ``mpz_t`` to store the result.
    - ``a`` -- the element to copy.
    - ``prime_pow`` -- the PowComputer for the ring.
    """
    mpz_set(out, a)

cdef inline cpickle(mpz_t a, PowComputer_ prime_pow):
    """
    Serialization into objects that Sage knows how to pickle.

    INPUT:

    - ``a`` the element to pickle.
    - ``prime_pow`` the PowComputer for the ring.

    OUTPUT:

    - an Integer storing ``a``.
    """
    cdef Integer pic = PY_NEW(Integer)
    mpz_set(pic.value, a)
    return pic

cdef inline int cunpickle(mpz_t out, x, PowComputer_ prime_pow) except -1:
    """
    Reconstruction from the output of meth:`cpickle`.

    INPUT:

    - ``out`` -- the ``mpz_t`` in which to store the result.
    - ``x`` -- the result of `meth`:cpickle.
    - ``prime_pow`` -- the PowComputer for the ring.
    """
    mpz_set(out, (<Integer?>x).value)

cdef inline long chash(mpz_t a, long ordp, long prec, PowComputer_ prime_pow) except -1:
    """
    Hashing.

    INPUT:

    - ``a`` -- an ``mpz_t`` storing the underlying element to hash.
    - ``ordp`` -- a long storing the valuation.
    - ``prec`` -- a long storing the precision.
    - ``prime_pow`` -- a PowComputer for the ring.
    """
    # This implementation is for backward compatibility and may be changed in the future
    cdef long n, d
    if ordp == 0:
        return mpz_pythonhash(a)
    elif ordp > 0:
        mpz_mul(holder.value, a, prime_pow.pow_mpz_t_tmp(ordp))
        return mpz_pythonhash(holder.value)
    else:
        n = mpz_pythonhash(a)
        d = mpz_pythonhash(prime_pow.pow_mpz_t_tmp(-ordp))
        if d == 1:
            return n
        n = n ^ d
        if n == -1:
            return -2
        return n

cdef clist(mpz_t a, long prec, bint pos, PowComputer_ prime_pow):
    """
    Returns a list of digits in the series expansion.

    This function is used in printing, and expresses ``a`` as a series
    in the standard uniformizer ``p``.

    INPUT:

    - ``a`` -- an ``mpz_t`` giving the underlying `p`-adic element.
    - ``prec`` -- a precision giving the number of digits desired.
    - ``pos`` -- if True then representatives in 0..(p-1) are used;
                 otherwise the range (-p/2..p/2) is used.
    - ``prime_pow`` -- a PowComputer for the ring.

    OUTPUT:

    - A list of p-adic digits `[a_0, a_1, \ldots]` so that
      `a = a_0 + a_1*p + \cdots` modulo `p^{prec}`.
    """
    cdef mpz_t tmp, halfp
    cdef bint neg
    cdef long curpower
    cdef Integer list_elt
    ans = PyList_New(0)
    mpz_set(holder.value, a)
    if pos:
        curpower = prec
        while mpz_sgn(holder.value) != 0 and curpower >= 0:
            list_elt = PY_NEW(Integer)
            mpz_mod(list_elt.value, holder.value, prime_pow.prime.value)
            mpz_sub(holder.value, holder.value, list_elt.value)
            mpz_divexact(holder.value, holder.value, prime_pow.prime.value)
            PyList_Append(ans, list_elt)
            curpower -= 1
    else:
        neg = False
        curpower = prec
        mpz_fdiv_q_2exp(holder2.value, prime_pow.prime.value, 1)
        while mpz_sgn(holder.value) != 0 and curpower > 0:
            curpower -= 1
            list_elt = PY_NEW(Integer)
            mpz_mod(list_elt.value, holder.value, prime_pow.prime.value)
            if mpz_cmp(list_elt.value, holder2.value) > 0:
                mpz_sub(list_elt.value, list_elt.value, prime_pow.prime.value)
                neg = True
            else:
                neg = False
            mpz_sub(holder.value, holder.value, list_elt.value)
            mpz_divexact(holder.value, holder.value, prime_pow.prime.value)
            if neg:
                if mpz_cmp(holder.value, prime_pow.pow_mpz_t_tmp(curpower)) >= 0:
                    mpz_sub(holder.value, holder.value, prime_pow.pow_mpz_t_tmp(curpower))
            PyList_Append(ans, list_elt)
    return ans

# The element is filled in for zero in the output of clist if necessary.
# It could be [] for some other linkages.
_list_zero = Integer(0)

cdef int cteichmuller(mpz_t out, mpz_t value, long prec, PowComputer_ prime_pow) except -1:
    """
    Teichmuller lifting.

    INPUT:

    - ``out`` -- an ``mpz_t`` which is set to a `p-1` root of unity
                 congruent to `value` mod `p`; or 0 if `a \equiv 0
                 \pmod{p}`.
    - ``value`` -- an ``mpz_t``, the element mod `p` to lift.
    - ``prec`` -- a long, the precision to which to lift.
    - ``prime_pow`` -- the Powcomputer of the ring.
    """
    if mpz_divisible_p(value, prime_pow.prime.value) != 0:
        mpz_set_ui(out, 0)
        return 0
    if prec <= 0:
        raise ValueError
    if mpz_sgn(value) < 0 or mpz_cmp(value, prime_pow.pow_mpz_t_tmp(prec)) >= 0:
        mpz_mod(out, value, prime_pow.pow_mpz_t_tmp(prec))
    else:
        mpz_set(out, value)
    # holder.value = 1 / Mod(1 - p, prime_pow.pow_mpz_t_tmp(prec))
    mpz_sub(holder.value, prime_pow.pow_mpz_t_tmp(prec), prime_pow.prime.value)
    mpz_add_ui(holder.value, holder.value, 1)
    mpz_invert(holder.value, holder.value, prime_pow.pow_mpz_t_tmp(prec))
    # Consider x as Mod(value, prime_pow.pow_mpz_t_tmp(prec))
    # holder2.value = x + holder.value*(x^p - x)
    mpz_powm(holder2.value, out, prime_pow.prime.value, prime_pow.pow_mpz_t_tmp(prec))
    mpz_sub(holder2.value, holder2.value, out)
    mpz_mul(holder2.value, holder2.value, holder.value)
    mpz_add(holder2.value, holder2.value, out)
    mpz_mod(holder2.value, holder2.value, prime_pow.pow_mpz_t_tmp(prec))
    # while x != holder2.value:
    #     x = holder2.value
    #     holder2.value = x + holder.value*(x^p - x)
    while mpz_cmp(out, holder2.value) != 0:
        mpz_set(out, holder2.value)
        mpz_powm(holder2.value, out, prime_pow.prime.value, prime_pow.pow_mpz_t_tmp(prec))
        mpz_sub(holder2.value, holder2.value, out)
        mpz_mul(holder2.value, holder2.value, holder.value)
        mpz_add(holder2.value, holder2.value, out)
        mpz_mod(holder2.value, holder2.value, prime_pow.pow_mpz_t_tmp(prec))

cdef int cconv(mpz_t out, x, long prec, long valshift, PowComputer_ prime_pow) except -2:
    """
    Conversion from other Sage types.

    INPUT:

    - ``out`` -- an ``mpz_t`` to store the output.

    - ``x`` -- a Sage element that can be converted to a `p`-adic element.

    - ``prec`` -- a long, giving the precision desired: absolute if
                  `valshift = 0`, relative if `valshift != 0`.

    - ``valshift`` -- the power of the uniformizer to divide by before
      storing the result in ``out``.

    - ``prime_pow`` -- a PowComputer for the ring.
    """
    return cconv_shared(out, x, prec, valshift, prime_pow)
<<<<<<< HEAD
    ###if isinstance(x, pari_gen):
    ###    x = x.sage()
    ###if isinstance(x, pAdicGenericElement) or sage.rings.finite_rings.integer_mod.is_IntegerMod(x):
    ###    x = x.lift()
    ###if isinstance(x, Integer):
    ###    if valshift > 0:
    ###        mpz_divexact(out, (<Integer>x).value, prime_pow.pow_mpz_t_tmp(valshift))
    ###        mpz_mod(out, out, prime_pow.pow_mpz_t_tmp(prec))
    ###    elif valshift < 0:
    ###        raise RuntimeError("Integer should not have negative valuation")
    ###    else:
    ###        mpz_mod(out, (<Integer>x).value, prime_pow.pow_mpz_t_tmp(prec))
    ###elif isinstance(x, Rational):
    ###    if valshift == 0:
    ###        mpz_invert(out, mpq_denref((<Rational>x).value), prime_pow.pow_mpz_t_tmp(prec))
    ###        mpz_mul(out, out, mpq_numref((<Rational>x).value))
    ###    elif valshift < 0:
    ###        mpz_divexact(out, mpq_denref((<Rational>x).value), prime_pow.pow_mpz_t_tmp(-valshift))
    ###        mpz_invert(out, out, prime_pow.pow_mpz_t_tmp(prec))
    ###        mpz_mul(out, out, mpq_numref((<Rational>x).value))
    ###    else:
    ###        mpz_invert(out, mpq_denref((<Rational>x).value), prime_pow.pow_mpz_t_tmp(prec))
    ###        mpz_divexact(holder.value, mpq_numref((<Rational>x).value), prime_pow.pow_mpz_t_tmp(valshift))
    ###        mpz_mul(out, out, holder.value)
    ###    mpz_mod(out, out, prime_pow.pow_mpz_t_tmp(prec))
    ###else:
    ###    raise NotImplementedError("No conversion defined")
=======
>>>>>>> 9fecbdd4

cdef inline long cconv_mpq_t(mpz_t out, mpq_t x, long prec, bint absolute, PowComputer_ prime_pow) except? -10000:
    """
    A fast pathway for conversion of rationals that doesn't require
    precomputation of the valuation.

    INPUT:

    - ``out`` -- an ``mpz_t`` to store the output.
    - ``x`` -- an ``mpq_t`` giving the integer to be converted.
    - ``prec`` -- a long, giving the precision desired: absolute or
      relative depending on the ``absolute`` input.
    - ``absolute`` -- if False then extracts the valuation and returns
                      it, storing the unit in ``out``; if True then
                      just reduces ``x`` modulo the precision.
    - ``prime_pow`` -- a PowComputer for the ring.

    OUTPUT:

    - If ``absolute`` is False then returns the valuation that was
      extracted (``maxordp`` when `x = 0`).
    """
    return cconv_mpq_t_shared(out, x, prec, absolute, prime_pow)

cdef inline int cconv_mpq_t_out(mpq_t out, mpz_t x, long valshift, long prec, PowComputer_ prime_pow) except -1:
    """
    Converts the underlying `p`-adic element into a rational

    - ``out`` -- gives a rational approximating the input.  Currently uses rational reconstruction but
                 may change in the future to use a more naive method
    - ``x`` -- an ``mpz_t`` giving the underlying `p`-adic element
    - ``valshift`` -- a long giving the power of `p` to shift `x` by
    -` ``prec`` -- a long, the precision of ``x``, used in rational reconstruction
    - ``prime_pow`` -- a PowComputer for the ring
    """
    return cconv_mpq_t_out_shared(out, x, valshift, prec, prime_pow)

cdef inline long cconv_mpz_t(mpz_t out, mpz_t x, long prec, bint absolute, PowComputer_ prime_pow) except -2:
    """
    A fast pathway for conversion of integers that doesn't require
    precomputation of the valuation.

    INPUT:

    - ``out`` -- an ``mpz_t`` to store the output.
    - ``x`` -- an ``mpz_t`` giving the integer to be converted.
    - ``prec`` -- a long, giving the precision desired: absolute or
                  relative depending on the ``absolute`` input.
    - ``absolute`` -- if False then extracts the valuation and returns
                      it, storing the unit in ``out``; if True then
                      just reduces ``x`` modulo the precision.
    - ``prime_pow`` -- a PowComputer for the ring.

    OUTPUT:

    - If ``absolute`` is False then returns the valuation that was
      extracted (``maxordp`` when `x = 0`).
    """
    return cconv_mpz_t_shared(out, x, prec, absolute, prime_pow)

cdef inline int cconv_mpz_t_out(mpz_t out, mpz_t x, long valshift, long prec, PowComputer_ prime_pow) except -1:
    """
    Converts the underlying `p`-adic element into an integer if
    possible.

    - ``out`` -- stores the resulting integer as an integer between 0
      and `p^{prec + valshift}`.
    - ``x`` -- an ``mpz_t`` giving the underlying `p`-adic element.
    - ``valshift`` -- a long giving the power of `p` to shift `x` by.
    -` ``prec`` -- a long, the precision of ``x``: currently not used.
    - ``prime_pow`` -- a PowComputer for the ring.
    """
    return cconv_mpz_t_out_shared(out, x, valshift, prec, prime_pow)<|MERGE_RESOLUTION|>--- conflicted
+++ resolved
@@ -602,36 +602,6 @@
     - ``prime_pow`` -- a PowComputer for the ring.
     """
     return cconv_shared(out, x, prec, valshift, prime_pow)
-<<<<<<< HEAD
-    ###if isinstance(x, pari_gen):
-    ###    x = x.sage()
-    ###if isinstance(x, pAdicGenericElement) or sage.rings.finite_rings.integer_mod.is_IntegerMod(x):
-    ###    x = x.lift()
-    ###if isinstance(x, Integer):
-    ###    if valshift > 0:
-    ###        mpz_divexact(out, (<Integer>x).value, prime_pow.pow_mpz_t_tmp(valshift))
-    ###        mpz_mod(out, out, prime_pow.pow_mpz_t_tmp(prec))
-    ###    elif valshift < 0:
-    ###        raise RuntimeError("Integer should not have negative valuation")
-    ###    else:
-    ###        mpz_mod(out, (<Integer>x).value, prime_pow.pow_mpz_t_tmp(prec))
-    ###elif isinstance(x, Rational):
-    ###    if valshift == 0:
-    ###        mpz_invert(out, mpq_denref((<Rational>x).value), prime_pow.pow_mpz_t_tmp(prec))
-    ###        mpz_mul(out, out, mpq_numref((<Rational>x).value))
-    ###    elif valshift < 0:
-    ###        mpz_divexact(out, mpq_denref((<Rational>x).value), prime_pow.pow_mpz_t_tmp(-valshift))
-    ###        mpz_invert(out, out, prime_pow.pow_mpz_t_tmp(prec))
-    ###        mpz_mul(out, out, mpq_numref((<Rational>x).value))
-    ###    else:
-    ###        mpz_invert(out, mpq_denref((<Rational>x).value), prime_pow.pow_mpz_t_tmp(prec))
-    ###        mpz_divexact(holder.value, mpq_numref((<Rational>x).value), prime_pow.pow_mpz_t_tmp(valshift))
-    ###        mpz_mul(out, out, holder.value)
-    ###    mpz_mod(out, out, prime_pow.pow_mpz_t_tmp(prec))
-    ###else:
-    ###    raise NotImplementedError("No conversion defined")
-=======
->>>>>>> 9fecbdd4
 
 cdef inline long cconv_mpq_t(mpz_t out, mpq_t x, long prec, bint absolute, PowComputer_ prime_pow) except? -10000:
     """
