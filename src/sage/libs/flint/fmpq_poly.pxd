--- conflicted
+++ resolved
@@ -1,25 +1,3 @@
-<<<<<<< HEAD
-###############################################################################
-#          Copyright (C) 2010 Sebastian Pancratz <sfp@pancratz.org>           #
-#                                                                             #
-#     Distributed under the terms of the GNU General Public License (GPL)     #
-#                                                                             #
-#                        http://www.gnu.org/licenses/                         #
-###############################################################################
-from sage.libs.flint.fmpz_poly cimport *
-from sage.libs.flint.fmpz cimport *
-
-cdef extern from "gmp.h":
-    ctypedef void * mpz_t
-    ctypedef void * mpq_t
-
-cdef extern from "flint/fmpq.h":
-    ctypedef void * fmpq_t
-    void fmpq_init(fmpq_t)
-    void fmpq_clear(fmpq_t)
-    void fmpq_get_mpq(mpq_t, fmpq_t)
-    void fmpq_set_mpq(fmpq_t, mpq_t)
-=======
 #*****************************************************************************
 #          Copyright (C) 2010 Sebastian Pancratz <sfp@pancratz.org>
 #
@@ -33,7 +11,6 @@
 from sage.libs.gmp.types cimport mpz_t, mpq_t
 from sage.libs.flint.types cimport *
 from sage.libs.flint.fmpz_vec cimport _fmpz_vec_max_limbs
->>>>>>> 698579c2
 
 cdef extern from "flint/fmpq_poly.h":
     # Memory management
