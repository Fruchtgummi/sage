"""
Declarations for FLINT types
"""

#*****************************************************************************
#       Copyright (C) 2014 Jeroen Demeyer
#
# This program is free software: you can redistribute it and/or modify
# it under the terms of the GNU General Public License as published by
# the Free Software Foundation, either version 2 of the License, or
# (at your option) any later version.
#                  http://www.gnu.org/licenses/
#*****************************************************************************

from sage.libs.gmp.types cimport *

cdef extern from "flint/flint.h":
    ctypedef mp_limb_t ulong
    ctypedef mp_limb_signed_t slong

cdef extern from "flint/fmpq.h":
    ctypedef struct fmpq:
        pass

    ctypedef fmpq fmpq_t[1]

cdef extern from "flint/fmpz.h":
    ctypedef slong fmpz
    ctypedef fmpz fmpz_t[1]

    ctypedef struct fmpz_preinvn_struct:
        mp_ptr dinv
        long n
        mp_bitcnt_t norm

    ctypedef fmpz_preinvn_struct[1] fmpz_preinvn_t

cdef extern from "flint/fmpq_poly.h":
    ctypedef struct fmpq_poly_struct:
        pass

    ctypedef fmpq_poly_struct fmpq_poly_t[1]

cdef extern from "flint/fmpz_mat.h":
    ctypedef struct fmpz_mat_struct:
        pass

    ctypedef fmpz_mat_struct fmpz_mat_t[1]

cdef extern from "flint/fmpz_poly.h":
    ctypedef struct fmpz_poly_struct:
<<<<<<< HEAD
        fmpz *coeffs
=======
        fmpz* coeffs
        long alloc
        long length
>>>>>>> 5ba4124a

    ctypedef fmpz_poly_struct fmpz_poly_t[1]

cdef extern from "flint/nmod_poly.h":
    ctypedef struct nmod_t:
        mp_limb_t n
        mp_limb_t ninv
        mp_bitcnt_t norm

    ctypedef struct nmod_poly_struct:
        mp_limb_t *coeffs
        long alloc
        long length
        nmod_t mod

    ctypedef nmod_poly_struct nmod_poly_t[1]

    ctypedef struct nmod_poly_factor_struct:
        nmod_poly_t p
        long *exp
        long num
        long alloc

    ctypedef nmod_poly_factor_struct nmod_poly_factor_t[1]

cdef extern from "flint/ulong_extras.h":
    ctypedef struct n_factor_t:
        int num
        unsigned long exp[15]
        unsigned long p[15]<|MERGE_RESOLUTION|>--- conflicted
+++ resolved
@@ -49,13 +49,9 @@
 
 cdef extern from "flint/fmpz_poly.h":
     ctypedef struct fmpz_poly_struct:
-<<<<<<< HEAD
-        fmpz *coeffs
-=======
         fmpz* coeffs
         long alloc
         long length
->>>>>>> 5ba4124a
 
     ctypedef fmpz_poly_struct fmpz_poly_t[1]
 
