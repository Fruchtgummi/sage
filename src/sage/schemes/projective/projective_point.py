r"""
Points on projective varieties

Scheme morphism for points on projective varieties



AUTHORS:

- David Kohel, William Stein

- William Stein (2006-02-11): fixed bug where P(0,0,0) was allowed as
  a projective point.

- Volker Braun (2011-08-08): Renamed classes, more documentation, misc
  cleanups.

- Ben Hutz (June 2012) added support for projective ring;
  (March 2013) iteration functionality and new directory structure
  for affine/projective, height functionality
"""

#*****************************************************************************
#       Copyright (C) 2011 Volker Braun <vbraun.name@gmail.com>
#       Copyright (C) 2006 David Kohel <kohel@maths.usyd.edu.au>
#       Copyright (C) 2006 William Stein <wstein@gmail.com>
#
# This program is free software: you can redistribute it and/or modify
# it under the terms of the GNU General Public License as published by
# the Free Software Foundation, either version 2 of the License, or
# (at your option) any later version.
#                  http://www.gnu.org/licenses/
#*****************************************************************************
from __future__ import print_function

from sage.categories.integral_domains import IntegralDomains
from sage.categories.number_fields import NumberFields
_NumberFields = NumberFields()
from sage.rings.integer_ring import ZZ
from sage.rings.fraction_field import FractionField
from sage.rings.morphism import RingHomomorphism_im_gens
from sage.rings.number_field.order import is_NumberFieldOrder
from sage.rings.number_field.number_field_ideal import NumberFieldFractionalIdeal
from sage.rings.padics.all import Qp
from sage.rings.qqbar import QQbar, number_field_elements_from_algebraics
from sage.rings.quotient_ring import QuotientRing_generic
from sage.rings.rational_field import QQ
from sage.rings.real_double import RDF
from sage.rings.real_mpfr import RealField,is_RealField
from sage.arith.all import gcd, lcm, is_prime, binomial
from sage.functions.other import ceil

from copy import copy
from sage.schemes.generic.morphism import (SchemeMorphism,
                                           is_SchemeMorphism,
                                           SchemeMorphism_point)
from sage.structure.element import AdditiveGroupElement
from sage.structure.sequence import Sequence
from sage.structure.richcmp import rich_to_bool, richcmp, op_EQ, op_NE

#*******************************************************************
# Projective varieties
#*******************************************************************
class SchemeMorphism_point_projective_ring(SchemeMorphism_point):
    """
    A rational point of projective space over a ring.

    INPUT:

    -  ``X`` -- a homset of a subscheme of an ambient projective space over a field `K`.

    - ``v`` -- a list or tuple of coordinates in `K`.

    - ``check`` -- boolean (optional, default:``True``). Whether to check the input for consistency.

    EXAMPLES::

        sage: P = ProjectiveSpace(2, ZZ)
        sage: P(2,3,4)
        (2 : 3 : 4)

    """

    def __init__(self, X, v, check=True):
        """
        The Python constructor.

        EXAMPLES::

            sage: P = ProjectiveSpace(2, QQ)
            sage: P(2, 3/5, 4)
            (1/2 : 3/20 : 1)

        ::

            sage: P = ProjectiveSpace(1, ZZ)
            sage: P([0, 1])
            (0 : 1)

        ::

            sage: P = ProjectiveSpace(1, ZZ)
            sage: P([0, 0, 1])
            Traceback (most recent call last):
            ...
            TypeError: v (=[0, 0, 1]) must have 2 components

        ::

            sage: P = ProjectiveSpace(3, QQ)
            sage: P(0,0,0,0)
            Traceback (most recent call last):
            ...
            ValueError: [0, 0, 0, 0] does not define a valid point since all entries are 0

        It is possible to avoid the possibly time-consuming checks, but be careful!! ::

            sage: P = ProjectiveSpace(3, QQ)
            sage: P.point([0,0,0,0], check=False)
            (0 : 0 : 0 : 0)

        ::

            sage: P.<x, y, z> = ProjectiveSpace(2, ZZ)
            sage: X = P.subscheme([x^2-y*z])
            sage: X([2, 2, 2])
            (2 : 2 : 2)

        ::

            sage: R.<t> = PolynomialRing(ZZ)
            sage: P = ProjectiveSpace(1, R.quo(t^2+1))
            sage: P([2*t, 1])
            (2*tbar : 1)

        ::

            sage: P = ProjectiveSpace(ZZ,1)
            sage: P.point(Infinity)
            (1 : 0)
            sage: P(infinity)
            (1 : 0)

        ::

            sage: P = ProjectiveSpace(ZZ,2)
            sage: P(Infinity)
            Traceback (most recent call last):
            ...
            ValueError: +Infinity not well defined in dimension > 1
            sage: P.point(infinity)
            Traceback (most recent call last):
            ...
            ValueError: +Infinity not well defined in dimension > 1
        """
        SchemeMorphism.__init__(self, X)
        if check:
            from sage.schemes.elliptic_curves.ell_point import EllipticCurvePoint_field
            d = X.codomain().ambient_space().ngens()

            if is_SchemeMorphism(v) or isinstance(v, EllipticCurvePoint_field):
                v = list(v)

            if not isinstance(v,(list,tuple)):
                raise TypeError("argument v (= %s) must be a scheme point, list, or tuple"%str(v))
            if len(v) != d and len(v) != d-1:
                raise TypeError("v (=%s) must have %s components"%(v, d))

            R = X.value_ring()
            v = Sequence(v, R)
            if len(v) == d-1:     # very common special case
                v.append(R(1))

            n = len(v)
            all_zero = True
            for i in range(n):
                last = n-1-i
                if v[last]:
                    all_zero = False
                    break
            if all_zero:
                raise ValueError("%s does not define a valid point since all entries are 0"%repr(v))

            X.extended_codomain()._check_satisfies_equations(v)

        self._coords = tuple(v)

    def _richcmp_(self, right, op):
        """
        Tests the projective equality of two points.

        INPUT:

        - ``right`` -- a point on projective space.

        OUTPUT:

        - Boolean

        Examples::

            sage: PS = ProjectiveSpace(ZZ, 1, 'x')
            sage: P = PS([1, 2])
            sage: Q = PS([2, 4])
            sage: P == Q
            True

        ::

            sage: PS = ProjectiveSpace(ZZ, 1, 'x')
            sage: P = PS([1, 2])
            sage: Q = PS([1, 0])
            sage: P == Q
            False

        ::

            sage: PS = ProjectiveSpace(Zp(5), 1, 'x')
            sage: P = PS([0, 1])
            sage: P == PS(0)
            True

        ::

            sage: R.<t> = PolynomialRing(QQ)
            sage: PS = ProjectiveSpace(R, 1, 'x')
            sage: P = PS([t, 1+t^2])
            sage: Q = PS([t^2, t+t^3])
            sage: P == Q
            True

        ::

            sage: PS = ProjectiveSpace(ZZ, 2, 'x')
            sage: P = PS([0, 1, 2])
            sage: P == PS([0, 0])
            False

        ::

            sage: PS = ProjectiveSpace(ZZ, 1, 'x')
            sage: P = PS([2, 1])
            sage: PS2 = ProjectiveSpace(Zp(7), 1, 'x')
            sage: Q = PS2([2, 1])
            sage: P == Q
            False

        ::

            sage: PS = ProjectiveSpace(ZZ.quo(6), 2, 'x')
            sage: P = PS([2, 4, 1])
            sage: Q = PS([0, 1, 3])
            sage: P == Q
            False

        Check that :trac:`17433` is fixed::

            sage: P.<x,y> = ProjectiveSpace(Zmod(10), 1)
            sage: p1 = P(1/3, 1)
            sage: p2 = P.point([1, 3], False)
            sage: p1 == p2
            True

        ::

            sage: R.<z> = PolynomialRing(QQ)
            sage: K.<t> = NumberField(z^2+5)
            sage: OK = K.ring_of_integers()
            sage: t = OK.gen(1)
            sage: PS.<x,y> = ProjectiveSpace(OK,1)
            sage: P = PS(2, 1+t)
            sage: Q = PS(1-t, 3)
            sage: P == Q
            True

        Check that :trac:`17429` is fixed::

            sage: R.<x> = PolynomialRing(QQ)
            sage: r = (x^2-x-3).polynomial(x).roots(ComplexIntervalField(), multiplicities=False)
            sage: P.<x,y> = ProjectiveSpace(ComplexIntervalField(), 1)
            sage: P1 = P(r[0], 1)
            sage: H = End(P)
            sage: f = H([x^2-3*y^2, y^2])
            sage: Q1 = f(P1)
            sage: Q1 == P1
            False

        For inequality::

            sage: PS = ProjectiveSpace(ZZ, 1, 'x')
            sage: P = PS([1, 2])
            sage: Q = PS([2, 4])
            sage: P != Q
            False

        ::

            sage: PS = ProjectiveSpace(ZZ, 1, 'x')
            sage: P = PS([1, 2])
            sage: Q = PS([1, 0])
            sage: P != Q
            True

        ::

            sage: PS = ProjectiveSpace(Zp(5), 1, 'x')
            sage: P = PS([0, 1])
            sage: P != PS(0)
            False

        ::

            sage: R.<t> = PolynomialRing(QQ)
            sage: PS = ProjectiveSpace(R, 1, 'x')
            sage: P = PS([t, 1+t^2])
            sage: Q = PS([t^2, t+t^3])
            sage: P != Q
            False

        ::

            sage: PS = ProjectiveSpace(ZZ, 2, 'x')
            sage: P = PS([0, 1, 2])
            sage: P != PS([0, 0])
            True

        ::

            sage: PS = ProjectiveSpace(ZZ, 1, 'x')
            sage: P = PS([2, 1])
            sage: PS2 = ProjectiveSpace(Zp(7), 1, 'x')
            sage: Q = PS2([2, 1])
            sage: P != Q
            True

        ::

            sage: PS = ProjectiveSpace(ZZ.quo(6), 2, 'x')
            sage: P = PS([2, 4, 1])
            sage: Q = PS([0, 1, 3])
            sage: P != Q
            True
        """
        if not isinstance(right, SchemeMorphism_point):
            try:
                right = self.codomain()(right)
            except TypeError:
                return NotImplemented
        if self.codomain() != right.codomain():
            return op == op_NE

        n = len(self._coords)
        if op in [op_EQ, op_NE]:
            b = all(self[i] * right[j] == self[j] * right[i]
                    for i in range(n) for j in range(i + 1, n))
            return b == (op == op_EQ)
        return richcmp(self._coords, right._coords, op)

    def __hash__(self):
        """
        Computes the hash value of this point.

        If the base ring has a fraction field, normalize the point in
        the fraction field and then hash so that equal points have
        equal hash values. If the base ring is not an integral domain,
        return the hash of the parent.

        OUTPUT: Integer.

        EXAMPLES::

            sage: P.<x,y> = ProjectiveSpace(ZZ, 1)
            sage: hash(P([1, 1]))
            1300952125                      # 32-bit
            3713081631935493181             # 64-bit
            sage: hash(P.point([2, 2], False))
            1300952125                      # 32-bit
            3713081631935493181             # 64-bit

        ::

            sage: R.<x> = PolynomialRing(QQ)
            sage: K.<w> = NumberField(x^2 + 3)
            sage: O = K.maximal_order()
            sage: P.<x,y> = ProjectiveSpace(O, 1)
            sage: hash(P([1+w, 2]))
            -1562365407                    # 32-bit
            1251212645657227809            # 64-bit
            sage: hash(P([2, 1-w]))
            -1562365407                    # 32-bit
            1251212645657227809            # 64-bit

        ::

            sage: P.<x,y> = ProjectiveSpace(Zmod(10), 1)
            sage: hash(P([2, 5]))
            -479010389                     # 32-bit
            4677413289753502123            # 64-bit
        """
        R = self.codomain().base_ring()
        #if there is a fraction field normalize the point so that
        #equal points have equal hash values
        if R in IntegralDomains():
            P = self.change_ring(FractionField(R))
            P.normalize_coordinates()
            return hash(tuple(P))
        #if there is no good way to normalize return
        #a constant value
        return hash(self.codomain())

    def scale_by(self,t):
        """
        Scale the coordinates of the point by ``t``.

        A ``TypeError`` occurs if the point is not in the
        base_ring of the codomain after scaling.

        INPUT:

        - ``t`` -- a ring element.

        OUTPUT: None.

        EXAMPLES::

            sage: R.<t> = PolynomialRing(QQ)
            sage: P = ProjectiveSpace(R, 2, 'x')
            sage: p = P([3/5*t^3, 6*t, t])
            sage: p.scale_by(1/t); p
            (3/5*t^2 : 6 : 1)

        ::

            sage: R.<t> = PolynomialRing(QQ)
            sage: S = R.quo(R.ideal(t^3))
            sage: P.<x,y,z> = ProjectiveSpace(S, 2)
            sage: Q = P(t, 1, 1)
            sage: Q.scale_by(t);Q
            (tbar^2 : tbar : tbar)

        ::

            sage: P.<x,y,z> = ProjectiveSpace(ZZ,2)
            sage: Q = P(2, 2, 2)
            sage: Q.scale_by(1/2);Q
            (1 : 1 : 1)
        """
        if t == 0:  #what if R(t) == 0 ?
            raise ValueError("Cannot scale by 0")
        R = self.codomain().base_ring()
        if isinstance(R, QuotientRing_generic):
            for i in range(self.codomain().ambient_space().dimension_relative()+1):
                new_coords = [R(u.lift()*t) for u in self]
        else:
            for i in range(self.codomain().ambient_space().dimension_relative()+1):
                new_coords = [R(u*t) for u in self]
        self._coords = tuple(new_coords)

    def normalize_coordinates(self):
        """
        Removes the gcd from the coordinates of this point (including `-1`).

        .. WARNING:: The gcd will depend on the base ring.

        OUTPUT: None.

        EXAMPLES::

            sage: P = ProjectiveSpace(ZZ,2,'x')
            sage: p = P([-5, -15, -20])
            sage: p.normalize_coordinates(); p
            (1 : 3 : 4)

        ::

            sage: P = ProjectiveSpace(Zp(7),2,'x')
            sage: p = P([-5, -15, -2])
            sage: p.normalize_coordinates(); p
            (5 + O(7^20) : 1 + 2*7 + O(7^20) : 2 + O(7^20))

        ::

            sage: R.<t> = PolynomialRing(QQ)
            sage: P = ProjectiveSpace(R,2,'x')
            sage: p = P([3/5*t^3, 6*t, t])
            sage: p.normalize_coordinates(); p
            (3/5*t^2 : 6 : 1)

        ::

            sage: P.<x,y> = ProjectiveSpace(Zmod(20),1)
            sage: Q = P(3, 6)
            sage: Q.normalize_coordinates()
            sage: Q
            (1 : 2)

        Since the base ring is a polynomial ring over a field, only the
        gcd `c` is removed. ::

            sage: R.<c> = PolynomialRing(QQ)
            sage: P = ProjectiveSpace(R,1)
            sage: Q = P(2*c, 4*c)
            sage: Q.normalize_coordinates();Q
            (2 : 4)

        A polynomial ring over a ring gives the more intuitive result. ::

            sage: R.<c> = PolynomialRing(ZZ)
            sage: P = ProjectiveSpace(R,1)
            sage: Q = P(2*c, 4*c)
            sage: Q.normalize_coordinates();Q
            (1 : 2)

        ::

            sage: R.<t> = PolynomialRing(QQ,1)
            sage: S = R.quotient_ring(R.ideal(t^3))
            sage: P.<x,y> = ProjectiveSpace(S,1)
            sage: Q = P(t, t^2)
            sage: Q.normalize_coordinates()
            sage: Q
            (1 : tbar)
        """
        R = self.codomain().base_ring()
        if isinstance(R,(QuotientRing_generic)):
            GCD = gcd(self[0].lift(),self[1].lift())
            index = 2
            if self[0].lift() > 0 or self[1].lift() > 0:
                neg = 1
            else:
                neg = -1
            while GCD != 1 and index < len(self._coords):
                if self[index].lift() > 0:
                    neg = 1
                GCD = gcd(GCD,self[index].lift())
                index += 1
        else:
            GCD = R(gcd(self[0], self[1]))
            index = 2
            if self[0] > 0 or self[1] > 0:
                neg = R(1)
            else:
                neg = R(-1)
            while GCD != 1 and index < len(self._coords):
                if self[index] > 0:
                    neg = R(1)
                GCD = R(gcd(GCD,self[index]))
                index += 1
        if GCD != 1:
            self.scale_by(neg/GCD)
        elif neg == -1:
            self.scale_by(neg)

    def dehomogenize(self,n):
        r"""
        Dehomogenizes at the nth coordinate.

        INPUT:

        - ``n`` -- non-negative integer.

        OUTPUT:

        - :class:`SchemeMorphism_point_affine`.

        EXAMPLES::

            sage: P.<x,y,z> = ProjectiveSpace(QQ,2)
            sage: X = P.subscheme(x^2-y^2);
            sage: Q = X(23, 23, 46)
            sage: Q.dehomogenize(2)
            (1/2, 1/2)

        ::

            sage: R.<t> = PolynomialRing(QQ)
            sage: S = R.quo(R.ideal(t^3))
            sage: P.<x,y,z> = ProjectiveSpace(S,2)
            sage: Q = P(t, 1, 1)
            sage: Q.dehomogenize(1)
            (tbar, 1)

        ::

            sage: P.<x,y,z> = ProjectiveSpace(GF(5),2)
            sage: Q = P(1, 3, 1)
            sage: Q.dehomogenize(0)
            (3, 1)

        ::

            sage: P.<x,y,z>=  ProjectiveSpace(GF(5),2)
            sage: Q = P(1, 3, 0)
            sage: Q.dehomogenize(2)
            Traceback (most recent call last):
            ...
            ValueError: can't dehomogenize at 0 coordinate
        """
        if self[n] == 0:
            raise ValueError("can't dehomogenize at 0 coordinate")
        PS = self.codomain()
        A = PS.affine_patch(n)
        Q = []
        for i in range(0,PS.ambient_space().dimension_relative()+1):
            if i !=n:
                Q.append(self[i]/self[n])
        return(A.point(Q))

    def nth_iterate(self, f, n, **kwds):
        r"""
        Return the ``n``-th iterate of this point for the map ``f``.

        If ``normalize==True``, then the coordinates are automatically
        normalized. If ``check==True``, then the initialization checks
        are performed on the new point.

        INPUT:

        - ``f`` -- a SchmemMorphism_polynomial with the points in its domain.

        - ``n`` -- a positive integer.

        kwds:

        - ``check`` -- Boolean (optional - default: ``True``).

        - ``normalize`` -- Boolean (optional Default: ``False``).

        OUTPUT:

        - A point in the domain of ``f``.`

        EXAMPLES::

            sage: P.<x,y> = ProjectiveSpace(ZZ, 1)
            sage: f = DynamicalSystem_projective([x^2+y^2, 2*y^2], domain=P)
            sage: P(1, 1).nth_iterate(f, 4)
            doctest:warning
            ...
            (32768 : 32768)
        """
        from sage.misc.superseded import deprecation
        deprecation(23479, "use f.nth_iterate(P, n, **kwds) instead")
        n = ZZ(n)
        if n < 0:
            raise TypeError("must be a forward orbit")
        return self.orbit(f, [n,n+1], **kwds)[0]

    def orbit(self, f, N, **kwds):
        r"""
        Returns the orbit of this point by the map ``f``.

        If ``N`` is an integer it returns `[P,self(P),\ldots,self^N(P)]`.
        If ``N`` is a list or tuple `N=[m,k]` it returns `[self^m(P),\ldots,self^k(P)`].
        Automatically normalize the points if ``normalize=True``. Perform the checks on point initialization if
        ``check=True``

        INPUT:

        - ``f`` -- a :class:`SchemeMorphism_polynomial` with this point in the domain of ``f``.

        - ``N`` -- a non-negative integer or list or tuple of two non-negative integers.

        kwds:

        - ``check`` -- boolean (optional - default: ``True``).

        - ``normalize`` -- boolean (optional - default: ``False``).


        OUTPUT:

        - a list of points in the domain of ``f``.

        EXAMPLES::

            sage: P.<x,y,z> = ProjectiveSpace(ZZ,2)
            sage: f = DynamicalSystem_projective([x^2+y^2, y^2-z^2, 2*z^2], domain=P)
            sage: P(1, 2, 1).orbit(f, 3)
            doctest:warning
            ...
            [(1 : 2 : 1), (5 : 3 : 2), (34 : 5 : 8), (1181 : -39 : 128)]
        """
        from sage.misc.superseded import deprecation
        deprecation(23479, "use f.orbit(P, N, **kwds) instead")
        if not f.is_endomorphism():
            raise TypeError("map must be an endomorphism for iteration")
        if not isinstance(N,(list,tuple)):
            N = [0,N]
        N[0] = ZZ(N[0])
        N[1] = ZZ(N[1])
        if N[0] < 0 or N[1] < 0:
            raise TypeError("orbit bounds must be non-negative")
        if N[0] > N[1]:
            return([])

        Q = self
        check = kwds.pop("check",True)
        normalize = kwds.pop("normalize",False)

        if normalize:
            Q.normalize_coordinates()
        for i in range(1, N[0]+1):
            Q = f(Q, check)
            if normalize:
                Q.normalize_coordinates()
        Orb = [Q]
        for i in range(N[0]+1, N[1]+1):
            Q = f(Q, check)
            if normalize:
                Q.normalize_coordinates()
            Orb.append(Q)
        return(Orb)

    def green_function(self, G, v, **kwds):
        r"""
        Evaluates the local Green's function with respect to the morphism ``G``
        at the place ``v`` for this point with ``N`` terms of the
        series or to within a given error bound.

        Must be over a number field or order of a number field.
        Note that this is the absolute local Green's function
        so is scaled by the degree of the base field.

        Use ``v=0`` for the archimedean place over `\QQ` or field embedding. Non-archimedean
        places are prime ideals for number fields or primes over `\QQ`.

        ALGORITHM:

        See Exercise 5.29 and Figure 5.6 of [Sil2007]_.

        INPUT:

        - ``G`` - a projective morphism whose local Green's function we are computing.

        - ``v`` - non-negative integer. a place, use v=0 for the archimedean place.

        kwds:

        - ``N`` - positive integer. number of terms of the series to use, default: 10.

        - ``prec`` - positive integer, float point or p-adic precision, default: 100.

        - ``error_bound`` - a positive real number.

        OUTPUT:

        - a real number.

        EXAMPLES::

            sage: P.<x,y> = ProjectiveSpace(QQ,1)
            sage: H = Hom(P,P)
            sage: f = H([x^2+y^2, x*y]);
            sage: Q = P(5, 1)
            sage: Q.green_function(f, 0, N=200, prec=200)
            doctest:warning
            ...
            1.6460930160038721802875250367738355497198064992657997569827
        """
        from sage.misc.superseded import deprecation
        deprecation(23479, "use G.green_function(P, N, **kwds) instead")
        N = kwds.get('N', 10)                     #Get number of iterates (if entered)
        err = kwds.get('error_bound', None)         #Get error bound (if entered)
        prec = kwds.get('prec', 100)                #Get precision (if entered)
        R = RealField(prec)
        localht = R(0)
        BR = FractionField(self.codomain().base_ring())
        GBR = G.change_ring(BR) #so the heights work

        if not BR in NumberFields():
            raise NotImplementedError("must be over a number field or a number field order")
        if not BR.is_absolute():
            raise TypeError("must be an absolute field")

        #For QQ the 'flip-trick' works better over RR or Qp
        if isinstance(v, (NumberFieldFractionalIdeal, RingHomomorphism_im_gens)):
            K = BR
        elif is_prime(v):
            K = Qp(v, prec)
        elif v == 0:
            K = R
            v = BR.places(prec=prec)[0]
        else:
            raise ValueError("invalid valuation (=%s) entered"%v)

        #Coerce all polynomials in F into polynomials with coefficients in K
        F = G.change_ring(K, check = False)
        d = F.degree()
        dim = F.codomain().ambient_space().dimension_relative()
        P = self.change_ring(K, check = False)

        if err is not None:
            err = R(err)
            if not err>0:
                raise ValueError("error bound (=%s) must be positive"%err)
            if not G.is_endomorphism():
                raise NotImplementedError("error bounds only for endomorphisms")

            #if doing error estimates, compute needed number of iterates
            D = (dim + 1) * (d - 1) + 1
            #compute upper bound
            if isinstance(v, RingHomomorphism_im_gens): #archimedean
                vindex = BR.places(prec=prec).index(v)
                U = GBR.local_height_arch(vindex, prec=prec) + R(binomial(dim + d, d)).log()
            else: #non-archimedean
                U = GBR.local_height(v, prec=prec)

            #compute lower bound - from explicit polynomials of Nullstellensatz
            CR = GBR.codomain().ambient_space().coordinate_ring() #.lift() only works over fields
            I = CR.ideal(GBR.defining_polynomials())
            maxh = 0
            Res = 1
            for k in range(dim + 1):
                CoeffPolys = (CR.gen(k) ** D).lift(I)
                h = 1
                for poly in CoeffPolys:
                    if poly != 0:
                        for c in poly.coefficients():
                            Res = lcm(Res, c.denominator())
                for poly in CoeffPolys:
                    if poly != 0:
                        if isinstance(v, RingHomomorphism_im_gens): #archimedean
                            if BR == QQ:
                                h = max([(Res*c).local_height_arch(prec=prec) for c in poly.coefficients()])
                            else:
                                h = max([(Res*c).local_height_arch(vindex, prec=prec) for c in poly.coefficients()])
                        else: #non-archimedean
                            h = max([c.local_height(v, prec=prec) for c in poly.coefficients()])
                        if h > maxh:
                            maxh=h
            if maxh == 0:
                maxh = 1  #avoid division by 0
            if isinstance(v, RingHomomorphism_im_gens): #archimedean
                L = R(Res / ((dim + 1) * binomial(dim + D - d, D - d) * maxh)).log().abs()
            else: #non-archimedean
                L = R(Res / maxh).log().abs()
            C = max([U, L])
            if C != 0:
                N = R(C/(err*(d-1))).log(d).abs().ceil()
            else: #we just need log||P||_v
                N=1

        #START GREEN FUNCTION CALCULATION
        if isinstance(v, RingHomomorphism_im_gens):  #embedding for archimedean local height
            for i in range(N+1):
                Pv = [ (v(t).abs()) for t in P ]
                m = -1
                #compute the maximum absolute value of entries of a, and where it occurs
                for n in range(dim + 1):
                    if Pv[n] > m:
                        j = n
                        m = Pv[n]
                # add to sum for the Green's function
                localht += ((1/R(d))**R(i)) * (R(m).log())
                #get the next iterate
                if i < N:
                    P.scale_by(1/P[j])
                    P = F(P, False)
            return (1/BR.absolute_degree()) * localht

        #else - prime or prime ideal for non-archimedean
        for i in range(N + 1):
            if BR == QQ:
                Pv = [ R(K(t).abs()) for t in P ]
            else:
                Pv = [ R(t.abs_non_arch(v)) for t in P ]
            m = -1
            #compute the maximum absolute value of entries of a, and where it occurs
            for n in range(dim + 1):
                if Pv[n] > m:
                    j = n
                    m = Pv[n]
            # add to sum for the Green's function
            localht += ((1/R(d))**R(i)) * (R(m).log())
            #get the next iterate
            if i < N:
                P.scale_by(1/P[j])
                P = F(P, False)
        return (1/BR.absolute_degree()) * localht

    def canonical_height(self, F, **kwds):
        r"""
        Evaluates the (absolute) canonical height of this point with respect to the map ``F``.

        Must be over number field or order of a number field or ``QQbar``.
        Specify either the number of terms of the series to evaluate or
        the error bound required.

        ALGORITHM:

        The sum of the Green's function at the archimedean places and the places of bad reduction.

        If function is defined over ``QQ`` uses Wells' Algorithm, which allows us to
        not have to factor the resultant.

        INPUT:

        - ``F`` - a projective morphism.

        kwds:

        - ``badprimes`` - a list of primes of bad reduction (optional).

        - ``N`` - positive integer. number of terms of the series to use in the local green functions.
          (optional - default:10)

        - ``prec`` - positive integer, float point or p-adic precision, default:100.

        - ``error_bound`` - a positive real number (optional).

        OUTPUT: a real number.

        AUTHORS:

        - Original algorithm written by Elliot Wells [WELLS]_

        - Wells' Algortithm implemented as part of GSOC 2017 by Rebecca Lauren Miller and Paul Fili


        EXAMPLES::

            sage: P.<x,y> = ProjectiveSpace(QQ, 1)
            sage: f = DynamicalSystem_projective([1000*x^2-29*y^2, 1000*y^2], domain=P)
            sage: Q = P(-1/4, 1)
            sage: Q.canonical_height(f, error_bound=0.01)
            doctest:warning
            ...
            3.7996079979254623065837411853

        ::

            sage: RSA768 = 123018668453011775513049495838496272077285356959533479219732245215\
                1726400507263657518745202199786469389956474942774063845925192557326303453731548\
                2685079170261221429134616704292143116022212404792747377940806653514195974598569\
                02143413
            sage: P.<x,y> = ProjectiveSpace(QQ,1)
            sage: H = End(P)
            sage: f = H([RSA768*x^2 + y^2, x*y])
            sage: Q = P(RSA768,1)
            sage: Q.canonical_height(f, error_bound=0.00000000000000001)
            doctest:warning
            ...
            931.18256422718241278672729195
        """
        from sage.misc.superseded import deprecation
        deprecation(23479, "use F.canonical_height(P, **kwds) instead")
        bad_primes = kwds.get("badprimes", None)
        prec = kwds.get("prec", 100)
        error_bound = kwds.get("error_bound", None)
        K = FractionField(self.codomain().base_ring())

        #Wells' Algorithm
        if K is QQ and F.codomain().ambient_space().dimension_relative() == 1:
            # write our point with coordinates whose gcd is 1
            self.normalize_coordinates()
            if self.parent().value_ring() is QQ:
                self.clear_denominators()
            #assures integer coeffcients
            coeffs = F[0].coefficients() + F[1].coefficients()
            t = 1
            for c in coeffs:
                t = lcm(t, c.denominator())
            A = t*F[0]
            B = t*F[1]
            Res = F.resultant(normalize=True)
            H = 0
            x_i = self[0]
            y_i = self[1]
            d = F.degree()
            R = RealField(prec)
            N = kwds.get('N', 10)
            err = kwds.get('error_bound', None)
            #computes the error bound as defined in Algorithm 3.1 of [WELLS]
            if Res > 1:
                if not err is None:
                    err = err/2
                    N = ceil((R(Res.abs()).log().log() - R(d-1).log() - R(err).log())/(R(d).log()))
                    if N < 1:
                        N = 1
                    kwds.update({'error_bound': err})
                    kwds.update({'N': N})
                for n in range(N):
                    x = A(x_i,y_i) % Res**(N-n)
                    y = B(x_i,y_i) % Res**(N-n)
                    g = gcd([x, y, Res])
                    H = H + R(g).abs().log()/(d**(n+1))
                    x_i = x/g
                    y_i = y/g
            # this looks different than Wells' Algorithm because of the difference between what Wells' calls H_infty,
            # and what Green's Function returns for the infinite place
            return self.green_function(F, 0 , **kwds) - H + R(t).log()

        if not K in _NumberFields:
            if not K is QQbar:
                raise NotImplementedError("must be over a number field or a number field order or QQbar")
            else:
                #since this an absolute hieght, we can compute the height of a QQbar point
                #by choosing any number field it is defined over.
                P = self._number_field_from_algebraics()
                K = P.codomain().base_ring()
                f = F._number_field_from_algebraics()
                if K == QQ:
                    K = f.base_ring()
                    P = P.change_ring(K)
                elif f.base_ring() == QQ:
                    f = f.change_ring(K)
                else:
                    K, phi, psi, b = K.composite_fields(f.base_ring(), both_maps=True)[0]
                    P = P.change_ring(K, embedding=phi)
                    f = f.change_ring(K, embedding=psi)
        else:
            if not K.is_absolute():
                raise TypeError("must be an absolute field")
            P = self
            f = F

        if bad_primes is None:
            bad_primes = []
            for b in P:
                if K == QQ:
                    bad_primes += b.denominator().prime_factors()
                else:
                    bad_primes += b.denominator_ideal().prime_factors()
            bad_primes += K(f.resultant(normalize=True)).support()
            bad_primes = list(set(bad_primes))

        emb = K.places(prec=prec)
        num_places = len(emb) + len(bad_primes)
        if not error_bound is None:
            error_bound /= num_places
        R = RealField(prec)
        h = R(0)

        ##update the keyword dictionary for use in green_function
        kwds.update({"badprimes": bad_primes})
        kwds.update({"error_bound": error_bound})

        # Archimedean local heights
        # :: WARNING: If places is fed the default Sage precision of 53 bits,
        # it uses Real or Complex Double Field in place of RealField(prec) or ComplexField(prec)
        # the function is_RealField does not identify RDF as real, so we test for that ourselves.
        for v in emb:
            if is_RealField(v.codomain()) or v.codomain() is RDF:
                dv = R(1)
            else:
                dv = R(2)
            h += dv*P.green_function(f, v, **kwds)       #arch Green function

        # Non-Archimedean local heights
        for v in bad_primes:
            if K == QQ:
                dv = R(1)
            else:
                dv = R(v.residue_class_degree() * v.absolute_ramification_index())
            h += dv * P.green_function(f, v, **kwds)  #non-arch Green functions
        return h

    def global_height(self, prec=None):
        r"""
        Returns the absolute logarithmic height of the point.

        INPUT:

        - ``prec`` -- desired floating point precision (default:
          default RealField precision).

        OUTPUT:

        - a real number.

        EXAMPLES::

            sage: P.<x,y,z> = ProjectiveSpace(QQ,2)
            sage: Q = P.point([4, 4, 1/30])
            sage: Q.global_height()
            4.78749174278205

        ::

            sage: P.<x,y,z> = ProjectiveSpace(ZZ,2)
            sage: Q = P([4, 1, 30])
            sage: Q.global_height()
            3.40119738166216

        ::

            sage: R.<x> = PolynomialRing(QQ)
            sage: k.<w> = NumberField(x^2+5)
            sage: A = ProjectiveSpace(k, 2, 'z')
            sage: A([3, 5*w+1, 1]).global_height(prec=100)
            2.4181409534757389986565376694

        ::

            sage: P.<x,y,z> = ProjectiveSpace(QQbar,2)
            sage: Q = P([QQbar(sqrt(3)), QQbar(sqrt(-2)), 1])
            sage: Q.global_height()
            0.549306144334055
        """
        K = self.codomain().base_ring()
        if K in _NumberFields or is_NumberFieldOrder(K):
            P = self
        elif K is QQbar:
            P = self._number_field_from_algebraics()
        else:
            raise TypeError("must be over a number field or a number field order or QQbar")
        return(max([P[i].global_height(prec=prec) for i in range(self.codomain().ambient_space().dimension_relative()+1)]))

    def local_height(self, v, prec=None):
        r"""
        Returns the maximum of the local height of the coordinates of this point.

        INPUT:

        - ``v`` -- a prime or prime ideal of the base ring.

        - ``prec`` -- desired floating point precision (default:
          default RealField precision).

        OUTPUT:

        - a real number.

        EXAMPLES::

            sage: P.<x,y,z>=  ProjectiveSpace(QQ,2)
            sage: Q = P.point([4,4,1/150], False)
            sage: Q.local_height(5)
            3.21887582486820

        ::

            sage: P.<x,y,z> = ProjectiveSpace(QQ,2)
            sage: Q = P([4, 1, 30])
            sage: Q.local_height(2)
            0.693147180559945
        """
        K = FractionField(self.domain().base_ring())
        if K not in _NumberFields:
            raise("must be over a number field or a number field order")
        return max([K(c).local_height(v, prec=prec) for c in self])

    def local_height_arch(self, i, prec=None):
        r"""
        Returns the maximum of the local heights at the ``i``-th infinite place of this point.

        INPUT:

        - ``i`` -- an integer.

        - ``prec`` -- desired floating point precision (default:
          default RealField precision).

        OUTPUT:

        - a real number.

        EXAMPLES::

            sage: P.<x,y,z> = ProjectiveSpace(QQ,2)
            sage: Q = P.point([4, 4, 1/150], False)
            sage: Q.local_height_arch(0)
            1.38629436111989

        ::

            sage: P.<x,y,z> = ProjectiveSpace(QuadraticField(5, 'w'), 2)
            sage: Q = P.point([4, 1, 30], False)
            sage: Q.local_height_arch(1)
            3.401197381662155375413236691607
        """
        K = FractionField(self.domain().base_ring())
        if K not in _NumberFields:
            raise("must be over a number field or a number field order")
        if K == QQ:
            return max([K(c).local_height_arch(prec=prec) for c in self])
        else:
            return max([K(c).local_height_arch(i, prec=prec) for c in self])

    def multiplier(self, f, n, check=True):
        r"""
        Returns the multiplier of this point of period ``n`` by the function ``f``.

        ``f`` must be an endomorphism of projective space.

        INPUT:

        - ``f`` - a endomorphism of this point's codomain.

        - ``n`` - a positive integer, the period of this point.

        - ``check`` -- check if ``P`` is periodic of period ``n``, Default:True.

        OUTPUT:

        - a square matrix of size ``self.codomain().dimension_relative()`` in the
          ``base_ring`` of this point.

        EXAMPLES::

            sage: P.<x,y,z,w> = ProjectiveSpace(QQ,3)
            sage: f = DynamicalSystem_projective([x^2, y^2, 4*w^2, 4*z^2], domain=P)
            sage: Q = P.point([4, 4, 1, 1], False);
            sage: Q.multiplier(f, 1)
            [ 2  0 -8]
            [ 0  2 -8]
            [ 0  0 -2]
        """
        try:
            return f.multiplier(self, n, check)
        except AttributeError:
            raise TypeError("map must be a dynamical system")

    def is_preperiodic(self, f, err=0.1, return_period=False):
        r"""
        Determine if the point is preperiodic with respect to the map ``f``.

        This is only implemented for projective space (not subschemes).
        There are two optional keyword arguments:
        ``error_bound`` sets the error_bound used in the canonical height computation
        and ``return_period`` a boolean which controls if the period is returned if the
        point is preperiodic. If ``return_period`` is ``True`` and this point is not
        preperiodic, then `(0,0)` is returned for the period.

        ALGORITHM:

        We know that a point is preperiodic if and only if it has canonical height zero. However,
        we can only compute the canonical height up to numerical precision. This function first computes
        the canonical height of the point to the given error bound. If it is larger than that error bound,
        then it must not be preperiodic. If it is less than the error bound, then we expect preperiodic. In
        this case we begin computing the orbit stopping if either we determine the orbit is finite, or
        the height of the point is large enough that it must be wandering. We can determine the height
        cutoff by computing the height difference constant, i.e., the bound between the height and
        the canonical height of a point (which depends only on the map and not the point itself).
        If the height of the point is larger than the difference bound, then the canonical height
        cannot be zero so the point cannot be preperiodic.

        INPUT:

        - ``f`` -- an endomorphism of this point's codomain.

        kwds:

        - ``error_bound`` -- a positive real number (optional - default: 0.1).

        - ``return_period`` -- boolean (optional - default: ``False``).


        OUTPUT:

        - boolean - ``True`` if preperiodic.

        - if return_period is ``True``, then ``(0,0)`` if wandering, and ``(m,n)``
            if preperiod ``m`` and period ``n``.

        EXAMPLES::

            sage: P.<x,y> = ProjectiveSpace(QQ,1)
            sage: f = DynamicalSystem_projective([x^3-3*x*y^2, y^3], domain=P)
            sage: Q = P(-1, 1)
            sage: Q.is_preperiodic(f)
            True

        ::

            sage: P.<x,y> = ProjectiveSpace(QQ,1)
            sage: f = DynamicalSystem_projective([x^2-29/16*y^2, y^2], domain=P)
            sage: Q = P(1, 4)
            sage: Q.is_preperiodic(f, return_period=True)
            (1, 3)
            sage: Q = P(1, 1)
            sage: Q.is_preperiodic(f, return_period=True)
            (0, 0)

        ::

            sage: R.<x> = PolynomialRing(QQ)
            sage: K.<a> = NumberField(x^2+1)
            sage: P.<x,y> = ProjectiveSpace(K, 1)
            sage: f = DynamicalSystem_projective([x^5 + 5/4*x*y^4, y^5], domain=P)
            sage: Q = P([-1/2*a+1/2, 1])
            sage: Q.is_preperiodic(f)
            True
            sage: Q = P([a, 1])
            sage: Q.is_preperiodic(f)
            False

        ::

            sage: P.<x,y,z> = ProjectiveSpace(QQ,2)
            sage: f = DynamicalSystem_projective([-38/45*x^2 + (2*y - 7/45*z)*x + (-1/2*y^2 - 1/2*y*z + z^2),\
                -67/90*x^2 + (2*y + z*157/90)*x - y*z, z^2], domain=P)
            sage: Q = P([1, 3, 1])
            sage: Q.is_preperiodic(f, return_period=True)
            (0, 9)

        ::

            sage: P.<x,y,z,w> = ProjectiveSpace(QQ,3)
            sage: f = DynamicalSystem_projective([(-y - w)*x + (-13/30*y^2 + 13/30*w*y + w^2),\
            -1/2*x^2 + (-y + 3/2*w)*x + (-1/3*y^2 + 4/3*w*y),-3/2*z^2 + 5/2*z*w + w^2,w^2], domain=P)
            sage: Q = P([3,0,4/3,1])
            sage: Q.is_preperiodic(f, return_period=True)
            (2, 24)

        ::

            sage: set_verbose(-1)
            sage: P.<x,y,z> = ProjectiveSpace(QQbar,2)
            sage: f = DynamicalSystem_projective([x^2, QQbar(sqrt(-1))*y^2, z^2], domain=P)
            sage: Q = P([1, 1, 1])
            sage: Q.is_preperiodic(f)
            True

        ::

            sage: set_verbose(-1)
            sage: P.<x,y,z> = ProjectiveSpace(QQbar,2)
            sage: f = DynamicalSystem_projective([x^2, y^2, z^2], domain=P)
            sage: Q = P([QQbar(sqrt(-1)), 1, 1])
            sage: Q.is_preperiodic(f)
            True

        ::

            sage: P.<x,y> = ProjectiveSpace(QQ, 1)
            sage: f = DynamicalSystem_projective([16*x^2-29*y^2, 16*y^2], domain=P)
            sage: Q = P(-1,4)
            sage: Q.is_preperiodic(f)
            True

        ::

            sage: P.<x,y> = ProjectiveSpace(QQ, 1)
            sage: H = End(P)
            sage: f = H([16*x^2-29*y^2, 16*y^2])
            sage: Q = P(-1,4)
            sage: Q.is_preperiodic(f)
            Traceback (most recent call last):
            ...
            TypeError: map must be a dynamical system
        """
<<<<<<< HEAD
        try:
            return f._is_preperiodic(self, err=err, return_period=return_period)
        except AttributeError:
            raise TypeError("map must be a dynamical system")
=======
        from sage.schemes.projective.projective_space import is_ProjectiveSpace
        if not is_ProjectiveSpace(self.codomain()):
            raise NotImplementedError("must be over projective space")
        if not f.is_endomorphism():
            raise TypeError("map must be an endomorphism")
        if not f.is_morphism():
            raise TypeError("must be a morphism")
        if not self.codomain() is f.domain():
            raise TypeError("point must be in domain of map")

        K = FractionField(self.codomain().base_ring())
        if not K in _NumberFields and not K is QQbar:
            raise NotImplementedError("must be over a number field or a number field order or QQbar")

        h = self.canonical_height(f, error_bound = err)
        # we know canonical height 0 if and only if preperiodic
        # however precision issues can occur so we can only tell *not* preperiodic
        # if the value is larger than the error
        if h <= err:
            # if the canonical height is less than the
            # error, then we suspect preperiodic so check
            # either we can find the cycle or the height is
            # larger than the difference between the canonical height
            # and the height, so the canonical height cannot be 0
            B = f.height_difference_bound()
            orbit = [self]
            n = 1 # to compute period
            P = f(self)
            H = P.global_height()
            while P not in orbit and H <= B:
                orbit.append(P)
                P = f(P)
                H = P.global_height()
                n += 1
            if H <= B: #it must have been in the cycle
                if return_period:
                    m = orbit.index(P)
                    return((m, n-m))
                else:
                    return True
        if return_period:
            return((0,0))
        else:
            return(False)
>>>>>>> 037272cc

class SchemeMorphism_point_projective_field(SchemeMorphism_point_projective_ring):
    """
    A rational point of projective space over a field.

    INPUT:

    -  ``X`` -- a homset of a subscheme of an ambient projective space
       over a field `K`.

    - ``v`` -- a list or tuple of coordinates in `K`.

    - ``check`` -- boolean (optional, default:``True``). Whether to
      check the input for consistency.

    EXAMPLES::

        sage: P = ProjectiveSpace(3, RR)
        sage: P(2, 3, 4, 5)
        (0.400000000000000 : 0.600000000000000 : 0.800000000000000 : 1.00000000000000)
    """

    def __init__(self, X, v, check=True):
        """
        The Python constructor.

        See :class:`SchemeMorphism_point_projective_ring` for details.

        This function still normalizes points so that the rightmost non-zero coordinate is 1.
        This is to maintain functionality with current
        implementations of curves in projectives space (plane, conic, elliptic, etc).
        The :class:`SchemeMorphism_point_projective_ring` is for general use.

        EXAMPLES::

            sage: P = ProjectiveSpace(2, QQ)
            sage: P(2, 3/5, 4)
            (1/2 : 3/20 : 1)

        ::

            sage: P = ProjectiveSpace(3, QQ)
            sage: P(0, 0, 0, 0)
            Traceback (most recent call last):
            ...
            ValueError: [0, 0, 0, 0] does not define a valid point since all entries are 0

        ::

            sage: P.<x, y, z> = ProjectiveSpace(2, QQ)
            sage: X = P.subscheme([x^2-y*z])
            sage: X([2, 2, 2])
            (1 : 1 : 1)

        ::

            sage: P = ProjectiveSpace(1, GF(7))
            sage: Q=P([2, 1])
            sage: Q[0].parent()
            Finite Field of size 7

        ::

            sage: P = ProjectiveSpace(QQ,1)
            sage: P.point(Infinity)
            (1 : 0)
            sage: P(infinity)
            (1 : 0)

        ::

            sage: P = ProjectiveSpace(QQ,2)
            sage: P(infinity)
            Traceback (most recent call last):
            ...
            ValueError: +Infinity not well defined in dimension > 1
            sage: P.point(infinity)
            Traceback (most recent call last):
            ...
            ValueError: +Infinity not well defined in dimension > 1
        """
        SchemeMorphism.__init__(self, X)
        if check:
            from sage.schemes.elliptic_curves.ell_point import EllipticCurvePoint_field
            d = X.codomain().ambient_space().ngens()
            if is_SchemeMorphism(v) or isinstance(v, EllipticCurvePoint_field):
                v = list(v)
            if not isinstance(v, (list,tuple)):
                raise TypeError("argument v (= %s) must be a scheme point, list, or tuple"%str(v))
            if len(v) != d and len(v) != d-1:
                raise TypeError("v (=%s) must have %s components"%(v, d))

            R = X.value_ring()
            v = Sequence(v, R)
            if len(v) == d-1:     # very common special case
                v.append(R(1))

            n = len(v)
            all_zero = True
            for i in range(n):
                last = n-1-i
                if v[last]:
                    all_zero = False
                    c = v[last]
                    if c == R.one():
                        break
                    for j in range(last):
                        v[j] /= c
                    v[last] = R.one()
                    break
            if all_zero:
                raise ValueError("%s does not define a valid point since all entries are 0"%repr(v))

            X.extended_codomain()._check_satisfies_equations(v)

        self._coords = tuple(v)

    def __hash__(self):
        """
        Computes the hash value of this point.

        OUTPUT: Integer.

        EXAMPLES::

            sage: P.<x,y> = ProjectiveSpace(QQ, 1)
            sage: hash(P([1/2, 1]))
            -1503642134                     # 32-bit
            -6819944855328768534            # 64-bit
            sage: hash(P.point([1, 2], False))
            -1503642134                     # 32-bit
            -6819944855328768534            # 64-bit
        """
        P = copy(self)
        P.normalize_coordinates()
        return hash(tuple(P))

    def normalize_coordinates(self):
        r"""
        Normalizes the point so that the last non-zero coordinate is `1`.

        OUTPUT: None.

        EXAMPLES::

            sage: P.<x,y,z> = ProjectiveSpace(GF(5),2)
            sage: Q = P.point([GF(5)(1), GF(5)(3), GF(5)(0)], False); Q
            (1 : 3 : 0)
            sage: Q.normalize_coordinates(); Q
            (2 : 1 : 0)

        ::

            sage: P.<x,y,z> = ProjectiveSpace(QQ, 2)
            sage: X = P.subscheme(x^2-y^2);
            sage: Q = X.point([23, 23, 46], False); Q
            (23 : 23 : 46)
            sage: Q.normalize_coordinates(); Q
            (1/2 : 1/2 : 1)
        """
        index = self.codomain().ambient_space().dimension_relative()
        while self[index] == 0:
            index -= 1
        self.scale_by(1/self[index])

    def _number_field_from_algebraics(self):
        r"""
        Given a projective point defined over ``QQbar``, return the same point, but defined
        over a number field.

        This is only implemented for points of projective space.

        OUTPUT: scheme point

        EXAMPLES::

            sage: R.<x> = PolynomialRing(QQ)
            sage: P.<x,y> = ProjectiveSpace(QQbar,1)
            sage: Q = P([-1/2*QQbar(sqrt(2)) + QQbar(I), 1])
            sage: S = Q._number_field_from_algebraics(); S
            (1/2*a^3 + a^2 - 1/2*a : 1)
            sage: S.codomain()
            Projective Space of dimension 1 over Number Field in a with defining polynomial y^4 + 1
        """
        from sage.schemes.projective.projective_space import is_ProjectiveSpace
        if not is_ProjectiveSpace(self.codomain()):
            raise NotImplementedError("not implemented for subschemes")

        K,P,phi = number_field_elements_from_algebraics(list(self))
        from sage.schemes.projective.projective_space import ProjectiveSpace
        PS = ProjectiveSpace(K,self.codomain().dimension_relative(),'z')
        return(PS(P))

    def clear_denominators(self):
        r"""
        scales by the least common multiple of the denominators.

        OUTPUT: None.

        EXAMPLES::

            sage: R.<t> = PolynomialRing(QQ)
            sage: P.<x,y,z> = ProjectiveSpace(FractionField(R), 2)
            sage: Q = P([t, 3/t^2, 1])
            sage: Q.clear_denominators(); Q
            (t^3 : 3 : t^2)

        ::

            sage: R.<x> = PolynomialRing(QQ)
            sage: K.<w> = NumberField(x^2 - 3)
            sage: P.<x,y,z> = ProjectiveSpace(K, 2)
            sage: Q = P([1/w, 3, 0])
            sage: Q.clear_denominators(); Q
            (w : 9 : 0)

        ::

            sage: P.<x,y,z> = ProjectiveSpace(QQ, 2)
            sage: X = P.subscheme(x^2 - y^2);
            sage: Q = X([1/2, 1/2, 1]);
            sage: Q.clear_denominators(); Q
            (1 : 1 : 2)

        ::

            sage: PS.<x,y> = ProjectiveSpace(QQ, 1)
            sage: Q = PS.point([1, 2/3], False); Q
            (1 : 2/3)
            sage: Q.clear_denominators(); Q
            (3 : 2)
        """
        self.scale_by(lcm([t.denominator() for t in self]))

    def intersection_multiplicity(self, X):
        r"""
        Return the intersection multiplicity of the codomain of this point and ``X`` at this point.

        This uses the intersection_multiplicity implementations for projective/affine subschemes. This
        point must be a point of a projective subscheme.

        INPUT:

        - ``X`` -- a subscheme in the same ambient space as that of the codomain of this point.

        OUTPUT: Integer.

        EXAMPLES::

            sage: P.<x,y,z,w> = ProjectiveSpace(QQ, 3)
            sage: X = P.subscheme([x*z - y^2])
            sage: Y = P.subscheme([x^3 - y*w^2 + z*w^2, x*y - z*w])
            sage: Q1 = X([1/2, 1/4, 1/8, 1])
            sage: Q1.intersection_multiplicity(Y)
            1
            sage: Q2 = X([0,0,0,1])
            sage: Q2.intersection_multiplicity(Y)
            5
            sage: Q3 = X([0,0,1,0])
            sage: Q3.intersection_multiplicity(Y)
            6

        ::

            sage: P.<x,y,z,w> = ProjectiveSpace(QQ, 3)
            sage: X = P.subscheme([x^2 - y^2])
            sage: Q = P([1,1,1,0])
            sage: Q.intersection_multiplicity(X)
            Traceback (most recent call last):
            ...
            TypeError: this point must be a point on a projective subscheme
        """
        from sage.schemes.projective.projective_space import is_ProjectiveSpace
        if is_ProjectiveSpace(self.codomain()):
            raise TypeError("this point must be a point on a projective subscheme")
        return self.codomain().intersection_multiplicity(X, self)

    def multiplicity(self):
        r"""
        Return the multiplicity of this point on its codomain.

        Uses the subscheme multiplicity implementation. This point must be a point on
        a projective subscheme.

        OUTPUT: an integer.

        EXAMPLES::

            sage: P.<x,y,z,w,t> = ProjectiveSpace(QQ, 4)
            sage: X = P.subscheme([y^6 - x^3*w^2*t + t^5*w, x^2 - t^2])
            sage: Q1 = X([1,0,2,1,1])
            sage: Q1.multiplicity()
            1
            sage: Q2 = X([0,0,-2,1,0])
            sage: Q2.multiplicity()
            8
        """
        from sage.schemes.projective.projective_space import is_ProjectiveSpace
        if is_ProjectiveSpace(self.codomain()):
            raise TypeError("this point must be a point on a projective subscheme")
        return self.codomain().multiplicity(self)

class SchemeMorphism_point_projective_finite_field(SchemeMorphism_point_projective_field):

    def __hash__(self):
        r"""
        Returns the integer hash of this point.

        OUTPUT: Integer.

        EXAMPLES::

            sage: P.<x,y,z> = ProjectiveSpace(GF(5), 2)
            sage: hash(P(2, 1, 2))
            41

        ::

            sage: P.<x,y,z> = ProjectiveSpace(GF(7), 2)
            sage: X = P.subscheme(x^2 - y^2)
            sage: hash(X(1, 1, 2))
            81

        ::

            sage: P.<x,y> = ProjectiveSpace(GF(13), 1)
            sage: hash(P(3, 4))
            17

        ::

            sage: P.<x,y> = ProjectiveSpace(GF(13^3,'t'), 1)
            sage: hash(P(3, 4))
            2201
        """
        p = self.codomain().base_ring().order()
        N = self.codomain().ambient_space().dimension_relative()
        return sum(hash(self[i])*p**i for i in range(N+1))

    def orbit_structure(self,f):
        r"""
        This function returns the pair `[m,n]` where `m` is the
        preperiod and `n` is the period of the point by the map ``f``.

        Every point is preperiodic over a finite field so this is always possible.

        INPUT:

        - ``f`` -- a :class:`ScemeMorphism_polynomial` with this point in ``f.domain()``.

        OUTPUT:

        - a list `[m,n]` of integers.

        EXAMPLES::

            sage: P.<x,y,z> = ProjectiveSpace(GF(5),2)
            sage: f = DynamicalSystem_projective([x^2 + y^2, y^2, z^2 + y*z], domain=P)
            sage: P(1, 0, 1).orbit_structure(f)
            doctest:warning
            ...
            [0, 1]
        """
        from sage.misc.superseded import deprecation
        deprecation(23479, "use f.orbit_structure(P) instead")
        return f.orbit_structure(self)

#*******************************************************************
# Abelian varieties
#*******************************************************************
class SchemeMorphism_point_abelian_variety_field(AdditiveGroupElement, SchemeMorphism_point_projective_field):
    """
    A rational point of an abelian variety over a field.

    EXAMPLES::

        sage: E = EllipticCurve([0,0,1,-1,0])
        sage: origin = E(0)
        sage: origin.domain()
        Spectrum of Rational Field
        sage: origin.codomain()
        Elliptic Curve defined by y^2 + y = x^3 - x over Rational Field
    """
    pass
<|MERGE_RESOLUTION|>--- conflicted
+++ resolved
@@ -1341,57 +1341,10 @@
             ...
             TypeError: map must be a dynamical system
         """
-<<<<<<< HEAD
         try:
             return f._is_preperiodic(self, err=err, return_period=return_period)
         except AttributeError:
             raise TypeError("map must be a dynamical system")
-=======
-        from sage.schemes.projective.projective_space import is_ProjectiveSpace
-        if not is_ProjectiveSpace(self.codomain()):
-            raise NotImplementedError("must be over projective space")
-        if not f.is_endomorphism():
-            raise TypeError("map must be an endomorphism")
-        if not f.is_morphism():
-            raise TypeError("must be a morphism")
-        if not self.codomain() is f.domain():
-            raise TypeError("point must be in domain of map")
-
-        K = FractionField(self.codomain().base_ring())
-        if not K in _NumberFields and not K is QQbar:
-            raise NotImplementedError("must be over a number field or a number field order or QQbar")
-
-        h = self.canonical_height(f, error_bound = err)
-        # we know canonical height 0 if and only if preperiodic
-        # however precision issues can occur so we can only tell *not* preperiodic
-        # if the value is larger than the error
-        if h <= err:
-            # if the canonical height is less than the
-            # error, then we suspect preperiodic so check
-            # either we can find the cycle or the height is
-            # larger than the difference between the canonical height
-            # and the height, so the canonical height cannot be 0
-            B = f.height_difference_bound()
-            orbit = [self]
-            n = 1 # to compute period
-            P = f(self)
-            H = P.global_height()
-            while P not in orbit and H <= B:
-                orbit.append(P)
-                P = f(P)
-                H = P.global_height()
-                n += 1
-            if H <= B: #it must have been in the cycle
-                if return_period:
-                    m = orbit.index(P)
-                    return((m, n-m))
-                else:
-                    return True
-        if return_period:
-            return((0,0))
-        else:
-            return(False)
->>>>>>> 037272cc
 
 class SchemeMorphism_point_projective_field(SchemeMorphism_point_projective_ring):
     """
