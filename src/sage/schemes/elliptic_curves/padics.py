"""
p-adic functions from ell_rational_field.py, moved here to reduce crowding in that file.
"""

######################################################################
#       Copyright (C) 2007 William Stein <wstein@gmail.com>
#
#  Distributed under the terms of the GNU General Public License (GPL)
#
#    This code is distributed in the hope that it will be useful,
#    but WITHOUT ANY WARRANTY; without even the implied warranty of
#    MERCHANTABILITY or FITNESS FOR A PARTICULAR PURPOSE.  See the GNU
#    General Public License for more details.
#
#  The full text of the GPL is available at:
#
#                  http://www.gnu.org/licenses/
######################################################################


import sage.rings.all as rings
import padic_lseries as plseries
import sage.rings.arith as arith
from sage.rings.all import (
    Qp,
    Integers,
    O,
    PowerSeriesRing,
    LaurentSeriesRing,
    RationalField)
import math
import sage.misc.misc as misc
import sage.matrix.all as matrix
sqrt = math.sqrt
import padic_height as pheight
import monsky_washnitzer
import sage.schemes.hyperelliptic_curves.frobenius


def __check_padic_hypotheses(self, p):
    p = rings.Integer(p)
    if not p.is_prime():
        raise ValueError, "p = (%s) must be prime"%p
    if p == 2:
        raise ValueError, "p must be odd"
    if self.conductor() % p == 0 or self.ap(p) % p == 0:
        raise ArithmeticError, "p must be a good ordinary prime"
    return p


def padic_lseries(self, p, normalize=True):
    r"""
    Return the $p$-adic $L$-series of self at $p$, which is an object
    whose approx method computes approximation to the true $p$-adic
    $L$-series to any deesired precision.

    INPUT:
        p -- prime
        normalize -- (default: True); if True the p-adic L-series
        is normalized correctly (up to multiplication by -1 and
        2); otherwise it isn't, but computation of the series is
        quicker.

    EXAMPLES:
        sage: E = EllipticCurve('37a')
        sage: L = E.padic_lseries(5); L
        5-adic L-series of Elliptic Curve defined by y^2 + y = x^3 - x over Rational Field
        sage: type(L)
        <class 'sage.schemes.elliptic_curves.padic_lseries.pAdicLseriesOrdinary'>

    We compute the $3$-adic $L$-series of two curves of rank $0$
    and in each case verify the interpolation property for their
    leading coefficient (i.e., value at 0):
        sage: e = EllipticCurve('11a')
        sage: ms = e.modular_symbol()
        sage: [ms(1/11), ms(1/3), ms(0), ms(oo)]
        [0, -3/10, 1/5, 0]
        sage: ms(0)
        1/5
        sage: L = e.padic_lseries(3)
        sage: P = L.series(5)
        sage: P(0)
        2 + 3 + 3^2 + 2*3^3 + 2*3^5 + 3^6 + O(3^7)
        sage: alpha = L.alpha(9); alpha
        2 + 3^2 + 2*3^3 + 2*3^4 + 2*3^6 + 3^8 + O(3^9)
        sage: R.<x> = QQ[]
        sage: f = x^2 - e.ap(3)*x + 3
        sage: f(alpha)
        O(3^9)
        sage: r = e.Lseries().L_ratio(); r
        1/5
        sage: (1 - alpha^(-1))^2 * r
        2 + 3 + 3^2 + 2*3^3 + 2*3^5 + 3^6 + 3^7 + O(3^9)
        sage: P(0)
        2 + 3 + 3^2 + 2*3^3 + 2*3^5 + 3^6 + O(3^7)

    Next consider the curve 37b:
        sage: e = EllipticCurve('37b')
        sage: L = e.padic_lseries(3)
        sage: P = L.series(5)
        sage: alpha = L.alpha(9); alpha
        1 + 2*3 + 3^2 + 2*3^5 + 2*3^7 + 3^8 + O(3^9)
        sage: r = e.Lseries().L_ratio(); r
        1/3
        sage: (1 - alpha^(-1))^2 * r
        3 + 3^2 + 2*3^4 + 2*3^5 + 2*3^6 + 3^7 + O(3^9)
        sage: P(0)
        3 + 3^2 + 2*3^4 + 2*3^5 + O(3^6)
    """
    key = (p, normalize)
    try:
        return self._padic_lseries[key]
    except AttributeError:
        self._padic_lseries = {}
    except KeyError:
        pass
    if self.ap(p) % p != 0:
        Lp = plseries.pAdicLseriesOrdinary(self, p,
                              normalize = normalize)
    else:
        Lp = plseries.pAdicLseriesSupersingular(self, p,
                              normalize = normalize)
    self._padic_lseries[key] = Lp
    return Lp

def padic_regulator(self, p, prec=20, height=None, check_hypotheses=True):
    r"""
    Computes the cyclotomic p-adic regulator of this curve.

    This curve must be in minimal weierstrass form.

    INPUT:
        p -- prime >= 5
        prec -- answer will be returned modulo $p^{\var{prec}}$
        height -- precomputed height function. If not supplied, this
             function will call padic_height to compute it.
        check_hypotheses -- boolean, whether to check that this is a
             curve for which the p-adic height makes sense

    OUTPUT:
        The p-adic cyclotomic regulator of this curve, to the requested
        precision.

        If the rank is 0, we output 1.

    TODO:
        -- remove restriction that curve must be in minimal weierstrass
        form. This is currently required for E.gens().

    AUTHORS:
        -- Liang Xiao, original implementation at the 2006 MSRI graduate
        workshop on modular forms
        -- David Harvey (2006-09-13), cleaned up and integrated into SAGE,
        removed some redundant height computations
        -- chris wuthrich (22/05/2007), added multiplicative and supersingular cases
        -- David Harvey (2007-09-20), fixed some precision loss that was occurring

    EXAMPLES:
        sage: E = EllipticCurve("37a")
        sage: E.padic_regulator(5, 10)
        4*5 + 3*5^2 + 3*5^3 + 4*5^4 + 4*5^5 + 5^6 + 4*5^8 + 3*5^9 + O(5^10)

    An anomalous case:
        sage: E.padic_regulator(53, 10)
        27*53^-1 + 22 + 32*53 + 5*53^2 + 42*53^3 + 20*53^4 + 43*53^5 + 30*53^6 + 17*53^7 + 22*53^8 + O(53^9)

    An anomalous case where the precision drops some:
        sage: E = EllipticCurve("5077a")
        sage: E.padic_regulator(5, 10)
        4*5 + 3*5^2 + 2*5^4 + 2*5^5 + 2*5^6 + 2*5^8 + 3*5^9 + O(5^10)

    Check that answers agree over a range of precisions:
        sage: max_prec = 30    # make sure we get past p^2    # long time
        sage: full = E.padic_regulator(5, max_prec)           # long time
        sage: for prec in range(1, max_prec):                 # long time
        ...       assert E.padic_regulator(5, prec) == full   # long time

    """
    if check_hypotheses:
        if not p.is_prime():
            raise ValueError, "p = (%s) must be prime"%p
        if p == 2:
            raise ValueError, "p must be odd"   # todo
        if self.conductor() % (p**2) == 0:
            raise ArithmeticError, "p must be a semi-stable prime"

    if self.conductor() % p == 0:
        Eq = self.tate_curve(p)
        reg = Eq.padic_regulator(prec=prec)
        return reg
    elif self.ap(p) % p == 0:
        lp = self.padic_lseries(p)
        reg = lp.Dp_valued_regulator(prec=prec)
        return reg
    else:
        if height is None:
            height = self.padic_height(p, prec, check_hypotheses=False)
        d = self.padic_height_pairing_matrix(p=p, prec=prec, height=height, check_hypotheses=False)
        if d.nrows() == 0:
            return d.base_ring()(1)
        return d.determinant()


def padic_height_pairing_matrix(self, p, prec=20, height=None, check_hypotheses=True):
    r"""
    Computes the cyclotomic $p$-adic height pairing matrix of this
    curve with respect to the basis self.gens() for the
    Mordell-Weil group for a given odd prime p of good ordinary reduction.

    This curve must be in minimal weierstrass form.

    INPUT:
        p -- prime >= 5
        prec -- answer will be returned modulo $p^{\var{prec}}$
        height -- precomputed height function. If not supplied, this
             function will call padic_height to compute it.
        check_hypotheses -- boolean, whether to check that this is a
             curve for which the p-adic height makes sense

    OUTPUT:
        The p-adic cyclotomic height pairing matrix of this curve
        to the given precision.

    TODO:
        -- remove restriction that curve must be in minimal weierstrass
        form. This is currently required for E.gens().

    AUTHORS:
        -- David Harvey, Liang Xiao, Robert Bradshaw, Jennifer
        Balakrishnan, original implementation at the 2006 MSRI
        graduate workshop on modular forms
        -- David Harvey (2006-09-13), cleaned up and integrated into SAGE,
        removed some redundant height computations

    EXAMPLES:
        sage: E = EllipticCurve("37a")
        sage: E.padic_height_pairing_matrix(5, 10)
        [4*5 + 3*5^2 + 3*5^3 + 4*5^4 + 4*5^5 + 5^6 + 4*5^8 + 3*5^9 + O(5^10)]


    A rank two example:
        sage: e =EllipticCurve('389a')
        sage: e._set_gens([e(-1, 1), e(1,0)])  # avoid platform dependent gens
        sage: e.padic_height_pairing_matrix(5,10)
        [2*5 + 2*5^2 + 4*5^3 + 3*5^4 + 3*5^5 + 4*5^6 + 3*5^7 + 4*5^8 + O(5^10)           4*5 + 3*5^3 + 2*5^4 + 5^5 + 3*5^7 + 3*5^8 + 2*5^9 + O(5^10)]
        [          4*5 + 3*5^3 + 2*5^4 + 5^5 + 3*5^7 + 3*5^8 + 2*5^9 + O(5^10)             5 + 4*5^2 + 4*5^3 + 2*5^4 + 4*5^5 + 5^6 + 4*5^9 + O(5^10)]

    An anomalous rank 3 example:
        sage: e = EllipticCurve("5077a")
        sage: e._set_gens([e(-1,3), e(2,0), e(4,6)])
        sage: e.padic_height_pairing_matrix(5,4)
        [                1 + 5 + O(5^4)       1 + 4*5 + 2*5^3 + O(5^4)           2*5 + 3*5^3 + O(5^4)]
        [      1 + 4*5 + 2*5^3 + O(5^4)       2 + 5^2 + 3*5^3 + O(5^4)     3 + 4*5^2 + 4*5^3 + O(5^4)]
        [          2*5 + 3*5^3 + O(5^4)     3 + 4*5^2 + 4*5^3 + O(5^4) 4 + 5 + 3*5^2 + 3*5^3 + O(5^4)]
    """
    if check_hypotheses:
        p = __check_padic_hypotheses(self, p)

    K = Qp(p, prec=prec)

    rank = self.rank()
    M = matrix.matrix(K, rank, rank, 0)
    if rank == 0:
        return M

    basis = self.gens()

    if height is None:
        height = self.padic_height(p, prec, check_hypotheses=False)

    # Use <P, Q> =1/2*( h(P + Q) - h(P) - h(Q) )

    point_height = [height(P) for P in basis]
    for i in range(rank):
        for j in range(i+1, rank):
            M[i, j] = M[j, i] = ( height(basis[i] + basis[j]) - point_height[i] - point_height[j] ) / 2
    for i in range(rank):
        M[i,i] = point_height[i]
    return M



def _multiply_point(E, R, P, m):
    r"""
    Computes coordinates of a multiple of P with entries in a ring.

    INPUT:
        E -- elliptic curve over Q with integer coefficients
        P -- a rational point on P that reduces to a non-singular point
             at all primes
        R -- a ring in which 2 is invertible (typically $\ZZ/L\ZZ$ for some
             positive odd integer $L$).
        m -- an integer, >= 2

    OUTPUT:
        A triple $(a', b', d')$ such that if the point $mP$ has coordinates
        $(a/d^2, b/d^3)$, then we have $a' \equiv a$, $b' \equiv \pm b$,
        $d' \equiv \pm d$ all in $R$ (i.e. modulo $L$).

        Note the ambiguity of signs for $b'$ and $d'$. There's not much one
        can do about this, but at least one can say that the sign for $b'$
        will match the sign for $d'$.

<<<<<<< HEAD
    Complexity is soft $O(\log R \log m)$.
=======
    ALGORITHM:
        Proposition 9 of ``Efficient Computation of p-adic Heights'' (David Harvey,
        to appear in LMS JCM).

        Complexity is soft-$O(\log L \log m + \log^2 m)$.
>>>>>>> 9b4031de

    AUTHOR:
        -- David Harvey (2008-01): replaced _DivPolyContext with _multiply_point

    EXAMPLES:

    37a has trivial tamagawa numbers so all points have nonsingular
    reduction at all primes:
        sage: E = EllipticCurve("37a")
        sage: P = E([0, -1]); P
        (0 : -1 : 1)
        sage: 19*P
        (-59997896/67387681 : 88075171080/553185473329 : 1)
        sage: R = Integers(625)
        sage: from sage.schemes.elliptic_curves.padics import _multiply_point
        sage: _multiply_point(E, R, P, 19)
        (229, 170, 541)
        sage: -59997896 % 625
        229
        sage: 67387681.sqrt()
        8209
        sage: -8209 % 625          # note sign is flipped
        541
        sage: 641260644409 % 625   # sign flipped here too
        34

    Test over a range of $n$ for a single curve with fairly random
    coefficients:
        sage: R = Integers(625)
        sage: E = EllipticCurve([4, -11, 17, -8, -10])
        sage: P = E.gens()[0] * LCM(E.tamagawa_numbers())
        sage: from sage.schemes.elliptic_curves.padics import _multiply_point
        sage: Q = P
        sage: for n in range(2, 25):
        ...      Q = Q + P
        ...      naive = R(Q[0].numerator()),  \
        ...              R(Q[1].numerator()),  \
        ...              R(Q[0].denominator().sqrt())
        ...      triple = _multiply_point(E, R, P, n)
        ...      assert (triple[0] == naive[0]) and ( \
        ...        (triple[1] == naive[1] and triple[2] == naive[2]) or \
        ...        (triple[1] == -naive[1] and triple[2] == -naive[2])), \
        ...           "_multiply_point() gave an incorrect answer"

    """
    assert m >= 2

    alpha = R(P[0].numerator())
    beta = R(P[1].numerator())
    d = R(P[0].denominator().sqrt())

    a1 = R(E.a1()) * d
    a3 = R(E.a3()) * d**3

    b2 = R(E.b2()) * d**2
    b4 = R(E.b4()) * d**4
    b6 = R(E.b6()) * d**6
    b8 = R(E.b8()) * d**8

    B4 = 6*alpha**2 + b2*alpha + b4
    B6 = 4*alpha**3 + b2*alpha**2 + 2*b4*alpha + b6
    B6_sqr = B6*B6
    B8 = 3*alpha**4 + b2*alpha**3 + 3*b4*alpha**2 + 3*b6*alpha + b8

    T = 2*beta + a1*alpha + a3

    # make a list of disjoint intervals [a[i], b[i]) such that we need to
    # compute g(k) for all a[i] <= k <= b[i] for each i
    intervals = []
    interval = (m - 2, m + 3)
    while interval[0] < interval[1]:
        intervals.append(interval)
        interval = max((interval[0] - 3) >> 1, 0), \
                   min((interval[1] + 5) >> 1, interval[0])

    # now walk through list and compute g(k)
    g = {0 : R(0), 1 : R(1), 2 : R(-1), 3 : B8, 4 : B6**2 - B4*B8}
    last = [0, 1, 2, 3, 4]     # last few k
    for i in reversed(intervals):
        k = i[0]
        while k < i[1]:
            if k > 4:
                j = k >> 1
                if k & 1:
                    t1 = g[j]
                    t2 = g[j+1]
                    prod1 = g[j+2] * t1*t1*t1
                    prod2 = g[j-1] * t2*t2*t2
                    g[k] = prod1 - B6_sqr * prod2 if j & 1 else B6_sqr * prod1 - prod2
                else:
                    t1 = g[j-1]
                    t2 = g[j+1]
                    g[k] = g[j] * (g[j-2] * t2*t2 - g[j+2] * t1*t1)
            k = k + 1

    if m & 1:
        psi_m = g[m]
        psi_m_m1 = g[m-1] * T
        psi_m_p1 = g[m+1] * T
    else:
        psi_m = g[m] * T
        psi_m_m1 = g[m-1]
        psi_m_p1 = g[m+1]

    theta = alpha * psi_m * psi_m - psi_m_m1 * psi_m_p1
    t1 = g[m-2] * g[m+1] * g[m+1] - g[m+2] * g[m-1] * g[m-1]
    if m & 1:
        t1 = t1 * T
    omega = (t1 + (a1 * theta + a3 * psi_m * psi_m) * psi_m) / -2

    return theta, omega, psi_m * d



def padic_height(self, p, prec=20, sigma=None, check_hypotheses=True):
    r"""
    Computes the cyclotomic p-adic height.

    The equation of the curve must be minimal at $p$.

    INPUT:
        p -- prime >= 5 for which the curve has semi-stable reduction
        prec -- integer >= 1, desired precision of result
        sigma -- precomputed value of sigma. If not supplied, this function
             will call padic_sigma to compute it.
        check_hypotheses -- boolean, whether to check that this is a
             curve for which the p-adic height makes sense

    OUTPUT:
        A function that accepts two parameters:
          * a Q-rational point on the curve whose height should be computed
          * optional boolean flag "check": if False, it skips some
            input checking,
        and returns the p-adic height of that point to the desired
        precision.

    AUTHORS:
        -- Jennifer Balakrishnan: original code developed at the 2006
        MSRI graduate workshop on modular forms
        -- David Harvey (2006-09-13): integrated into SAGE, optimised
        to speed up repeated evaluations of the returned height function,
        addressed some thorny precision questions
        -- David Harvey (2006-09-30): rewrote to use division polynomials
        for computing denominator of $nP$.
        -- David Harvey (2007-02): cleaned up according to algorithms
        in "Efficient Computation of p-adic Heights"
        -- chris wuthrich (05/2007): added supersingular and multiplicative heights

    EXAMPLES:
        sage: E = EllipticCurve("37a")
        sage: P = E.gens()[0]
        sage: h = E.padic_height(5, 10)
        sage: h(P)
        4*5 + 3*5^2 + 3*5^3 + 4*5^4 + 4*5^5 + 5^6 + 4*5^8 + 3*5^9 + O(5^10)

    An anomalous case:
        sage: h = E.padic_height(53, 10)
        sage: h(P)
        27*53^-1 + 22 + 32*53 + 5*53^2 + 42*53^3 + 20*53^4 + 43*53^5 + 30*53^6 + 17*53^7 + 22*53^8 + 35*53^9 + O(53^10)

    Boundary case:
        sage: E.padic_height(5, 3)(P)
        4*5 + 3*5^2 + O(5^3)

    A case that works the division polynomial code a little harder:
        sage: E.padic_height(5, 10)(5*P)
        4*5^3 + 3*5^4 + 3*5^5 + 4*5^6 + 4*5^7 + 5^8 + O(5^10)

    Check that answers agree over a range of precisions:
        sage: max_prec = 30    # make sure we get past p^2    # long time
        sage: full = E.padic_height(5, max_prec)(P)           # long time
        sage: for prec in range(1, max_prec):                 # long time
        ...       assert E.padic_height(5, prec)(P) == full   # long time

    A supersingular prime for a curve:
        sage: E = EllipticCurve('37a')
        sage: E.is_supersingular(3)
        True
        sage: h = E.padic_height(3, 5)
        sage: h(E.gens()[0])
        (2*3 + 2*3^2 + 3^3 + 2*3^4 + 2*3^5 + O(3^6), 3^2 + 3^3 + 3^4 + 3^5 + O(3^7))
        sage: E.padic_regulator(5)
        4*5 + 3*5^2 + 3*5^3 + 4*5^4 + 4*5^5 + 5^6 + 4*5^8 + 3*5^9 + 3*5^10 + 5^11 + 5^12 + 3*5^13 + 3*5^15 + 2*5^16 + 3*5^17 + 2*5^18 + O(5^20)
        sage: E.padic_regulator(3, 5)
        (2*3 + O(3^3), 2*3^2 + O(3^4))

    A torsion point in both the good and supersingular cases:
        sage: E = EllipticCurve('11a')
        sage: P = E.torsion_subgroup().gens()[0]; P
        (5 : 5 : 1)
        sage: h = E.padic_height(19, 5)
        sage: h(P)
        0
        sage: h = E.padic_height(5, 5)
        sage: h(P)
        0
    """
    if check_hypotheses:
        if not p.is_prime():
            raise ValueError, "p = (%s) must be prime"%p
        if p == 2:
            raise ValueError, "p must be odd"   # todo
        if self.conductor() % (p**2) == 0:
            raise ArithmeticError, "p must be a semi-stable prime"

    prec = int(prec)
    if prec < 1:
        raise ValueError, "prec (=%s) must be at least 1" % prec

    if self.conductor() % p == 0:
        Eq = self.tate_curve(p,prec=prec)
        return Eq.height(prec=prec)
    elif self.ap(p) % p == 0:
        lp = self.padic_lseries(p)
        return lp.Dp_valued_height(prec=prec)

    # else good ordinary case

    # For notation and definitions, see "Efficient Computation of
    # p-adic Heights", David Harvey (unpublished)

    n1 = self.change_ring(rings.GF(p)).cardinality()
    n2 = arith.LCM(self.tamagawa_numbers())
    n = arith.LCM(n1, n2)
    m = int(n / n2)

    adjusted_prec = prec + 2 * arith.valuation(n, p)   # this is M'
    R = rings.Integers(p ** adjusted_prec)

    if sigma is None:
        sigma = self.padic_sigma(p, adjusted_prec, check_hypotheses=False)

    # K is the field for the final result
    K = Qp(p, prec=adjusted_prec-1)
    E = self

    def height(P, check=True):
        if P.is_finite_order():
            return K(0)

        if check:
            assert P.curve() == E, "the point P must lie on the curve " \
                   "from which the height function was created"

        Q = n2 * P
        alpha, beta, d = _multiply_point(E, R, Q, m)

        assert beta.lift() % p != 0, "beta should be a unit!"
        assert d.lift() % p == 0, "d should not be a unit!"

        t = -d * alpha / beta

        total = R(1)
        t_power = t
        for k in range(2, adjusted_prec + 1):
            total = total + t_power * sigma[k].lift()
            t_power = t_power * t
        total = (-alpha / beta) * total

        L = Qp(p, prec=adjusted_prec)
        total = L(total.lift(), adjusted_prec)   # yuck... get rid of this lift!
        answer = total.log() * 2 / n**2

        if check:
            assert answer.precision_absolute() >= prec, "we should have got an " \
                   "answer with precision at least prec, but we didn't."
        return K(answer)


    # (man... I love python's local function definitions...)
    return height



def padic_sigma(self, p, N=20, E2=None, check=False, check_hypotheses=True):
    r"""
    Computes the p-adic sigma function with respect to the standard
    invariant differential $dx/(2y + a_1 x + a_3)$, as defined by
    Mazur and Tate, as a power series in the usual uniformiser $t$ at the
    origin.

    The equation of the curve must be minimal at $p$.

    INPUT:
        p -- prime >= 5 for which the curve has good ordinary reduction
        N -- integer >= 1, indicates precision of result; see OUTPUT
             section for description
        E2 -- precomputed value of E2. If not supplied, this function will
             call padic_E2 to compute it. The value supplied must be
             correct mod $p^{N-2}$.
        check -- boolean, whether to perform a consistency check (i.e.
             verify that the computed sigma satisfies the defining
             differential equation -- note that this does NOT guarantee
             correctness of all the returned digits, but it comes pretty
             close :-))
        check_hypotheses -- boolean, whether to check that this is a
             curve for which the p-adic sigma function makes sense

    OUTPUT:
        A power series $t + \cdots$ with coefficients in $\Z_p$.

        The output series will be truncated at $O(t^{N+1})$, and the
        coefficient of $t^n$ for $n \geq 1$ will be correct to precision
        $O(p^{N-n+1})$.

        In practice this means the following. If $t_0 = p^k u$, where
        $u$ is a $p$-adic unit with at least $N$ digits of precision,
        and $k \geq 1$, then the returned series may be used to compute
        $\sigma(t_0)$ correctly modulo $p^{N+k}$ (i.e. with $N$ correct
        $p$-adic digits).

    ALGORITHM:
       Described in ``Efficient Computation of p-adic Heights''
       (David Harvey), which is basically an optimised version of the
       algorithm from ``p-adic Heights and Log Convergence'' (Mazur,
       Stein, Tate).

       Running time is soft-$O(N^2 \log p)$, plus whatever time is
       necessary to compute $E_2$.

    AUTHOR:
        -- David Harvey (2006-09-12)
        -- David Harvey (2007-02): rewrote

    EXAMPLES:
        sage: EllipticCurve([-1, 1/4]).padic_sigma(5, 10)
        O(5^11) + (1 + O(5^10))*t + O(5^9)*t^2 + (3 + 2*5^2 + 3*5^3 + 3*5^6 + 4*5^7 + O(5^8))*t^3 + O(5^7)*t^4 + (2 + 4*5^2 + 4*5^3 + 5^4 + 5^5 + O(5^6))*t^5 + O(5^5)*t^6 + (2 + 2*5 + 5^2 + 4*5^3 + O(5^4))*t^7 + O(5^3)*t^8 + (1 + 2*5 + O(5^2))*t^9 + O(5)*t^10 + O(t^11)

      Run it with a consistency check:
        sage: EllipticCurve("37a").padic_sigma(5, 10, check=True)
        O(5^11) + (1 + O(5^10))*t + O(5^9)*t^2 + (3 + 2*5^2 + 3*5^3 + 3*5^6 + 4*5^7 + O(5^8))*t^3 + (3 + 2*5 + 2*5^2 + 2*5^3 + 2*5^4 + 2*5^5 + 2*5^6 + O(5^7))*t^4 + (2 + 4*5^2 + 4*5^3 + 5^4 + 5^5 + O(5^6))*t^5 + (2 + 3*5 + 5^4 + O(5^5))*t^6 + (4 + 3*5 + 2*5^2 + O(5^4))*t^7 + (2 + 3*5 + 2*5^2 + O(5^3))*t^8 + (4*5 + O(5^2))*t^9 + (1 + O(5))*t^10 + O(t^11)

      Boundary cases:
        sage: EllipticCurve([1, 1, 1, 1, 1]).padic_sigma(5, 1)
         (1 + O(5))*t + O(t^2)
        sage: EllipticCurve([1, 1, 1, 1, 1]).padic_sigma(5, 2)
         (1 + O(5^2))*t + (3 + O(5))*t^2 + O(t^3)

      Supply your very own value of E2:
        sage: X = EllipticCurve("37a")
        sage: my_E2 = X.padic_E2(5, 8)
        sage: my_E2 = my_E2 + 5**5    # oops!!!
        sage: X.padic_sigma(5, 10, E2=my_E2)
        O(5^11) + (1 + O(5^10))*t + O(5^9)*t^2 + (3 + 2*5^2 + 3*5^3 + 4*5^5 + 2*5^6 + 3*5^7 + O(5^8))*t^3 + (3 + 2*5 + 2*5^2 + 2*5^3 + 2*5^4 + 2*5^5 + 2*5^6 + O(5^7))*t^4 + (2 + 4*5^2 + 4*5^3 + 5^4 + 3*5^5 + O(5^6))*t^5 + (2 + 3*5 + 5^4 + O(5^5))*t^6 + (4 + 3*5 + 2*5^2 + O(5^4))*t^7 + (2 + 3*5 + 2*5^2 + O(5^3))*t^8 + (4*5 + O(5^2))*t^9 + (1 + O(5))*t^10 + O(t^11)

      Check that sigma is ``weight 1''.
        sage: f = EllipticCurve([-1, 3]).padic_sigma(5, 10)
        sage: g = EllipticCurve([-1*(2**4), 3*(2**6)]).padic_sigma(5, 10)
        sage: t = f.parent().gen()
        sage: f(2*t)/2
        (1 + O(5^10))*t + (4 + 3*5 + 3*5^2 + 3*5^3 + 4*5^4 + 4*5^5 + 3*5^6 + 5^7 + O(5^8))*t^3 + (3 + 3*5^2 + 5^4 + 2*5^5 + O(5^6))*t^5 + (4 + 5 + 3*5^3 + O(5^4))*t^7 + (4 + 2*5 + O(5^2))*t^9 + O(5)*t^10 + O(t^11)
        sage: g
        O(5^11) + (1 + O(5^10))*t + O(5^9)*t^2 + (4 + 3*5 + 3*5^2 + 3*5^3 + 4*5^4 + 4*5^5 + 3*5^6 + 5^7 + O(5^8))*t^3 + O(5^7)*t^4 + (3 + 3*5^2 + 5^4 + 2*5^5 + O(5^6))*t^5 + O(5^5)*t^6 + (4 + 5 + 3*5^3 + O(5^4))*t^7 + O(5^3)*t^8 + (4 + 2*5 + O(5^2))*t^9 + O(5)*t^10 + O(t^11)
        sage: f(2*t)/2 -g
        O(t^11)

      Test that it returns consistent results over a range of precision:
        sage: max_N = 30   # get up to at least p^2         # long time
        sage: E = EllipticCurve([1, 1, 1, 1, 1])            # long time
        sage: p = 5                                         # long time
        sage: E2 = E.padic_E2(5, max_N)                     # long time
        sage: max_sigma = E.padic_sigma(p, max_N, E2=E2)    # long time
        sage: for N in range(3, max_N):                     # long time
        ...      sigma = E.padic_sigma(p, N, E2=E2)         # long time
        ...      assert sigma == max_sigma
    """
    if check_hypotheses:
        p = __check_padic_hypotheses(self, p)

    # todo: implement the p == 3 case
    # NOTE: If we ever implement p == 3, it's necessary to check over
    # the precision loss estimates (below) vey carefully; I think it
    # may become necessary to compute E2 to an even higher precision.
    if p < 5:
        raise NotImplementedError, "p (=%s) must be at least 5" % p

    N = int(N)
    if N <= 2:
        # a few special cases for small N
        if N < 1:
            raise ValueError, "N (=%s) must be at least 1" % prec

        if N == 1:
            # return simply t + O(t^2)
            K = Qp(p, 2)
            return PowerSeriesRing(K, "t")([K(0), K(1, 1)], prec=2)


        if N == 2:
            # return t + a_1/2 t^2 + O(t^3)
            K = Qp(p, 3)
            return PowerSeriesRing(K, "t")([K(0), K(1, 2),
                                            K(self.a1()/2, 1)], prec=3)

    if self.discriminant().valuation(p) != 0:
        raise NotImplementedError, "equation of curve must be minimal at p"

    if E2 is None:
        E2 = self.padic_E2(p, N-2, check_hypotheses=False)
    elif E2.precision_absolute() < N-2:
        raise ValueError, "supplied E2 has insufficient precision"

    QQt = LaurentSeriesRing(RationalField(), "x")

    R = rings.Integers(p**(N-2))
    X = self.change_ring(R)
    c = (X.a1()**2 + 4*X.a2() - R(E2)) / 12

    f = X.formal_group().differential(N+2)   # f = 1 + ... + O(t^{N+2})
    x = X.formal_group().x(N)                # x = t^{-2} + ... + O(t^N)

    Rt = x.parent()

    A  = (x + c) * f
    # do integral over QQ, to avoid divisions by p
    A = Rt(QQt(A).integral())
    A = (-X.a1()/2 - A) * f

    # Convert to a power series and remove the -1/x term.
    # Also we artifically bump up the accuracy from N-2 to to N-1 digits;
    # the constant term needs to be known to N-1 digits, so we compute
    # it directly
    assert A.valuation() == -1 and A[-1] == 1
    A = A - A.parent().gen() ** (-1)
    A = A.power_series().list()
    R = rings.Integers(p**(N-1))
    A = [R(u) for u in A]
    A[0] = self.change_ring(R).a1()/2     # fix constant term
    A = PowerSeriesRing(R, "x")(A, len(A))

    theta = _brent(A, p, N)
    sigma = theta * theta.parent().gen()

    # Convert the answer to power series over p-adics; drop the precision
    # of the $t^k$ coefficient to $p^(N-k+1)$.
    # [Note: there are actually more digits available, but it's a bit
    # tricky to figure out exactly how many, and we only need $p^(N-k+1)$
    # for p-adic height purposes anyway]
    K = rings.pAdicField(p, N + 1)

    sigma = sigma.padded_list(N+1)

    sigma[0] = K(0, N +1)
    sigma[1] = K(1, N)
    for n in range(2, N+1):
        sigma[n] = K(sigma[n].lift(), N - n + 1)

    S = rings.PowerSeriesRing(K, "t", N+1)
    sigma = S(sigma, N+1)

    # if requested, check that sigma satisfies the appropriate
    # differential equation
    if check:
        R = rings.Integers(p**N)
        X = self.change_ring(R)
        x = X.formal_group().x(N+5)       # few extra terms for safety
        f = X.formal_group().differential(N+5)
        c = (X.a1()**2 + 4*X.a2() - R(E2)) / 12

        # convert sigma to be over Z/p^N
        s = f.parent()(sigma)

        # apply differential equation
        temp = (s.derivative() / s / f).derivative() / f + c + x

        # coefficient of t^k in the result should be zero mod p^(N-k-2)
        for k in range(N-2):
            assert temp[k].lift().valuation(p) >= N - k - 2, \
                        "sigma correctness check failed!"

    return sigma


def padic_E2(self, p, prec=20, check=False, check_hypotheses=True, algorithm="auto"):
    r"""
    Returns the value of the $p$-adic modular form $E2$ for $(E, \omega)$
    where $\omega$ is the usual invariant differential
    $dx/(2y + a_1 x + a_3)$.

    INPUT:
        p -- prime (>= 5) for which $E$ is good and ordinary
        prec -- (relative) p-adic precision (>= 1) for result
        check -- boolean, whether to perform a consistency check.
             This will slow down the computation by a constant factor < 2.
             (The consistency check is to compute the whole matrix of
             frobenius on Monsky-Washnitzer cohomology, and verify that
             its trace is correct to the specified precision. Otherwise,
             the trace is used to compute one column from the other one
             (possibly after a change of basis).)
        check_hypotheses -- boolean, whether to check that this is a
             curve for which the p-adic sigma function makes sense
        algorithm -- one of "standard", "sqrtp", or "auto". This
             selects which version of Kedlaya's algorithm is used. The
             "standard" one is the one described in Kedlaya's paper.
             The "sqrtp" one has better performance for large $p$, but
             only works when $p > 6N$ ($N=$ prec). The "auto" option
             selects "sqrtp" whenever possible.

             Note that if the "sqrtp" algorithm is used, a consistency
             check will automatically be applied, regardless of the
             setting of the "check" flag.

    OUTPUT:
        p-adic number to precision prec

    NOTES:
        -- If the discriminant of the curve has nonzero valuation at p,
           then the result will not be returned mod $p^\text{prec}$, but
           it still *will* have prec *digits* of precision.

    TODO:
        -- Once we have a better implementation of the "standard"
           algorithm, the algorithm selection strategy for "auto"
           needs to be revisited.

    AUTHOR:
        -- David Harvey (2006-09-01): partly based on code written by
           Robert Bradshaw at the MSRI 2006 modular forms workshop

    ACKNOWLEDGMENT:
       -- discussion with Eyal Goren that led to the trace trick.

    EXAMPLES:
    Here is the example discussed in the paper ``Computation of p-adic
    Heights and Log Convergence'' (Mazur, Stein, Tate):
        sage: EllipticCurve([-1, 1/4]).padic_E2(5)
        2 + 4*5 + 2*5^3 + 5^4 + 3*5^5 + 2*5^6 + 5^8 + 3*5^9 + 4*5^10 + 2*5^11 + 2*5^12 + 2*5^14 + 3*5^15 + 3*5^16 + 3*5^17 + 4*5^18 + 2*5^19 + O(5^20)

    Let's try to higher precision (this is the same answer the MAGMA
    implementation gives):
        sage: EllipticCurve([-1, 1/4]).padic_E2(5, 100)
        2 + 4*5 + 2*5^3 + 5^4 + 3*5^5 + 2*5^6 + 5^8 + 3*5^9 + 4*5^10 + 2*5^11 + 2*5^12 + 2*5^14 + 3*5^15 + 3*5^16 + 3*5^17 + 4*5^18 + 2*5^19 + 4*5^20 + 5^21 + 4*5^22 + 2*5^23 + 3*5^24 + 3*5^26 + 2*5^27 + 3*5^28 + 2*5^30 + 5^31 + 4*5^33 + 3*5^34 + 4*5^35 + 5^36 + 4*5^37 + 4*5^38 + 3*5^39 + 4*5^41 + 2*5^42 + 3*5^43 + 2*5^44 + 2*5^48 + 3*5^49 + 4*5^50 + 2*5^51 + 5^52 + 4*5^53 + 4*5^54 + 3*5^55 + 2*5^56 + 3*5^57 + 4*5^58 + 4*5^59 + 5^60 + 3*5^61 + 5^62 + 4*5^63 + 5^65 + 3*5^66 + 2*5^67 + 5^69 + 2*5^70 + 3*5^71 + 3*5^72 + 5^74 + 5^75 + 5^76 + 3*5^77 + 4*5^78 + 4*5^79 + 2*5^80 + 3*5^81 + 5^82 + 5^83 + 4*5^84 + 3*5^85 + 2*5^86 + 3*5^87 + 5^88 + 2*5^89 + 4*5^90 + 4*5^92 + 3*5^93 + 4*5^94 + 3*5^95 + 2*5^96 + 4*5^97 + 4*5^98 + 2*5^99 + O(5^100)

    Check it works at low precision too:
        sage: EllipticCurve([-1, 1/4]).padic_E2(5, 1)
        2 + O(5)
        sage: EllipticCurve([-1, 1/4]).padic_E2(5, 2)
        2 + 4*5 + O(5^2)
        sage: EllipticCurve([-1, 1/4]).padic_E2(5, 3)
        2 + 4*5 + O(5^3)

    TODO: With the old(-er), i.e., <= sage-2.4 p-adics we
    got $5 + O(5^2)$ as output, i.e., relative precision 1, but
    with the newer p-adics we get relative precision 0 and
    absolute precision 1.
        sage: EllipticCurve([1, 1, 1, 1, 1]).padic_E2(5, 1)
        O(5)

    Check it works for different models of the same curve (37a),
    even when the discriminant changes by a power of p (note that
    E2 depends on the differential too, which is why it gets scaled
    in some of the examples below):

        sage: X1 = EllipticCurve([-1, 1/4])
        sage: X1.j_invariant(), X1.discriminant()
         (110592/37, 37)
        sage: X1.padic_E2(5, 10)
         2 + 4*5 + 2*5^3 + 5^4 + 3*5^5 + 2*5^6 + 5^8 + 3*5^9 + O(5^10)

        sage: X2 = EllipticCurve([0, 0, 1, -1, 0])
        sage: X2.j_invariant(), X2.discriminant()
         (110592/37, 37)
        sage: X2.padic_E2(5, 10)
         2 + 4*5 + 2*5^3 + 5^4 + 3*5^5 + 2*5^6 + 5^8 + 3*5^9 + O(5^10)

        sage: X3 = EllipticCurve([-1*(2**4), 1/4*(2**6)])
        sage: X3.j_invariant(), X3.discriminant() / 2**12
         (110592/37, 37)
        sage: 2**(-2) * X3.padic_E2(5, 10)
         2 + 4*5 + 2*5^3 + 5^4 + 3*5^5 + 2*5^6 + 5^8 + 3*5^9 + O(5^10)

        sage: X4 = EllipticCurve([-1*(7**4), 1/4*(7**6)])
        sage: X4.j_invariant(), X4.discriminant() / 7**12
         (110592/37, 37)
        sage: 7**(-2) * X4.padic_E2(5, 10)
         2 + 4*5 + 2*5^3 + 5^4 + 3*5^5 + 2*5^6 + 5^8 + 3*5^9 + O(5^10)

        sage: X5 = EllipticCurve([-1*(5**4), 1/4*(5**6)])
        sage: X5.j_invariant(), X5.discriminant() / 5**12
         (110592/37, 37)
        sage: 5**(-2) * X5.padic_E2(5, 10)
         2 + 4*5 + 2*5^3 + 5^4 + 3*5^5 + 2*5^6 + 5^8 + 3*5^9 + O(5^10)

        sage: X6 = EllipticCurve([-1/(5**4), 1/4/(5**6)])
        sage: X6.j_invariant(), X6.discriminant() * 5**12
         (110592/37, 37)
        sage: 5**2 * X6.padic_E2(5, 10)
         2 + 4*5 + 2*5^3 + 5^4 + 3*5^5 + 2*5^6 + 5^8 + 3*5^9 + O(5^10)

    Test check=True vs check=False:
        sage: EllipticCurve([-1, 1/4]).padic_E2(5, 1, check=False)
        2 + O(5)
        sage: EllipticCurve([-1, 1/4]).padic_E2(5, 1, check=True)
        2 + O(5)
        sage: EllipticCurve([-1, 1/4]).padic_E2(5, 30, check=False)
        2 + 4*5 + 2*5^3 + 5^4 + 3*5^5 + 2*5^6 + 5^8 + 3*5^9 + 4*5^10 + 2*5^11 + 2*5^12 + 2*5^14 + 3*5^15 + 3*5^16 + 3*5^17 + 4*5^18 + 2*5^19 + 4*5^20 + 5^21 + 4*5^22 + 2*5^23 + 3*5^24 + 3*5^26 + 2*5^27 + 3*5^28 + O(5^30)
        sage: EllipticCurve([-1, 1/4]).padic_E2(5, 30, check=True)
        2 + 4*5 + 2*5^3 + 5^4 + 3*5^5 + 2*5^6 + 5^8 + 3*5^9 + 4*5^10 + 2*5^11 + 2*5^12 + 2*5^14 + 3*5^15 + 3*5^16 + 3*5^17 + 4*5^18 + 2*5^19 + 4*5^20 + 5^21 + 4*5^22 + 2*5^23 + 3*5^24 + 3*5^26 + 2*5^27 + 3*5^28 + O(5^30)

    Here's one using the $p^{1/2}$ algorithm:
        sage: EllipticCurve([-1, 1/4]).padic_E2(3001, 3, algorithm="sqrtp")
        1907 + 2819*3001 + 1124*3001^2 + O(3001^3)

    """
    if self.conductor() % p == 0:
        if not self.conductor() % (p**2) == 0:
            eq = self.tate_curve(p,prec=prec)
            return  eq.E2(prec=prec)

    frob_p = self.matrix_of_frobenius(p, prec, check, check_hypotheses, algorithm).change_ring(Integers(p**prec))

    frob_p_n = frob_p**prec

    # todo: think about the sign of this. Is it correct?
    output_ring = rings.pAdicField(p, prec)

    E2_of_X = output_ring( (-12 * frob_p_n[0,1] / frob_p_n[1,1]).lift() ) \
              + O(p**prec)

    # Take into account the coordinate change.
    X = self.weierstrass_model()
    fudge_factor = (X.discriminant() / self.discriminant()).nth_root(6)

    # todo: here I should be able to write:
    #  return E2_of_X / fudge_factor
    # However, there is a bug in SAGE (#51 on trac) which makes this
    # crash sometimes when prec == 1. For example,
    #    EllipticCurve([1, 1, 1, 1, 1]).padic_E2(5, 1)
    # makes it crash. I haven't figured out exactly what the bug
    # is yet, but for now I use the following workaround:
    fudge_factor_inverse = Qp(p, prec=(E2_of_X.precision_absolute() + 1))(1 / fudge_factor)
    return output_ring(E2_of_X * fudge_factor_inverse)

def matrix_of_frobenius(self, p, prec=20, check=False, check_hypotheses=True, algorithm="auto"):
    """
    See the parameters and documentation for padic_E2.
    """
    # TODO change the basis back to the original euqation.
    # TODO, add lots of comments like the above
    if check_hypotheses:
        p = __check_padic_hypotheses(self, p)

    if algorithm == "auto":
        algorithm = "standard" if p < 6*prec else "sqrtp"
    elif algorithm == "sqrtp" and p < 6*prec:
        raise ValueError, "sqrtp algorithm is only available when p > 6*prec"

    if algorithm not in ["standard", "sqrtp"]:
        raise ValueError, "unknown algorithm '%s'" % algorithm

    # todo: maybe it would be good if default prec was None, and then
    # it selects an appropriate precision based on how large the prime
    # is

    # todo: implement the p == 3 case
    if p < 5:
        raise NotImplementedError, "p (=%s) must be at least 5" % p

    prec = int(prec)
    if prec < 1:
        raise ValueError, "prec (=%s) must be at least 1" % prec

    # To run matrix_of_frobenius(), we need to have the equation in the
    # form y^2 = x^3 + ax + b, whose discriminant is invertible mod p.
    # When we change coordinates like this, we might scale the invariant
    # differential, so we need to account for this. We do this by
    # comparing discriminants: if the discrimimants differ by u^12,
    # then the differentials differ by u. There's a sign ambiguity here,
    # but it doesn't matter because E2 changes by u^2 :-)

    # todo: the weierstrass_model() function is overkill here, because
    # it finds a *minimal* model. I imagine it has to do some factoring
    # to do this. We only need a model that's minimal at p.

    # todo: In fact, there should be available a function that returns
    # exactly *which* coordinate change was used. If I had that I could
    # avoid the discriminant circus at the end.

    # todo: The following strategy won't work at all for p = 2, 3.

    X = self.weierstrass_model()

    assert X.discriminant().valuation(p) == 0, "Something's gone wrong. " \
           "The discriminant of the weierstrass model should be a unit " \
           " at p."

    if algorithm == "standard":
        # Need to increase precision a little to compensate for precision
        # losses during the computation. (See monsky_washnitzer.py
        # for more details.)
        adjusted_prec = monsky_washnitzer.adjusted_prec(p, prec)

        if check:
            trace = None
        else:
            trace = self.ap(p)

        base_ring = rings.Integers(p**adjusted_prec)
        output_ring = rings.pAdicField(p, prec)

        R, x = rings.PolynomialRing(base_ring, 'x').objgen()
        Q = x**3 + base_ring(X.a4()) * x + base_ring(X.a6())
        frob_p = monsky_washnitzer.matrix_of_frobenius(
                         Q, p, adjusted_prec, trace)


    else:   # algorithm == "sqrtp"
        p_to_prec = p**prec
        R = rings.PolynomialRing(Integers(), "x")
        Q = R([X.a6() % p_to_prec, X.a4() % p_to_prec, 0, 1])
        frob_p = sage.schemes.hyperelliptic_curves.frobenius.frobenius(p, prec, Q)

        # let's force a trace-check since this algorithm is fairly new
        # and we don't want to get caught with our pants down...
        trace = self.ap(p)
        check = True


    return frob_p

    if check:
        trace_of_frobenius = frob_p.trace().lift() % p**prec
        correct_trace = self.ap(p) % p**prec
        assert trace_of_frobenius == correct_trace, \
                "Consistency check failed! (correct = %s, actual = %s)" % \
                (correct_trace, trace_of_frobenius)

    return frob_p.change_ring(Zp(p, prec))

def _brent(F, p, N):
    r"""
    This is an internal function; it is used by padic_sigma().

    $F$ is a assumed to be a power series over $R = \Z/p^{N-1}\Z$.

    It solves the differential equation $G'(t)/G(t) = F(t)$ using Brent's
    algorithm, with initial condition $G(0) = 1$. It is assumed that the
    solution $G$ has $p$-integral coefficients.

    More precisely, suppose that $f(t)$ is a power series with genuine
    $p$-adic coefficients, and suppose that $g(t)$ is an exact solution to
    $g'(t)/g(t) = f(t)$. Let $I$ be the ideal $(p^N, p^{N-1} t, \ldots,
    p t^{N-1}, t^N)$. The input $F(t)$ should be a finite-precision
    approximation to $f(t)$, in the sense that $\int (F - f) dt$ should lie
    in $I$. Then the function returns a series $G(t)$ such that $(G - g)(t)$
    lies in $I$.

    Complexity should be about $O(N^2 \log^2 N \log p)$, plus some log-log
    factors.

    For more information, and a proof of the precision guarantees,
    see Lemma 4 in ``Efficient Computation of p-adic Heights'' (David
    Harvey).

    AUTHOR:
        -- David Harvey (2007-02)

    EXAMPLES:
    Carefully test the precision guarantees:
        sage: brent = sage.schemes.elliptic_curves.padics._brent
        sage: for p in [2, 3, 5]:
        ...     for N in [2, 3, 10, 50]:
        ...       R = Integers(p**(N-1))
        ...       Rx, x = PowerSeriesRing(R, "x").objgen()
        ...       for _ in range(5):
        ...         g = [R.random_element() for i in range(N)]
        ...         g[0] = R(1)
        ...         g = Rx(g, len(g))
        ...         f = g.derivative() / g
        ...         # perturb f by something whose integral is in I
        ...         err = [R.random_element() * p**(N-i) for i in range(N+1)]
        ...         err = Rx(err, len(err))
        ...         err = err.derivative()
        ...         F = f + err
        ...         # run brent() and compare output modulo I
        ...         G = brent(F, p, N)
        ...         assert G.prec() >= N, "not enough output terms"
        ...         err = (G - g).list()
        ...         for i in range(len(err)):
        ...           assert err[i].lift().valuation(p) >= (N - i), \
        ...                  "incorrect precision output"

    """
    Rx = F.parent()           # Rx = power series ring over Z/p^{N-1} Z
    R = Rx.base_ring()        # R = Z/p^{N-1} Z
    Qx = PowerSeriesRing(RationalField(), "x")

    # initial approximation:
    G = Rx(1)

    # loop over an appropriate increasing sequence of lengths s
    for s in misc.newton_method_sizes(N):
        # zero-extend to s terms
        # todo: there has to be a better way in SAGE to do this...
        G = Rx(G.list(), s)

        # extend current approximation to be correct to s terms
        H = G.derivative() / G - F
        # Do the integral of H over QQ[x] to avoid division by p problems
        H = Rx(Qx(H).integral())
        G = G * (1 - H)

    return G<|MERGE_RESOLUTION|>--- conflicted
+++ resolved
@@ -301,15 +301,11 @@
         can do about this, but at least one can say that the sign for $b'$
         will match the sign for $d'$.
 
-<<<<<<< HEAD
-    Complexity is soft $O(\log R \log m)$.
-=======
     ALGORITHM:
         Proposition 9 of ``Efficient Computation of p-adic Heights'' (David Harvey,
         to appear in LMS JCM).
 
         Complexity is soft-$O(\log L \log m + \log^2 m)$.
->>>>>>> 9b4031de
 
     AUTHOR:
         -- David Harvey (2008-01): replaced _DivPolyContext with _multiply_point
