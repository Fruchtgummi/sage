--- conflicted
+++ resolved
@@ -74,19 +74,12 @@
     The braid formed by the piecewise linear strands.
 
     EXAMPLES::
-<<<<<<< HEAD
-    
+
         sage: from sage.schemes.curves.zariski_vankampen import braid_from_piecewise # optional - sirocco
-        sage: paths = [[(0, I), (0.2, -1 - 0.5*I), (0.8, -1), (1, -I)], [(0, -1), (0.5, -I), (1, 1)], [(0, 1), (0.5, 1 + I), (1, I)]]
-        sage: braid_from_piecewise(paths) # optional - sirocco
-=======
-
-        sage: from sage.schemes.curves.zariski_vankampen import braid_from_piecewise
         sage: paths = [[(0, I), (0.2, -1 - 0.5*I), (0.8, -1), (1, -I)],
         ....:          [(0, -1), (0.5, -I), (1, 1)],
         ....:          [(0, 1), (0.5, 1 + I), (1, I)]]
-        sage: braid_from_piecewise(paths)
->>>>>>> c55db609
+        sage: braid_from_piecewise(paths) # optional - sirocco
         s0*s1
     """
     L = strands
@@ -167,19 +160,11 @@
     A list with the values of the discriminant in `\QQbar`.
 
     EXAMPLES::
-<<<<<<< HEAD
-    
+
         sage: from sage.schemes.curves.zariski_vankampen import discrim # optional - sirocco
         sage: R.<x,y> = QQ[]
-        sage: f = (y^3 + x^3 -1) * (x+y)
+        sage: f = (y^3 + x^3 - 1) * (x + y)
         sage: discrim(f) # optional - sirocco
-=======
-
-        sage: from sage.schemes.curves.zariski_vankampen import discrim
-        sage: R.<x,y> = QQ[]
-        sage: f = (y^3 + x^3 - 1) * (x + y)
-        sage: discrim(f)
->>>>>>> c55db609
         [1,
         -0.500000000000000? - 0.866025403784439?*I,
         -0.500000000000000? + 0.866025403784439?*I]
@@ -203,21 +188,12 @@
     endpoints of the segments in the Voronoi diagram.
 
     EXAMPLES::
-<<<<<<< HEAD
-    
+
         sage: from sage.schemes.curves.zariski_vankampen import discrim, segments # optional - sirocco
         sage: R.<x,y> = QQ[]
-        sage: f = y^3 + x^3 -1          
+        sage: f = y^3 + x^3 - 1
         sage: disc = discrim(f) # optional - sirocco
         sage: segments(disc) # optional - sirocco
-=======
-
-        sage: from sage.schemes.curves.zariski_vankampen import discrim, segments
-        sage: R.<x,y> = QQ[]
-        sage: f = y^3 + x^3 - 1
-        sage: disc = discrim(f)
-        sage: segments(disc)
->>>>>>> c55db609
         [(-2.84740787203333 - 2.84740787203333*I,
         -2.14285714285714 + 1.11022302462516e-16*I),
         (-2.84740787203333 + 2.84740787203333*I,
@@ -276,13 +252,8 @@
       no other root intersects it.
 
     EXAMPLES::
-<<<<<<< HEAD
-    
+
         sage: from sage.schemes.curves.zariski_vankampen import followstrand # optional - sirocco
-=======
-
-        sage: from sage.schemes.curves.zariski_vankampen import followstrand
->>>>>>> c55db609
         sage: R.<x,y> = QQ[]
         sage: f = x^2 + y^3
         sage: x0 = CC(1, 0)
@@ -335,13 +306,8 @@
     A braid.
 
     EXAMPLES::
-<<<<<<< HEAD
-    
+
         sage: from sage.schemes.curves.zariski_vankampen import braid_in_segment # optional - sirocco
-=======
-
-        sage: from sage.schemes.curves.zariski_vankampen import braid_in_segment
->>>>>>> c55db609
         sage: R.<x,y> = QQ[]
         sage: f = x^2 + y^3
         sage: x0 = CC(1,0)
@@ -414,13 +380,8 @@
     curve defined by ``f``.
 
     EXAMPLES::
-<<<<<<< HEAD
-    
+
         sage: from sage.schemes.curves.zariski_vankampen import fundamental_group # optional - sirocco
-=======
-
-        sage: from sage.schemes.curves.zariski_vankampen import fundamental_group
->>>>>>> c55db609
         sage: R.<x,y> = QQ[]
         sage: f = x^2 + y^3
         sage: fundamental_group(f) # optional - sirocco
@@ -429,31 +390,18 @@
         Finitely presented group < ... >
 
     ::
-<<<<<<< HEAD
-    
+
         sage: from sage.schemes.curves.zariski_vankampen import fundamental_group # optional - sirocco
-=======
-
-        sage: from sage.schemes.curves.zariski_vankampen import fundamental_group
->>>>>>> c55db609
         sage: R.<x,y> = QQ[]
         sage: f = y^3 + x^3
         sage: fundamental_group(f) # optional - sirocco
         Finitely presented group < ... >
 
-<<<<<<< HEAD
-        
-    It is also possible to have coefficients in a number field with a fixed embedding in QQbar::
-    
-        sage: from sage.schemes.curves.zariski_vankampen import fundamental_group # optional - sirocco
-        sage: zeta = QQbar['x']('x^2+x+1').roots(multiplicities = False)[0]
-=======
     It is also possible to have coefficients in a number field with a
     fixed embedding in `\QQbar`::
 
-        sage: from sage.schemes.curves.zariski_vankampen import fundamental_group
+        sage: from sage.schemes.curves.zariski_vankampen import fundamental_group # optional - sirocco
         sage: zeta = QQbar['x']('x^2+x+1').roots(multiplicities=False)[0]
->>>>>>> c55db609
         sage: zeta
         -0.50000000000000000? - 0.866025403784439?*I
         sage: F = NumberField(zeta.minpoly(), 'zeta', embedding=zeta)
