#!/usr/bin/env python
"""
Preparse .sage files and save the result to .sage.py files.

AUTHOR:
    -- William Stein (2005): first version
    -- William Stein (2008): fix trac #2391 and document the code.
    -- Dan Drake (2009): fix trac #5052
    -- Dan Drake (2010-12-08): fix trac #10440
    -- Johan S. R. Nielsen (2014-09-20): fix trac #17019
"""

import os, sys, re

from sage.misc.preparser import preparse_file
from sage.misc.temporary_file import atomic_write

# The spkg/bin/sage script passes the files to be preparsed as
# arguments (but remove sys.argv[0]).
files = sys.argv[1:]

# There must be at least 1 file or we display an error/usage message
# and exit
if len(files) == 0:
    print """Usage: %s <file1.sage> <file2.sage>...
Creates files file1.sage.py, file2.sage.py ... that are the Sage
preparsed versions of file1.sage, file2.sage ...
If a non-autogenerated .sage.py file with the same name exists, you will
receive an error and the file will not be overwritten.""" % sys.argv[0]
    sys.exit(1)

# The module-scope variable contains a list of all files we
# have seen while preparsing a given file.  The point of this
# is that we want to avoid preparsing a file we have already
# seen, since then infinite loops would result from mutual
# recursive includes.
files_so_far = []

# This message is inserted in autogenerated files so that the reader
# will know, and so we know it is safe to overwrite them.
AUTOGEN_MSG = "# This file was *autogenerated* from the file "

# We use this regexp to parse lines with load or attach statements.
# Here's what it looks for:
#
# A (possibly empty) sequence of whitespace at the beginning of the
# line, saved as a group named 'lws';
#
#   followed by
#
# the word "load" or "attach";
#
#   followed by
#
# a nonempty sequence of whitespace;
#
#   followed by
#
# whatever else is on the line, saved as a group named 'files'.
#
# We want to save the leading white space so that we can maintain
# correct indentation in the preparsed file.
load_or_attach = re.compile(r"^(?P<lws>\s*)(load|attach)\s+(?P<files>.*)$")

def do_preparse(f, files_before=[]):
    """
    Preparse the file f and write the result out to a filename
    with extension .sage.py.

    INPUT:

    - ``f`` -- string: the name of a file
    - ``files_before`` -- list of strings of previous filenames loaded (to avoid circular loops)

    OUTPUT: None (writes a file with extension .sage.py to disk).
    """
    if f in files_so_far:
        return
    files_so_far.append(f)
    if not os.path.exists(f):
        print "%s: File '%s' is missing"%(sys.argv[0], f)
        return
    if f.endswith('.py'):
        return
    if not f.endswith('.sage'):
        print "%s: Unknown file type %s"%(sys.argv[0], f)
        sys.exit(1)

    fname = f + ".py"
    if os.path.exists(fname):
        if AUTOGEN_MSG not in open(fname).read():
            print "Refusing to overwrite existing non-autogenerated file %r."%os.path.abspath(fname)
            print "Please delete or move this file manually."
            sys.exit(1)

    # TODO:
    # I am commenting this "intelligence" out, since, e.g., if I change
    # the preparser between versions this can cause problems.  This
    # is an optimization that definitely isn't needed at present, since
    # preparsing is so fast.
    # Idea: I could introduce version numbers, though....
    #if os.path.exists(fname) and os.path.getmtime(fname) >= os.path.getmtime(f):
    #    return

    # Finally open the file
    F = open(f).read()

    # Check to see if a coding is specified in the .sage file. If it is,
    # then we want to copy it over to the new file and not include it in
    # the preprocessing. If both the first and second line have an
    # encoding declaration, the second line's encoding will get used.

    lines = F.splitlines()
    coding = ''
    for num, line in enumerate(lines[:2]):
        if re.search(r"coding[:=]\s*([-\w.]+)", line):
            coding = line + '\n'
            F = '\n'.join(lines[:num] + lines[(num+1):])

<<<<<<< HEAD
    # It is ** critical ** that all the preparser-stuff we put into
    # the file are put after the module docstring, since
    # otherwise the docstring will not be understood by Python.
    i = find_position_right_after_module_docstring(F)
    header, body = F[:i] , F[i:]
    # Preparse the body
    body = preparse_file(body)
=======
    # Preparse it
    G = preparse_file(F)
>>>>>>> 255b55ed

    # Check for load/attach commands.
    body = do_load_and_attach(body, f, files_before)

<<<<<<< HEAD
    # The Sage library include line along with a autogen message
    sage_incl = '%s%s.\nfrom sage.all_cmdline import *   # import sage library\n'%(AUTOGEN_MSG, f)
=======
    # Put the Sage library include along with a autogen message in the file.
    # It is ** critical ** that we put this after the mdoule docstring, since
    # otherwise the module docstring will disappear.
    insert = '%s%s\nfrom sage.all_cmdline import *   # import sage library\n'%(AUTOGEN_MSG, f)
    i = find_position_right_after_module_docstring(G)
    G = coding + G[:i] + insert + G[i:]
>>>>>>> 255b55ed

    # Finally, write out the result.  We use atomic_write to avoid
    # race conditions (for example, the file will never be half written).
    with atomic_write(fname) as f:
<<<<<<< HEAD
        f.write(header)
        f.write('\n')
        f.write(sage_incl)
        f.write('\n')
        f.write(body)
        f.write('\n')
=======
        f.write(G)
>>>>>>> 255b55ed

def find_position_right_after_module_docstring(G):
    """
    Return first position right after the module docstring of G, if it
    has one.  Otherwise return 0.

    INPUT:
        G -- a string
    OUTPUT:
        an integer -- the index into G so that G[i] is right after
                      the module docstring of G, if G has one.
    """
    # The basic idea below is that we look at each line first ignoring
    # all empty lines and commented out lines.  Then we check to see
    # if the next line is a docstring.  If so, we find where that
    # docstring ends.
    v = G.splitlines()
    i = 0
    while i < len(v):
        s = v[i].strip()
        if len(s) > 0 and s[0] != '#':
            break
        i += 1
    if i >= len(v):
        # No module docstring --- entire file is commented out
        return 0

    # Now v[i] contains the first line of the first statement in the file.
    # Is it a docstring?
    n = v[i].lstrip()
    if not (n[0] in ['"',"'"] or n[0:2] in ['r"',"r'"]):
        # not a docstring
        return 0

    # First line is the module docstring.  Where does it end?
    def pos_after_line(k):
        return sum(len(v[j])+1 for j in range(k+1))

    n = n.lstrip('r')  # strip leading r if there is one
    if n[:3] in ["'''", '"""']:
        quotes = n[:3]
        # possibly multiline
        if quotes in n[3:]:
            return pos_after_line(i)
        j = i+1
        while j < len(v) and quotes not in v[j]:
            j += 1
        return pos_after_line(j)
    else:
        # it must be a single line; so add up the lengths of all lines
        # including this one and return that
        return pos_after_line(i)



def do_load_and_attach(G, file, files_before):
    """
    Parse a file G and replace load and attach statements with the
    corresponding execfile() statements.

    INPUT:
        G -- a string; a file loaded in from disk
        file -- the name of the file that contains the non-preparsed
                version of G.
        files_before -- list of files seen so far (don't recurse into
                infinite loop)

    OUTPUT:
        string -- result of parsing load/attach statements in G, i.e.
                  modified version of G with execfiles.
    """
    s = ''
    for t in G.split('\n'):
        z = load_or_attach.match(t)
        if z:
            files = z.group('files').split()
            lws = z.group('lws')
            for w in files:
                name = w.replace(',','').replace('"','').replace("'","")
                #print "'%s'"%name, files_before
                if name in files_before:
                   print "WARNING: not loading %s (in %s) again since would cause circular loop"%(name, file)
                   continue
                if name.endswith('.sage'):
                    do_preparse(name, files_before + [file])
                    s += lws + "exec(compile(open({0}.py).read(), {0}.py, \
<<<<<<< HEAD
                            'exec'))\n".format(name[:-5])
=======
                            'exec'))\n".format(name)
>>>>>>> 255b55ed
                elif name.endswith('.py'):
                    s += lws + "exec(compile(open({0}).read(), {0}, \
                            'exec'))\n".format(name)
        else:
            s += t + '\n'
    return s


# Here we do the actual work.  We iterate over ever
# file in the input args and create the corresponding
# output file.
for f in files:
    do_preparse(f)<|MERGE_RESOLUTION|>--- conflicted
+++ resolved
@@ -117,7 +117,6 @@
             coding = line + '\n'
             F = '\n'.join(lines[:num] + lines[(num+1):])
 
-<<<<<<< HEAD
     # It is ** critical ** that all the preparser-stuff we put into
     # the file are put after the module docstring, since
     # otherwise the docstring will not be understood by Python.
@@ -125,39 +124,22 @@
     header, body = F[:i] , F[i:]
     # Preparse the body
     body = preparse_file(body)
-=======
-    # Preparse it
-    G = preparse_file(F)
->>>>>>> 255b55ed
 
     # Check for load/attach commands.
     body = do_load_and_attach(body, f, files_before)
 
-<<<<<<< HEAD
     # The Sage library include line along with a autogen message
-    sage_incl = '%s%s.\nfrom sage.all_cmdline import *   # import sage library\n'%(AUTOGEN_MSG, f)
-=======
-    # Put the Sage library include along with a autogen message in the file.
-    # It is ** critical ** that we put this after the mdoule docstring, since
-    # otherwise the module docstring will disappear.
-    insert = '%s%s\nfrom sage.all_cmdline import *   # import sage library\n'%(AUTOGEN_MSG, f)
-    i = find_position_right_after_module_docstring(G)
-    G = coding + G[:i] + insert + G[i:]
->>>>>>> 255b55ed
+    sage_incl = '%s%s\nfrom sage.all_cmdline import *   # import sage library\n'%(AUTOGEN_MSG, f)
 
     # Finally, write out the result.  We use atomic_write to avoid
     # race conditions (for example, the file will never be half written).
     with atomic_write(fname) as f:
-<<<<<<< HEAD
         f.write(header)
         f.write('\n')
         f.write(sage_incl)
         f.write('\n')
         f.write(body)
         f.write('\n')
-=======
-        f.write(G)
->>>>>>> 255b55ed
 
 def find_position_right_after_module_docstring(G):
     """
@@ -244,11 +226,7 @@
                 if name.endswith('.sage'):
                     do_preparse(name, files_before + [file])
                     s += lws + "exec(compile(open({0}.py).read(), {0}.py, \
-<<<<<<< HEAD
-                            'exec'))\n".format(name[:-5])
-=======
                             'exec'))\n".format(name)
->>>>>>> 255b55ed
                 elif name.endswith('.py'):
                     s += lws + "exec(compile(open({0}).read(), {0}, \
                             'exec'))\n".format(name)
